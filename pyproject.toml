[project]
name = "dbos_transact"
version = "0.1.0"
description = "A Python framework for backends that scale"
authors = [
    {name = "DBOS, Inc.", email = "contact@dbos.dev"},
]
dependencies = [
    "pyyaml>=6.0.1",
    "jsonschema>=4.23.0",
    "alembic>=1.13.2",
    "psycopg2-binary>=2.9.9",
    "typing-extensions>=4.12.2; python_version < '3.10'",
    "typer>=0.12.3",
    "jsonpickle>=3.2.2",
    "opentelemetry-api>=1.26.0",
    "opentelemetry-sdk>=1.26.0",
    "opentelemetry-exporter-otlp-proto-http>=1.26.0",
]
requires-python = ">=3.9"
readme = "README.md"
license = {text = "MIT"}

[project.scripts]
dbos = "dbos_transact.cli.cli:app"

[build-system]
requires = ["pdm-backend"]
build-backend = "pdm.backend"

[tool.pdm]
distribution = true

[tool.pdm.dev-dependencies]
dev = [
    "pytest>=8.2.2",
    "mypy>=1.11.0",
    "pytest-mock>=3.14.0",
    "types-PyYAML>=6.0.12.20240311",
    "types-jsonschema>=4.23.0.20240712",
    "black>=24.4.2",
    "pre-commit>=3.7.1",
    "isort>=5.13.2",
    "psutil>=6.0.0",
    "types-psutil>=6.0.0.20240621",
    "requests>=2.32.3",
    "types-requests>=2.32.0.20240712",
    "fastapi>=0.112.0",
<<<<<<< HEAD
    "httpx>=0.27.0",
=======
    "types-psycopg2>=2.9.21.20240417",
>>>>>>> 8b8eb277
]

[tool.black]
line-length = 88

[tool.isort]
profile = "black"
filter_files = true
atomic = true

[tool.mypy]
strict = true

[tool.pytest.ini_options]
addopts = "-s"
log_cli_format = "%(asctime)s [%(levelname)8s] (%(name)s:%(filename)s:%(lineno)s) %(message)s"
log_cli_level = "INFO"
log_cli = true<|MERGE_RESOLUTION|>--- conflicted
+++ resolved
@@ -46,11 +46,8 @@
     "requests>=2.32.3",
     "types-requests>=2.32.0.20240712",
     "fastapi>=0.112.0",
-<<<<<<< HEAD
     "httpx>=0.27.0",
-=======
     "types-psycopg2>=2.9.21.20240417",
->>>>>>> 8b8eb277
 ]
 
 [tool.black]
