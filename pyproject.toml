[project]
name = "dbos"
dynamic = ["version"]
description = "Ultra-lightweight durable execution in Python"
authors = [
    {name = "DBOS, Inc.", email = "contact@dbos.dev"},
]
dependencies = [
    "pyyaml>=6.0.2",
    "jsonschema>=4.23.0",
    "alembic>=1.13.3",
    "typing-extensions>=4.12.2; python_version < \"3.10\"",
    "typer>=0.12.5",
    "jsonpickle>=3.3.0",
    "opentelemetry-api>=1.27.0",
    "opentelemetry-sdk>=1.27.0",
    "opentelemetry-exporter-otlp-proto-http>=1.27.0",
    "python-dateutil>=2.9.0.post0",
    "fastapi[standard]>=0.115.2",
    "psutil>=6.0.0",
    "tomlkit>=0.13.2",
<<<<<<< HEAD
    "psycopg>=3.2.1",
    "sqlalchemy[asyncio]>=2.0.35",
=======
    "psycopg>=3.2.3",
>>>>>>> 1231398b
]
requires-python = ">=3.9"
readme = "README.md"
license = {text = "MIT"}

[project.scripts]
dbos = "dbos.cli:app"

[build-system]
requires = ["pdm-backend"]
build-backend = "pdm.backend"

[tool.pdm]
distribution = true

[tool.pdm.version]
source = "scm"
version_format = "version:format_version"

[tool.pdm.dev-dependencies]
dev = [
    "pytest>=8.3.3",
    "mypy>=1.12.0",
    "pytest-mock>=3.14.0",
    "types-PyYAML>=6.0.12.20240808",
    "types-jsonschema>=4.23.0.20240813",
    "black>=24.10.0",
    "pre-commit>=4.0.1",
    "isort>=5.13.2",
    "types-psutil>=6.0.0.20240621",
    "requests>=2.32.3",
    "types-requests>=2.32.0.20240914",
    "httpx>=0.27.2",
    "pytz>=2024.2",
    "GitPython>=3.1.43",
    "confluent-kafka>=2.6.0",
    "types-confluent-kafka>=1.2.2",
    "flask>=3.0.3",
    "pytest-order>=1.3.0",
    "pyjwt>=2.9.0",
<<<<<<< HEAD
    "pdm-backend>=2.3.3",
    "pytest-asyncio>=0.24.0",
=======
    "pdm-backend>=2.4.2",
>>>>>>> 1231398b
]

[tool.black]
line-length = 88

[tool.isort]
profile = "black"
filter_files = true
atomic = true

[tool.mypy]
strict = true

[tool.pytest.ini_options]
addopts = "-s"
log_cli_format = "%(asctime)s [%(levelname)8s] (%(name)s:%(filename)s:%(lineno)s) %(message)s"
log_cli_level = "INFO"
log_cli = true<|MERGE_RESOLUTION|>--- conflicted
+++ resolved
@@ -19,12 +19,8 @@
     "fastapi[standard]>=0.115.2",
     "psutil>=6.0.0",
     "tomlkit>=0.13.2",
-<<<<<<< HEAD
-    "psycopg>=3.2.1",
+    "psycopg>=3.2.3",
     "sqlalchemy[asyncio]>=2.0.35",
-=======
-    "psycopg>=3.2.3",
->>>>>>> 1231398b
 ]
 requires-python = ">=3.9"
 readme = "README.md"
@@ -65,12 +61,8 @@
     "flask>=3.0.3",
     "pytest-order>=1.3.0",
     "pyjwt>=2.9.0",
-<<<<<<< HEAD
-    "pdm-backend>=2.3.3",
+    "pdm-backend>=2.4.2",
     "pytest-asyncio>=0.24.0",
-=======
-    "pdm-backend>=2.4.2",
->>>>>>> 1231398b
 ]
 
 [tool.black]
