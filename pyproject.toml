[project]
name = "dbos"
dynamic = ["version"]
description = "A Python framework for backends that scale"
authors = [
    {name = "DBOS, Inc.", email = "contact@dbos.dev"},
]
dependencies = [
    "pyyaml>=6.0.2",
    "jsonschema>=4.23.0",
    "alembic>=1.13.2",
    "psycopg2-binary>=2.9.9",
    "typing-extensions>=4.12.2; python_version < \"3.10\"",
    "typer>=0.12.3",
    "jsonpickle>=3.2.2",
    "opentelemetry-api>=1.26.0",
    "opentelemetry-sdk>=1.26.0",
    "opentelemetry-exporter-otlp-proto-http>=1.26.0",
    "python-dateutil>=2.9.0.post0",
<<<<<<< HEAD
    "fastapi[standard]>=0.112.1",
=======
    "psutil>=6.0.0",
>>>>>>> de4d8497
]
requires-python = ">=3.9"
readme = "README.md"
license = {text = "MIT"}

[project.scripts]
dbos = "dbos.cli:app"

[build-system]
requires = ["pdm-backend"]
build-backend = "pdm.backend"

[tool.pdm]
distribution = true

[tool.pdm.version]
source = "scm"
version_format = "version:format_version"

[tool.pdm.dev-dependencies]
dev = [
    "pytest>=8.3.2",
    "mypy>=1.11.1",
    "pytest-mock>=3.14.0",
    "types-PyYAML>=6.0.12.20240808",
    "types-jsonschema>=4.23.0.20240813",
    "black>=24.8.0",
    "pre-commit>=3.8.0",
    "isort>=5.13.2",
    "types-psutil>=6.0.0.20240621",
    "requests>=2.32.3",
    "types-requests>=2.32.0.20240712",
    "httpx>=0.27.0",
    "types-psycopg2>=2.9.21.20240417",
    "pytz>=2024.1",
    "pdm>=2.18.0",
    "pdm-backend>=2.3.3",
    "GitPython>=3.1.43",
]

[tool.black]
line-length = 88

[tool.isort]
profile = "black"
filter_files = true
atomic = true

[tool.mypy]
strict = true

[tool.pytest.ini_options]
addopts = "-s"
log_cli_format = "%(asctime)s [%(levelname)8s] (%(name)s:%(filename)s:%(lineno)s) %(message)s"
log_cli_level = "INFO"
log_cli = true<|MERGE_RESOLUTION|>--- conflicted
+++ resolved
@@ -17,11 +17,8 @@
     "opentelemetry-sdk>=1.26.0",
     "opentelemetry-exporter-otlp-proto-http>=1.26.0",
     "python-dateutil>=2.9.0.post0",
-<<<<<<< HEAD
     "fastapi[standard]>=0.112.1",
-=======
     "psutil>=6.0.0",
->>>>>>> de4d8497
 ]
 requires-python = ">=3.9"
 readme = "README.md"
