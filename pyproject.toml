[project]
name = "dbos"
dynamic = ["version"]
description = "Ultra-lightweight durable execution in Python"
authors = [
    {name = "DBOS, Inc.", email = "contact@dbos.dev"},
]
dependencies = [
    "pyyaml>=6.0.2",
    "jsonschema>=4.23.0",
    "alembic>=1.13.2",
    "psycopg2-binary>=2.9.9",
    "typing-extensions>=4.12.2; python_version < \"3.10\"",
    "typer>=0.12.3",
    "jsonpickle>=3.2.2",
    "opentelemetry-api>=1.26.0",
    "opentelemetry-sdk>=1.26.0",
    "opentelemetry-exporter-otlp-proto-http>=1.26.0",
    "python-dateutil>=2.9.0.post0",
    "fastapi[standard]>=0.112.1",
    "psutil>=6.0.0",
    "tomlkit>=0.13.2",
]
requires-python = ">=3.9"
readme = "README.md"
license = {text = "MIT"}

[project.scripts]
dbos = "dbos.cli:app"

[build-system]
requires = ["pdm-backend"]
build-backend = "pdm.backend"

[tool.pdm]
distribution = true

[tool.pdm.version]
source = "scm"
version_format = "version:format_version"

[tool.pdm.dev-dependencies]
dev = [
    "pytest>=8.3.2",
    "mypy>=1.11.1",
    "pytest-mock>=3.14.0",
    "types-PyYAML>=6.0.12.20240808",
    "types-jsonschema>=4.23.0.20240813",
    "black>=24.8.0",
    "pre-commit>=3.8.0",
    "isort>=5.13.2",
    "types-psutil>=6.0.0.20240621",
    "requests>=2.32.3",
    "types-requests>=2.32.0.20240712",
    "httpx>=0.27.0",
    "types-psycopg2>=2.9.21.20240417",
    "pytz>=2024.1",
    "pdm>=2.18.0",
    "pdm-backend>=2.3.3",
    "GitPython>=3.1.43",
<<<<<<< HEAD
    "flask>=3.0.3",
=======
    "pytest-order>=1.3.0",
    "pyjwt>=2.9.0",
>>>>>>> 82f4b4e4
]

[tool.black]
line-length = 88

[tool.isort]
profile = "black"
filter_files = true
atomic = true

[tool.mypy]
strict = true

[tool.pytest.ini_options]
addopts = "-s"
log_cli_format = "%(asctime)s [%(levelname)8s] (%(name)s:%(filename)s:%(lineno)s) %(message)s"
log_cli_level = "INFO"
log_cli = true<|MERGE_RESOLUTION|>--- conflicted
+++ resolved
@@ -58,12 +58,9 @@
     "pdm>=2.18.0",
     "pdm-backend>=2.3.3",
     "GitPython>=3.1.43",
-<<<<<<< HEAD
     "flask>=3.0.3",
-=======
     "pytest-order>=1.3.0",
     "pyjwt>=2.9.0",
->>>>>>> 82f4b4e4
 ]
 
 [tool.black]
