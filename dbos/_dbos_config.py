import json
import os
import re
from importlib import resources
from typing import Any, Dict, List, Optional, TypedDict, cast

import yaml
from sqlalchemy import make_url

from ._error import DBOSInitializationError
from ._logger import dbos_logger
from ._schemas.system_database import SystemSchema

DBOS_CONFIG_PATH = "dbos-config.yaml"


class DBOSConfig(TypedDict, total=False):
    """
    Data structure containing the DBOS library configuration.

    Attributes:
        name (str): Application name
        system_database_url (str): Connection string for the DBOS system database. Defaults to sqlite:///{name} if not provided.
        application_database_url (str): Connection string for the DBOS application database, in which DBOS @Transaction functions run. Optional. Should be the same type of database (SQLite or Postgres) as the system database.
        database_url (str): (DEPRECATED) Database connection string
        sys_db_name (str): (DEPRECATED) System database name
        sys_db_pool_size (int): System database pool size
        db_engine_kwargs (Dict[str, Any]): SQLAlchemy engine kwargs (See https://docs.sqlalchemy.org/en/20/core/engines.html#sqlalchemy.create_engine)
        log_level (str): Log level
        otlp_traces_endpoints: List[str]: OTLP traces endpoints
        otlp_logs_endpoints: List[str]: OTLP logs endpoints
        admin_port (int): Admin port
        run_admin_server (bool): Whether to run the DBOS admin server
        otlp_attributes (dict[str, str]): A set of custom attributes to apply OTLP-exported logs and traces
        application_version (str): Application version
        executor_id (str): Executor ID, used to identify the application instance in distributed environments
<<<<<<< HEAD
        disable_otlp (bool): If True, disables OTLP tracing and logging. Defaults to False.
        system_database_schema (str): Schema name for DBOS system tables. Defaults to "dbos".
=======
        enable_otlp (bool): If True, enable built-in DBOS OTLP tracing and logging.
>>>>>>> 5f87a46d
    """

    name: str
    system_database_url: Optional[str]
    application_database_url: Optional[str]
    database_url: Optional[str]
    sys_db_name: Optional[str]
    sys_db_pool_size: Optional[int]
    db_engine_kwargs: Optional[Dict[str, Any]]
    log_level: Optional[str]
    otlp_traces_endpoints: Optional[List[str]]
    otlp_logs_endpoints: Optional[List[str]]
    admin_port: Optional[int]
    run_admin_server: Optional[bool]
    otlp_attributes: Optional[dict[str, str]]
    application_version: Optional[str]
    executor_id: Optional[str]
<<<<<<< HEAD
    disable_otlp: Optional[bool]
    system_database_schema: Optional[str]
=======
    enable_otlp: Optional[bool]
>>>>>>> 5f87a46d


class RuntimeConfig(TypedDict, total=False):
    start: List[str]
    setup: Optional[List[str]]
    admin_port: Optional[int]
    run_admin_server: Optional[bool]


class DatabaseConfig(TypedDict, total=False):
    """
    Internal data structure containing the DBOS database configuration.
    Attributes:
        sys_db_name (str): System database name
        sys_db_pool_size (int): System database pool size
        db_engine_kwargs (Dict[str, Any]): SQLAlchemy engine kwargs
        migrate (List[str]): Migration commands to run on startup
        system_database_schema (str): Schema name for DBOS system tables. Defaults to "dbos".
    """

    sys_db_name: Optional[str]
    sys_db_pool_size: Optional[
        int
    ]  # For internal use, will be removed in a future version
    db_engine_kwargs: Optional[Dict[str, Any]]
    sys_db_engine_kwargs: Optional[Dict[str, Any]]
    migrate: Optional[List[str]]
    rollback: Optional[List[str]]  # Will be removed in a future version
    system_database_schema: Optional[str]


class OTLPExporterConfig(TypedDict, total=False):
    logsEndpoint: Optional[List[str]]
    tracesEndpoint: Optional[List[str]]


class LoggerConfig(TypedDict, total=False):
    logLevel: Optional[str]


class TelemetryConfig(TypedDict, total=False):
    logs: Optional[LoggerConfig]
    OTLPExporter: Optional[OTLPExporterConfig]
    otlp_attributes: Optional[dict[str, str]]
    disable_otlp: bool


class ConfigFile(TypedDict, total=False):
    """
    Data structure containing the DBOS Configuration.

    This configuration data is typically loaded from `dbos-config.yaml`.
    See `https://docs.dbos.dev/python/reference/configuration#dbos-configuration-file`

    Attributes:
        name (str): Application name
        runtimeConfig (RuntimeConfig): Configuration for DBOS Cloud
        database (DatabaseConfig): Configure pool sizes, migrate commands
        database_url (str): Application database URL
        system_database_url (str): System database URL
        telemetry (TelemetryConfig): Configuration for tracing / logging
        env (Dict[str,str]): Environment variables
        system_database_schema (str): Schema name for DBOS system tables. Defaults to "dbos".

    """

    name: str
    runtimeConfig: RuntimeConfig
    database: DatabaseConfig
    database_url: Optional[str]
    system_database_url: Optional[str]
    telemetry: Optional[TelemetryConfig]
    env: Dict[str, str]
    system_database_schema: Optional[str]


def translate_dbos_config_to_config_file(config: DBOSConfig) -> ConfigFile:
    if "name" not in config:
        raise DBOSInitializationError(f"Configuration must specify an application name")

    translated_config: ConfigFile = {
        "name": config["name"],
    }

    # Database config
    db_config: DatabaseConfig = {}
    if "sys_db_name" in config:
        db_config["sys_db_name"] = config.get("sys_db_name")
    if "sys_db_pool_size" in config:
        db_config["sys_db_pool_size"] = config.get("sys_db_pool_size")
    if "db_engine_kwargs" in config:
        db_config["db_engine_kwargs"] = config.get("db_engine_kwargs")
    if "system_database_schema" in config:
        db_config["system_database_schema"] = config.get("system_database_schema")
    if db_config:
        translated_config["database"] = db_config

    # Use application_database_url instead of the deprecated database_url if provided
    if "database_url" in config:
        translated_config["database_url"] = config.get("database_url")
    elif "application_database_url" in config:
        translated_config["database_url"] = config.get("application_database_url")

    if "system_database_url" in config:
        translated_config["system_database_url"] = config.get("system_database_url")
    
    if "system_database_schema" in config:
        translated_config["system_database_schema"] = config.get("system_database_schema")

    # Runtime config
    translated_config["runtimeConfig"] = {"run_admin_server": True}
    if "admin_port" in config:
        translated_config["runtimeConfig"]["admin_port"] = config["admin_port"]
    if "run_admin_server" in config:
        translated_config["runtimeConfig"]["run_admin_server"] = config[
            "run_admin_server"
        ]

    # Telemetry config
    enable_otlp = config.get("enable_otlp", None)
    disable_otlp = True if enable_otlp is None else not enable_otlp
    telemetry: TelemetryConfig = {
        "OTLPExporter": {"tracesEndpoint": [], "logsEndpoint": []},
        "otlp_attributes": config.get("otlp_attributes", {}),
        "disable_otlp": disable_otlp,
    }
    # For mypy
    assert telemetry["OTLPExporter"] is not None

    # Add OTLPExporter if traces endpoints exist
    otlp_trace_endpoints = config.get("otlp_traces_endpoints")
    if isinstance(otlp_trace_endpoints, list) and len(otlp_trace_endpoints) > 0:
        telemetry["OTLPExporter"]["tracesEndpoint"] = otlp_trace_endpoints
    # Same for the logs
    otlp_logs_endpoints = config.get("otlp_logs_endpoints")
    if isinstance(otlp_logs_endpoints, list) and len(otlp_logs_endpoints) > 0:
        telemetry["OTLPExporter"]["logsEndpoint"] = otlp_logs_endpoints

    # Default to INFO -- the logging seems to default to WARN otherwise.
    log_level = config.get("log_level", "INFO")
    if log_level:
        telemetry["logs"] = {"logLevel": log_level}
    if telemetry:
        translated_config["telemetry"] = telemetry

    return translated_config


def _substitute_env_vars(content: str, silent: bool = False) -> str:

    # Regex to match ${DOCKER_SECRET:SECRET_NAME} style placeholders for Docker secrets
    secret_regex = r"\$\{DOCKER_SECRET:([^}]+)\}"
    # Regex to match ${VAR_NAME} style placeholders for environment variables
    env_regex = r"\$\{(?!DOCKER_SECRET:)([^}]+)\}"

    def replace_env_func(match: re.Match[str]) -> str:
        var_name = match.group(1)
        value = os.environ.get(
            var_name, ""
        )  # If the env variable is not set, return an empty string
        if value == "" and not silent:
            dbos_logger.warning(
                f"Variable {var_name} would be substituted from the process environment into dbos-config.yaml, but is not defined"
            )
        return value

    def replace_secret_func(match: re.Match[str]) -> str:
        secret_name = match.group(1)
        try:
            # Docker secrets are stored in /run/secrets/
            secret_path = f"/run/secrets/{secret_name}"
            if os.path.exists(secret_path):
                with open(secret_path, "r") as f:
                    return f.read().strip()
            elif not silent:
                dbos_logger.warning(
                    f"Docker secret {secret_name} would be substituted from /run/secrets/{secret_name}, but the file does not exist"
                )
            return ""
        except Exception as e:
            if not silent:
                dbos_logger.warning(
                    f"Error reading Docker secret {secret_name}: {str(e)}"
                )
            return ""

    # First replace Docker secrets
    content = re.sub(secret_regex, replace_secret_func, content)
    # Then replace environment variables
    return re.sub(env_regex, replace_env_func, content)


def load_config(
    config_file_path: str = DBOS_CONFIG_PATH,
    *,
    silent: bool = False,
) -> ConfigFile:
    """
    Load the DBOS `ConfigFile` from the specified path (typically `dbos-config.yaml`).

    The configuration is also validated against the configuration file schema.

    Args:
        config_file_path (str): The path to the yaml configuration file.

    Returns:
        ConfigFile: The loaded configuration

    """

    with open(config_file_path, "r") as file:
        content = file.read()
        substituted_content = _substitute_env_vars(content, silent=silent)
        data = yaml.safe_load(substituted_content)

    if not isinstance(data, dict):
        raise DBOSInitializationError(
            f"dbos-config.yaml must contain a dictionary, not {type(data)}"
        )
    data = cast(Dict[str, Any], data)

    # Special case: convert logsEndpoint and tracesEndpoint from strings to lists of strings, if present
    if "telemetry" in data and "OTLPExporter" in data["telemetry"]:
        if "logsEndpoint" in data["telemetry"]["OTLPExporter"]:
            data["telemetry"]["OTLPExporter"]["logsEndpoint"] = [
                data["telemetry"]["OTLPExporter"]["logsEndpoint"]
            ]
        if "tracesEndpoint" in data["telemetry"]["OTLPExporter"]:
            data["telemetry"]["OTLPExporter"]["tracesEndpoint"] = [
                data["telemetry"]["OTLPExporter"]["tracesEndpoint"]
            ]

    data = cast(ConfigFile, data)
    return data  # type: ignore


def process_config(
    *,
    data: ConfigFile,
    silent: bool = False,
) -> ConfigFile:
    """
    If a database_url is provided, pass it as is in the config.

    Else, default to SQLite.

    Also build SQL Alchemy "kwargs" base on user input + defaults.
    Specifically, db_engine_kwargs takes precedence over app_db_pool_size

    In debug mode, apply overrides from DBOS_DBHOST, DBOS_DBPORT, DBOS_DBUSER, and DBOS_DBPASSWORD.
    """

    if "name" not in data:
        raise DBOSInitializationError(f"Configuration must specify an application name")

    if not _is_valid_app_name(data["name"]):
        raise DBOSInitializationError(
            f'Invalid app name {data["name"]}.  App names must be between 3 and 30 characters long and contain only lowercase letters, numbers, dashes, and underscores.'
        )

    if data.get("telemetry") is None:
        data["telemetry"] = {}
    telemetry = cast(TelemetryConfig, data["telemetry"])
    if telemetry.get("logs") is None:
        telemetry["logs"] = {}
    logs = cast(LoggerConfig, telemetry["logs"])
    if logs.get("logLevel") is None:
        logs["logLevel"] = "INFO"

    # Handle admin server config
    if not data.get("runtimeConfig"):
        data["runtimeConfig"] = {
            "run_admin_server": True,
        }
    elif "run_admin_server" not in data["runtimeConfig"]:
        data["runtimeConfig"]["run_admin_server"] = True

    isDebugMode = os.getenv("DBOS_DBHOST") is not None

    # Ensure database dict exists
    data.setdefault("database", {})
    connect_timeout = None

    # Process the application database URL, if provided
    if data.get("database_url"):
        # Parse the db string and check required fields
        assert data["database_url"] is not None
        assert is_valid_database_url(data["database_url"])

        url = make_url(data["database_url"])

        # Gather connect_timeout from the URL if provided. It should be used in engine kwargs if not provided there (instead of our default)
        connect_timeout_str = url.query.get("connect_timeout")
        if connect_timeout_str is not None:
            assert isinstance(
                connect_timeout_str, str
            ), "connect_timeout must be a string and defined once in the URL"
            if connect_timeout_str.isdigit():
                connect_timeout = int(connect_timeout_str)

        # In debug mode perform env vars overrides
        if isDebugMode:
            # Override the username, password, host, and port
            port_str = os.getenv("DBOS_DBPORT")
            port = (
                int(port_str)
                if port_str is not None and port_str.isdigit()
                else url.port
            )
            data["database_url"] = url.set(
                username=os.getenv("DBOS_DBUSER", url.username),
                password=os.getenv("DBOS_DBPASSWORD", url.password),
                host=os.getenv("DBOS_DBHOST", url.host),
                port=port,
            ).render_as_string(hide_password=False)

    # Process the system database URL, if provided
    if data.get("system_database_url"):
        # Parse the db string and check required fields
        assert data["system_database_url"]
        assert is_valid_database_url(data["system_database_url"])

        url = make_url(data["system_database_url"])

        # Gather connect_timeout from the URL if provided. It should be used in engine kwargs if not provided there (instead of our default). This overrides a timeout from the application database, if any.
        connect_timeout_str = url.query.get("connect_timeout")
        if connect_timeout_str is not None:
            assert isinstance(
                connect_timeout_str, str
            ), "connect_timeout must be a string and defined once in the URL"
            if connect_timeout_str.isdigit():
                connect_timeout = int(connect_timeout_str)

        # In debug mode perform env vars overrides
        if isDebugMode:
            # Override the username, password, host, and port
            port_str = os.getenv("DBOS_DBPORT")
            port = (
                int(port_str)
                if port_str is not None and port_str.isdigit()
                else url.port
            )
            data["system_database_url"] = url.set(
                username=os.getenv("DBOS_DBUSER", url.username),
                password=os.getenv("DBOS_DBPASSWORD", url.password),
                host=os.getenv("DBOS_DBHOST", url.host),
                port=port,
            ).render_as_string(hide_password=False)

    # If an application database URL is provided but not the system database URL,
    # construct the system database URL.
    if data.get("database_url") and not data.get("system_database_url"):
        assert data["database_url"]
        if data["database_url"].startswith("sqlite"):
            data["system_database_url"] = data["database_url"]
        else:
            url = make_url(data["database_url"])
            assert url.database
            if data["database"].get("sys_db_name"):
                url = url.set(database=data["database"]["sys_db_name"])
            else:
                url = url.set(database=f"{url.database}{SystemSchema.sysdb_suffix}")
            data["system_database_url"] = url.render_as_string(hide_password=False)

    # If a system database URL is provided but not an application database URL, set the
    # application database URL to the system database URL.
    if data.get("system_database_url") and not data.get("database_url"):
        assert data["system_database_url"]
        data["database_url"] = data["system_database_url"]

    # If neither URL is provided, use a default SQLite database URL.
    if not data.get("database_url") and not data.get("system_database_url"):
        _app_db_name = _app_name_to_db_name(data["name"])
        data["system_database_url"] = data["database_url"] = (
            f"sqlite:///{_app_db_name}.sqlite"
        )

    configure_db_engine_parameters(data["database"], connect_timeout=connect_timeout)

    assert data["database_url"] is not None
    assert data["system_database_url"] is not None
    # Pretty-print connection information, respecting log level
    if not silent and logs["logLevel"] == "INFO" or logs["logLevel"] == "DEBUG":
        printable_sys_db_url = make_url(data["system_database_url"]).render_as_string(
            hide_password=True
        )
        print(f"DBOS system database URL: {printable_sys_db_url}")
        if data["database_url"].startswith("sqlite"):
            print(
                f"Using SQLite as a system database. The SQLite system database is for development and testing. PostgreSQL is recommended for production use."
            )
        else:
            print(f"Database engine parameters: {data['database']['db_engine_kwargs']}")

    # Return data as ConfigFile type
    return data


def configure_db_engine_parameters(
    data: DatabaseConfig, connect_timeout: Optional[int] = None
) -> None:
    """
    Configure SQLAlchemy engine parameters for both user and system databases.

    If provided, sys_db_pool_size will take precedence over user_kwargs for the system db engine.

    Args:
        data: Configuration dictionary containing database settings
    """

    # Configure user database engine parameters
    app_engine_kwargs: dict[str, Any] = {
        "pool_timeout": 30,
        "max_overflow": 0,
        "pool_size": 20,
        "pool_pre_ping": True,
    }
    # If user-provided kwargs are present, use them instead
    user_kwargs = data.get("db_engine_kwargs")
    if user_kwargs is not None:
        app_engine_kwargs.update(user_kwargs)

    # If user-provided kwargs do not contain connect_timeout, check if their URL did (this function connect_timeout parameter).
    # Else default to 10
    if "connect_args" not in app_engine_kwargs:
        app_engine_kwargs["connect_args"] = {}
    if "connect_timeout" not in app_engine_kwargs["connect_args"]:
        app_engine_kwargs["connect_args"]["connect_timeout"] = (
            connect_timeout if connect_timeout else 10
        )

    # Configure system database engine parameters. User-provided sys_db_pool_size takes precedence
    system_engine_kwargs = app_engine_kwargs.copy()
    if data.get("sys_db_pool_size") is not None:
        system_engine_kwargs["pool_size"] = data["sys_db_pool_size"]

    data["db_engine_kwargs"] = app_engine_kwargs
    data["sys_db_engine_kwargs"] = system_engine_kwargs


def is_valid_database_url(database_url: str) -> bool:
    if database_url.startswith("sqlite"):
        return True
    url = make_url(database_url)
    required_fields = [
        ("username", "Username must be specified in the connection URL"),
        ("host", "Host must be specified in the connection URL"),
        ("database", "Database name must be specified in the connection URL"),
    ]
    for field_name, error_message in required_fields:
        field_value = getattr(url, field_name, None)
        if not field_value:
            raise DBOSInitializationError(error_message)
    return True


def _is_valid_app_name(name: str) -> bool:
    name_len = len(name)
    if name_len < 3 or name_len > 30:
        return False
    match = re.match("^[a-z0-9-_]+$", name)
    return True if match != None else False


def _app_name_to_db_name(app_name: str) -> str:
    name = app_name.replace("-", "_").replace(" ", "_").lower()
    return name if not name[0].isdigit() else f"_{name}"


def overwrite_config(provided_config: ConfigFile) -> ConfigFile:
    # Load the DBOS configuration file and force the use of:
    # 1. The application and system database url provided by DBOS_DATABASE_URL and DBOS_SYSTEM_DATABASE_URL
    # 2. OTLP traces endpoints (add the config data to the provided config)
    # 3. Use the application name from the file. This is a defensive measure to ensure the application name is whatever it was registered with in the cloud
    # 4. Remove admin_port is provided in code
    # 5. Remove env vars if provided in code
    # Optimistically assume that expected fields in config_from_file are present

    config_from_file = load_config()
    # Be defensive
    if config_from_file is None:
        return provided_config

    # Set the application name to the cloud app name
    provided_config["name"] = config_from_file["name"]

    # Use the DBOS Cloud application and system database URLs
    db_url = os.environ.get("DBOS_DATABASE_URL")
    if db_url is None:
        raise DBOSInitializationError(
            "DBOS_DATABASE_URL environment variable is not set. This is required to connect to the database."
        )
    provided_config["database_url"] = db_url
    system_db_url = os.environ.get("DBOS_SYSTEM_DATABASE_URL")
    if system_db_url is None:
        raise DBOSInitializationError(
            "DBOS_SYSTEM_DATABASE_URL environment variable is not set. This is required to connect to the database."
        )
    provided_config["system_database_url"] = system_db_url

    # Telemetry config
    if "telemetry" not in provided_config or provided_config["telemetry"] is None:
        provided_config["telemetry"] = {
            "OTLPExporter": {"tracesEndpoint": [], "logsEndpoint": []},
            "disable_otlp": False,
        }
    else:
        provided_config["telemetry"]["disable_otlp"] = False
        if "OTLPExporter" not in provided_config["telemetry"]:
            provided_config["telemetry"]["OTLPExporter"] = {
                "tracesEndpoint": [],
                "logsEndpoint": [],
            }

    # This is a super messy from a typing perspective.
    # Some of ConfigFile keys are optional -- but in practice they'll always be present in hosted environments
    # So, for Mypy, we have to (1) check the keys are present in config_from_file and (2) cast telemetry/otlp_exporters to Dict[str, Any]
    # (2) is required because, even tho we resolved these keys earlier, mypy doesn't remember that
    if (
        config_from_file.get("telemetry")
        and config_from_file["telemetry"]
        and config_from_file["telemetry"].get("OTLPExporter")
    ):

        telemetry = cast(Dict[str, Any], provided_config["telemetry"])
        otlp_exporter = cast(Dict[str, Any], telemetry["OTLPExporter"])

        # Merge the logsEndpoint and tracesEndpoint lists from the file with what we have
        source_otlp = config_from_file["telemetry"]["OTLPExporter"]
        if source_otlp:
            tracesEndpoint = source_otlp.get("tracesEndpoint")
            if tracesEndpoint:
                otlp_exporter["tracesEndpoint"].extend(tracesEndpoint)
            logsEndpoint = source_otlp.get("logsEndpoint")
            if logsEndpoint:
                otlp_exporter["logsEndpoint"].extend(logsEndpoint)

    # Runtime config
    if "runtimeConfig" in provided_config:
        if "admin_port" in provided_config["runtimeConfig"]:
            del provided_config["runtimeConfig"][
                "admin_port"
            ]  # Admin port is expected to be 3001 (the default in dbos/_admin_server.py::__init__ ) by DBOS Cloud
        if "run_admin_server" in provided_config["runtimeConfig"]:
            del provided_config["runtimeConfig"]["run_admin_server"]

    # Env should be set from the hosting provider (e.g., DBOS Cloud)
    if "env" in provided_config:
        del provided_config["env"]

    return provided_config


def get_system_database_url(config: ConfigFile) -> str:
    if "system_database_url" in config and config["system_database_url"] is not None:
        return config["system_database_url"]
    else:
        assert config["database_url"] is not None
        if config["database_url"].startswith("sqlite"):
            return config["database_url"]
        app_db_url = make_url(config["database_url"])
        if config.get("database") and config["database"].get("sys_db_name") is not None:
            sys_db_name = config["database"]["sys_db_name"]
        else:
            assert app_db_url.database is not None
            sys_db_name = app_db_url.database + SystemSchema.sysdb_suffix
        return app_db_url.set(database=sys_db_name).render_as_string(
            hide_password=False
        )


def get_application_database_url(config: ConfigFile) -> str:
    # For backwards compatibility, the application database URL is "database_url"
    if config.get("database_url"):
        assert config["database_url"]
        return config["database_url"]
    else:
        # If the application database URL is not specified, set it to the system database URL
        assert config["system_database_url"]
        return config["system_database_url"]<|MERGE_RESOLUTION|>--- conflicted
+++ resolved
@@ -1,7 +1,5 @@
-import json
 import os
 import re
-from importlib import resources
 from typing import Any, Dict, List, Optional, TypedDict, cast
 
 import yaml
@@ -34,12 +32,8 @@
         otlp_attributes (dict[str, str]): A set of custom attributes to apply OTLP-exported logs and traces
         application_version (str): Application version
         executor_id (str): Executor ID, used to identify the application instance in distributed environments
-<<<<<<< HEAD
-        disable_otlp (bool): If True, disables OTLP tracing and logging. Defaults to False.
         system_database_schema (str): Schema name for DBOS system tables. Defaults to "dbos".
-=======
         enable_otlp (bool): If True, enable built-in DBOS OTLP tracing and logging.
->>>>>>> 5f87a46d
     """
 
     name: str
@@ -57,12 +51,8 @@
     otlp_attributes: Optional[dict[str, str]]
     application_version: Optional[str]
     executor_id: Optional[str]
-<<<<<<< HEAD
-    disable_otlp: Optional[bool]
     system_database_schema: Optional[str]
-=======
     enable_otlp: Optional[bool]
->>>>>>> 5f87a46d
 
 
 class RuntimeConfig(TypedDict, total=False):
@@ -168,9 +158,11 @@
 
     if "system_database_url" in config:
         translated_config["system_database_url"] = config.get("system_database_url")
-    
+
     if "system_database_schema" in config:
-        translated_config["system_database_schema"] = config.get("system_database_schema")
+        translated_config["system_database_schema"] = config.get(
+            "system_database_schema"
+        )
 
     # Runtime config
     translated_config["runtimeConfig"] = {"run_admin_server": True}
