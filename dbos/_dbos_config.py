--- conflicted
+++ resolved
@@ -61,19 +61,12 @@
 
 class DatabaseConfig(TypedDict, total=False):
     """
-<<<<<<< HEAD
-    Data structure containing the DBOS database configuration.
-=======
     Internal data structure containing the DBOS database configuration.
->>>>>>> 69fe5e6d
     Attributes:
         app_db_pool_size (int): Application database pool size
         sys_db_name (str): System database name
         sys_db_pool_size (int): System database pool size
-<<<<<<< HEAD
-=======
         db_engine_kwargs (Dict[str, Any]): SQLAlchemy engine kwargs
->>>>>>> 69fe5e6d
         migrate (List[str]): Migration commands to run on startup
     """
 
@@ -86,37 +79,11 @@
     app_db_pool_size: Optional[int]
     sys_db_name: Optional[str]
     sys_db_pool_size: Optional[int]
-<<<<<<< HEAD
-=======
     db_engine_kwargs: Optional[Dict[str, Any]]
->>>>>>> 69fe5e6d
     ssl: Optional[bool]  # Will be removed in a future version
     ssl_ca: Optional[str]  # Will be removed in a future version
     migrate: Optional[List[str]]
     rollback: Optional[List[str]]  # Will be removed in a future version
-<<<<<<< HEAD
-=======
-
-
-def parse_database_url_to_dbconfig(database_url: str) -> DatabaseConfig:
-    db_url = make_url(database_url)
-    db_config = {
-        "hostname": db_url.host,
-        "port": db_url.port or 5432,
-        "username": db_url.username,
-        "password": db_url.password,
-        "app_db_name": db_url.database,
-    }
-    for key, value in db_url.query.items():
-        str_value = value[0] if isinstance(value, tuple) else value
-        if key == "connect_timeout":
-            db_config["connectionTimeoutMillis"] = int(str_value) * 1000
-        elif key == "sslmode":
-            db_config["ssl"] = str_value == "require"
-        elif key == "sslrootcert":
-            db_config["ssl_ca"] = str_value
-    return cast(DatabaseConfig, db_config)
->>>>>>> 69fe5e6d
 
 
 class OTLPExporterConfig(TypedDict, total=False):
