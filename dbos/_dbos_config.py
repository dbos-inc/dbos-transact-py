import os
import re
from importlib import resources
from typing import Any, Dict, List, Optional, TypedDict, cast

import sqlalchemy as sa
import yaml
from sqlalchemy import make_url

from ._error import DBOSInitializationError
from ._logger import dbos_logger
from ._schemas.system_database import SystemSchema

DBOS_CONFIG_PATH = "dbos-config.yaml"


class DBOSConfig(TypedDict, total=False):
    """
    Data structure containing the DBOS library configuration.

    Attributes:
        name (str): Application name
        system_database_url (str): Connection string for the DBOS system database. Defaults to sqlite:///{name} if not provided.
        application_database_url (str): Connection string for the DBOS application database, in which DBOS @Transaction functions run. Optional. Should be the same type of database (SQLite or Postgres) as the system database.
        database_url (str): (DEPRECATED) Database connection string
        sys_db_name (str): (DEPRECATED) System database name
        sys_db_pool_size (int): System database pool size
        db_engine_kwargs (Dict[str, Any]): SQLAlchemy engine kwargs (See https://docs.sqlalchemy.org/en/20/core/engines.html#sqlalchemy.create_engine)
        log_level (str): Log level
        otlp_traces_endpoints: List[str]: OTLP traces endpoints
        otlp_logs_endpoints: List[str]: OTLP logs endpoints
        admin_port (int): Admin port
        run_admin_server (bool): Whether to run the DBOS admin server
        otlp_attributes (dict[str, str]): A set of custom attributes to apply OTLP-exported logs and traces
        application_version (str): Application version
        executor_id (str): Executor ID, used to identify the application instance in distributed environments
        dbos_system_schema (str): Schema name for DBOS system tables. Defaults to "dbos".
        enable_otlp (bool): If True, enable built-in DBOS OTLP tracing and logging.
        system_database_engine (sa.Engine): A custom system database engine. If provided, DBOS will not create an engine but use this instead.
    """

    name: str
    system_database_url: Optional[str]
    application_database_url: Optional[str]
    database_url: Optional[str]
    sys_db_name: Optional[str]
    sys_db_pool_size: Optional[int]
    db_engine_kwargs: Optional[Dict[str, Any]]
    log_level: Optional[str]
    otlp_traces_endpoints: Optional[List[str]]
    otlp_logs_endpoints: Optional[List[str]]
    admin_port: Optional[int]
    run_admin_server: Optional[bool]
    otlp_attributes: Optional[dict[str, str]]
    application_version: Optional[str]
    executor_id: Optional[str]
    dbos_system_schema: Optional[str]
    enable_otlp: Optional[bool]
    system_database_engine: Optional[sa.Engine]


class RuntimeConfig(TypedDict, total=False):
    start: List[str]
    setup: Optional[List[str]]
    admin_port: Optional[int]
    run_admin_server: Optional[bool]


class DatabaseConfig(TypedDict, total=False):
    """
    Internal data structure containing the DBOS database configuration.
    Attributes:
        sys_db_name (str): System database name
        sys_db_pool_size (int): System database pool size
        db_engine_kwargs (Dict[str, Any]): SQLAlchemy engine kwargs
        migrate (List[str]): Migration commands to run on startup
        dbos_system_schema (str): Schema name for DBOS system tables. Defaults to "dbos".
    """

    sys_db_name: Optional[str]
    sys_db_pool_size: Optional[
        int
    ]  # For internal use, will be removed in a future version
    db_engine_kwargs: Optional[Dict[str, Any]]
    sys_db_engine_kwargs: Optional[Dict[str, Any]]
    migrate: Optional[List[str]]
    rollback: Optional[List[str]]  # Will be removed in a future version


class OTLPExporterConfig(TypedDict, total=False):
    logsEndpoint: Optional[List[str]]
    tracesEndpoint: Optional[List[str]]


class LoggerConfig(TypedDict, total=False):
    logLevel: Optional[str]


class TelemetryConfig(TypedDict, total=False):
    logs: Optional[LoggerConfig]
    OTLPExporter: Optional[OTLPExporterConfig]
    otlp_attributes: Optional[dict[str, str]]
    disable_otlp: bool


class ConfigFile(TypedDict, total=False):
    """
    Data structure containing the DBOS Configuration.
<<<<<<< HEAD
    The DBOSConfig object is parsed into this.
=======

    This configuration data is typically loaded from `dbos-config.yaml`.
    See `https://docs.dbos.dev/python/reference/configuration#dbos-configuration-file`

    Attributes:
        name (str): Application name
        runtimeConfig (RuntimeConfig): Configuration for DBOS Cloud
        database (DatabaseConfig): Configure pool sizes, migrate commands
        database_url (str): Application database URL
        system_database_url (str): System database URL
        telemetry (TelemetryConfig): Configuration for tracing / logging
        env (Dict[str,str]): Environment variables
        dbos_system_schema (str): Schema name for DBOS system tables. Defaults to "dbos".

>>>>>>> 87d004aa
    """

    name: str
    runtimeConfig: RuntimeConfig
    database: DatabaseConfig
    database_url: Optional[str]
    system_database_url: Optional[str]
    telemetry: Optional[TelemetryConfig]
    env: Dict[str, str]
<<<<<<< HEAD
    system_database_engine: Optional[sa.Engine]
=======
    dbos_system_schema: Optional[str]
>>>>>>> 87d004aa


def translate_dbos_config_to_config_file(config: DBOSConfig) -> ConfigFile:
    if "name" not in config:
        raise DBOSInitializationError(f"Configuration must specify an application name")

    translated_config: ConfigFile = {
        "name": config["name"],
    }

    # Database config
    db_config: DatabaseConfig = {}
    if "sys_db_name" in config:
        db_config["sys_db_name"] = config.get("sys_db_name")
    if "sys_db_pool_size" in config:
        db_config["sys_db_pool_size"] = config.get("sys_db_pool_size")
    if "db_engine_kwargs" in config:
        db_config["db_engine_kwargs"] = config.get("db_engine_kwargs")
    if db_config:
        translated_config["database"] = db_config

    # Use application_database_url instead of the deprecated database_url if provided
    if "database_url" in config:
        translated_config["database_url"] = config.get("database_url")
    elif "application_database_url" in config:
        translated_config["database_url"] = config.get("application_database_url")

    if "system_database_url" in config:
        translated_config["system_database_url"] = config.get("system_database_url")

    if "dbos_system_schema" in config:
        translated_config["dbos_system_schema"] = config.get("dbos_system_schema")

    # Runtime config
    translated_config["runtimeConfig"] = {"run_admin_server": True}
    if "admin_port" in config:
        translated_config["runtimeConfig"]["admin_port"] = config["admin_port"]
    if "run_admin_server" in config:
        translated_config["runtimeConfig"]["run_admin_server"] = config[
            "run_admin_server"
        ]

    # Telemetry config
    enable_otlp = config.get("enable_otlp", None)
    disable_otlp = True if enable_otlp is None else not enable_otlp
    telemetry: TelemetryConfig = {
        "OTLPExporter": {"tracesEndpoint": [], "logsEndpoint": []},
        "otlp_attributes": config.get("otlp_attributes", {}),
        "disable_otlp": disable_otlp,
    }
    # For mypy
    assert telemetry["OTLPExporter"] is not None

    # Add OTLPExporter if traces endpoints exist
    otlp_trace_endpoints = config.get("otlp_traces_endpoints")
    if isinstance(otlp_trace_endpoints, list) and len(otlp_trace_endpoints) > 0:
        telemetry["OTLPExporter"]["tracesEndpoint"] = otlp_trace_endpoints
    # Same for the logs
    otlp_logs_endpoints = config.get("otlp_logs_endpoints")
    if isinstance(otlp_logs_endpoints, list) and len(otlp_logs_endpoints) > 0:
        telemetry["OTLPExporter"]["logsEndpoint"] = otlp_logs_endpoints

    # Default to INFO -- the logging seems to default to WARN otherwise.
    log_level = config.get("log_level", "INFO")
    if log_level:
        telemetry["logs"] = {"logLevel": log_level}
    if telemetry:
        translated_config["telemetry"] = telemetry

    translated_config["system_database_engine"] = config.get("system_database_engine")

    return translated_config


def _substitute_env_vars(content: str, silent: bool = False) -> str:

    # Regex to match ${DOCKER_SECRET:SECRET_NAME} style placeholders for Docker secrets
    secret_regex = r"\$\{DOCKER_SECRET:([^}]+)\}"
    # Regex to match ${VAR_NAME} style placeholders for environment variables
    env_regex = r"\$\{(?!DOCKER_SECRET:)([^}]+)\}"

    def replace_env_func(match: re.Match[str]) -> str:
        var_name = match.group(1)
        value = os.environ.get(
            var_name, ""
        )  # If the env variable is not set, return an empty string
        if value == "" and not silent:
            dbos_logger.warning(
                f"Variable {var_name} would be substituted from the process environment into dbos-config.yaml, but is not defined"
            )
        return value

    def replace_secret_func(match: re.Match[str]) -> str:
        secret_name = match.group(1)
        try:
            # Docker secrets are stored in /run/secrets/
            secret_path = f"/run/secrets/{secret_name}"
            if os.path.exists(secret_path):
                with open(secret_path, "r") as f:
                    return f.read().strip()
            elif not silent:
                dbos_logger.warning(
                    f"Docker secret {secret_name} would be substituted from /run/secrets/{secret_name}, but the file does not exist"
                )
            return ""
        except Exception as e:
            if not silent:
                dbos_logger.warning(
                    f"Error reading Docker secret {secret_name}: {str(e)}"
                )
            return ""

    # First replace Docker secrets
    content = re.sub(secret_regex, replace_secret_func, content)
    # Then replace environment variables
    return re.sub(env_regex, replace_env_func, content)


def load_config(
    config_file_path: str = DBOS_CONFIG_PATH,
    *,
    silent: bool = False,
) -> ConfigFile:
    """
    Load the DBOS `ConfigFile` from the specified path (typically `dbos-config.yaml`).

    The configuration is also validated against the configuration file schema.

    Args:
        config_file_path (str): The path to the yaml configuration file.

    Returns:
        ConfigFile: The loaded configuration

    """

    with open(config_file_path, "r") as file:
        content = file.read()
        substituted_content = _substitute_env_vars(content, silent=silent)
        data = yaml.safe_load(substituted_content)

    if not isinstance(data, dict):
        raise DBOSInitializationError(
            f"dbos-config.yaml must contain a dictionary, not {type(data)}"
        )
    data = cast(Dict[str, Any], data)

    # Special case: convert logsEndpoint and tracesEndpoint from strings to lists of strings, if present
    if "telemetry" in data and "OTLPExporter" in data["telemetry"]:
        if "logsEndpoint" in data["telemetry"]["OTLPExporter"]:
            data["telemetry"]["OTLPExporter"]["logsEndpoint"] = [
                data["telemetry"]["OTLPExporter"]["logsEndpoint"]
            ]
        if "tracesEndpoint" in data["telemetry"]["OTLPExporter"]:
            data["telemetry"]["OTLPExporter"]["tracesEndpoint"] = [
                data["telemetry"]["OTLPExporter"]["tracesEndpoint"]
            ]

    data = cast(ConfigFile, data)
    return data  # type: ignore


def process_config(
    *,
    data: ConfigFile,
    silent: bool = False,
) -> ConfigFile:
    """
    If a database_url is provided, pass it as is in the config.

    Else, default to SQLite.

    Also build SQL Alchemy "kwargs" base on user input + defaults.
    Specifically, db_engine_kwargs takes precedence over app_db_pool_size

    In debug mode, apply overrides from DBOS_DBHOST, DBOS_DBPORT, DBOS_DBUSER, and DBOS_DBPASSWORD.
    """

    if "name" not in data:
        raise DBOSInitializationError(f"Configuration must specify an application name")

    if not _is_valid_app_name(data["name"]):
        raise DBOSInitializationError(
            f'Invalid app name {data["name"]}.  App names must be between 3 and 30 characters long and contain only lowercase letters, numbers, dashes, and underscores.'
        )

    if data.get("telemetry") is None:
        data["telemetry"] = {}
    telemetry = cast(TelemetryConfig, data["telemetry"])
    if telemetry.get("logs") is None:
        telemetry["logs"] = {}
    logs = cast(LoggerConfig, telemetry["logs"])
    if logs.get("logLevel") is None:
        logs["logLevel"] = "INFO"

    # Handle admin server config
    if not data.get("runtimeConfig"):
        data["runtimeConfig"] = {
            "run_admin_server": True,
        }
    elif "run_admin_server" not in data["runtimeConfig"]:
        data["runtimeConfig"]["run_admin_server"] = True

    isDebugMode = os.getenv("DBOS_DBHOST") is not None

    # Ensure database dict exists
    data.setdefault("database", {})
    connect_timeout = None

    # Process the application database URL, if provided
    if data.get("database_url"):
        # Parse the db string and check required fields
        assert data["database_url"] is not None
        assert is_valid_database_url(data["database_url"])

        url = make_url(data["database_url"])

        # Gather connect_timeout from the URL if provided. It should be used in engine kwargs if not provided there (instead of our default)
        connect_timeout_str = url.query.get("connect_timeout")
        if connect_timeout_str is not None:
            assert isinstance(
                connect_timeout_str, str
            ), "connect_timeout must be a string and defined once in the URL"
            if connect_timeout_str.isdigit():
                connect_timeout = int(connect_timeout_str)

        # In debug mode perform env vars overrides
        if isDebugMode:
            # Override the username, password, host, and port
            port_str = os.getenv("DBOS_DBPORT")
            port = (
                int(port_str)
                if port_str is not None and port_str.isdigit()
                else url.port
            )
            data["database_url"] = url.set(
                username=os.getenv("DBOS_DBUSER", url.username),
                password=os.getenv("DBOS_DBPASSWORD", url.password),
                host=os.getenv("DBOS_DBHOST", url.host),
                port=port,
            ).render_as_string(hide_password=False)

    # Process the system database URL, if provided
    if data.get("system_database_url"):
        # Parse the db string and check required fields
        assert data["system_database_url"]
        assert is_valid_database_url(data["system_database_url"])

        url = make_url(data["system_database_url"])

        # Gather connect_timeout from the URL if provided. It should be used in engine kwargs if not provided there (instead of our default). This overrides a timeout from the application database, if any.
        connect_timeout_str = url.query.get("connect_timeout")
        if connect_timeout_str is not None:
            assert isinstance(
                connect_timeout_str, str
            ), "connect_timeout must be a string and defined once in the URL"
            if connect_timeout_str.isdigit():
                connect_timeout = int(connect_timeout_str)

        # In debug mode perform env vars overrides
        if isDebugMode:
            # Override the username, password, host, and port
            port_str = os.getenv("DBOS_DBPORT")
            port = (
                int(port_str)
                if port_str is not None and port_str.isdigit()
                else url.port
            )
            data["system_database_url"] = url.set(
                username=os.getenv("DBOS_DBUSER", url.username),
                password=os.getenv("DBOS_DBPASSWORD", url.password),
                host=os.getenv("DBOS_DBHOST", url.host),
                port=port,
            ).render_as_string(hide_password=False)

    # If an application database URL is provided but not the system database URL,
    # construct the system database URL.
    if data.get("database_url") and not data.get("system_database_url"):
        assert data["database_url"]
        if data["database_url"].startswith("sqlite"):
            data["system_database_url"] = data["database_url"]
        else:
            url = make_url(data["database_url"])
            assert url.database
            if data["database"].get("sys_db_name"):
                url = url.set(database=data["database"]["sys_db_name"])
            else:
                url = url.set(database=f"{url.database}{SystemSchema.sysdb_suffix}")
            data["system_database_url"] = url.render_as_string(hide_password=False)

    # If a system database URL is provided but not an application database URL,
    # do not create an application database.
    if data.get("system_database_url") and not data.get("database_url"):
        assert data["system_database_url"]
        data["database_url"] = None

    # If neither URL is provided, use a default SQLite system database URL.
    if not data.get("database_url") and not data.get("system_database_url"):
        _app_db_name = _app_name_to_db_name(data["name"])
        data["system_database_url"] = f"sqlite:///{_app_db_name}.sqlite"
        data["database_url"] = None

    configure_db_engine_parameters(data["database"], connect_timeout=connect_timeout)

    assert data["system_database_url"] is not None
    # Pretty-print connection information, respecting log level
    if not silent and logs["logLevel"] == "INFO" or logs["logLevel"] == "DEBUG":
        printable_sys_db_url = make_url(data["system_database_url"]).render_as_string(
            hide_password=True
        )
        print(f"DBOS system database URL: {printable_sys_db_url}")
        if data["database_url"]:
            printable_app_db_url = make_url(data["database_url"]).render_as_string(
                hide_password=True
            )
            print(f"DBOS application database URL: {printable_app_db_url}")
        if data["system_database_url"].startswith("sqlite"):
            print(
                f"Using SQLite as a system database. The SQLite system database is for development and testing. PostgreSQL is recommended for production use."
            )
        else:
            print(f"Database engine parameters: {data['database']['db_engine_kwargs']}")

    # Return data as ConfigFile type
    return data


def configure_db_engine_parameters(
    data: DatabaseConfig, connect_timeout: Optional[int] = None
) -> None:
    """
    Configure SQLAlchemy engine parameters for both user and system databases.

    If provided, sys_db_pool_size will take precedence over user_kwargs for the system db engine.

    Args:
        data: Configuration dictionary containing database settings
    """

    # Configure user database engine parameters
    app_engine_kwargs: dict[str, Any] = {
        "pool_timeout": 30,
        "max_overflow": 0,
        "pool_size": 20,
        "pool_pre_ping": True,
    }
    # If user-provided kwargs are present, use them instead
    user_kwargs = data.get("db_engine_kwargs")
    if user_kwargs is not None:
        app_engine_kwargs.update(user_kwargs)

    # If user-provided kwargs do not contain connect_timeout, check if their URL did (this function connect_timeout parameter).
    # Else default to 10
    if "connect_args" not in app_engine_kwargs:
        app_engine_kwargs["connect_args"] = {}
    if "connect_timeout" not in app_engine_kwargs["connect_args"]:
        app_engine_kwargs["connect_args"]["connect_timeout"] = (
            connect_timeout if connect_timeout else 10
        )

    # Configure system database engine parameters. User-provided sys_db_pool_size takes precedence
    system_engine_kwargs = app_engine_kwargs.copy()
    if data.get("sys_db_pool_size") is not None:
        system_engine_kwargs["pool_size"] = data["sys_db_pool_size"]

    data["db_engine_kwargs"] = app_engine_kwargs
    data["sys_db_engine_kwargs"] = system_engine_kwargs


def is_valid_database_url(database_url: str) -> bool:
    if database_url.startswith("sqlite"):
        return True
    url = make_url(database_url)
    required_fields = [
        ("username", "Username must be specified in the connection URL"),
        ("host", "Host must be specified in the connection URL"),
        ("database", "Database name must be specified in the connection URL"),
    ]
    for field_name, error_message in required_fields:
        field_value = getattr(url, field_name, None)
        if not field_value:
            raise DBOSInitializationError(error_message)
    return True


def _is_valid_app_name(name: str) -> bool:
    name_len = len(name)
    if name_len < 3 or name_len > 30:
        return False
    match = re.match("^[a-z0-9-_]+$", name)
    return True if match != None else False


def _app_name_to_db_name(app_name: str) -> str:
    name = app_name.replace("-", "_").replace(" ", "_").lower()
    return name if not name[0].isdigit() else f"_{name}"


def overwrite_config(provided_config: ConfigFile) -> ConfigFile:
    # Load the DBOS configuration file and force the use of:
    # 1. The application and system database url provided by DBOS_DATABASE_URL and DBOS_SYSTEM_DATABASE_URL
    # 2. OTLP traces endpoints (add the config data to the provided config)
    # 3. Use the application name from the file. This is a defensive measure to ensure the application name is whatever it was registered with in the cloud
    # 4. Remove admin_port is provided in code
    # 5. Remove env vars if provided in code
    # Optimistically assume that expected fields in config_from_file are present

    config_from_file = load_config()
    # Be defensive
    if config_from_file is None:
        return provided_config

    # Set the application name to the cloud app name
    provided_config["name"] = config_from_file["name"]

    # Use the DBOS Cloud application and system database URLs
    db_url = os.environ.get("DBOS_DATABASE_URL")
    if db_url is None:
        raise DBOSInitializationError(
            "DBOS_DATABASE_URL environment variable is not set. This is required to connect to the database."
        )
    provided_config["database_url"] = db_url
    system_db_url = os.environ.get("DBOS_SYSTEM_DATABASE_URL")
    if system_db_url is None:
        raise DBOSInitializationError(
            "DBOS_SYSTEM_DATABASE_URL environment variable is not set. This is required to connect to the database."
        )
    provided_config["system_database_url"] = system_db_url
    # Always use the "dbos" schema when deploying to DBOS Cloud
    provided_config["dbos_system_schema"] = "dbos"

    # Telemetry config
    if "telemetry" not in provided_config or provided_config["telemetry"] is None:
        provided_config["telemetry"] = {
            "OTLPExporter": {"tracesEndpoint": [], "logsEndpoint": []},
            "disable_otlp": False,
        }
    else:
        provided_config["telemetry"]["disable_otlp"] = False
        if "OTLPExporter" not in provided_config["telemetry"]:
            provided_config["telemetry"]["OTLPExporter"] = {
                "tracesEndpoint": [],
                "logsEndpoint": [],
            }

    # This is a super messy from a typing perspective.
    # Some of ConfigFile keys are optional -- but in practice they'll always be present in hosted environments
    # So, for Mypy, we have to (1) check the keys are present in config_from_file and (2) cast telemetry/otlp_exporters to Dict[str, Any]
    # (2) is required because, even tho we resolved these keys earlier, mypy doesn't remember that
    if (
        config_from_file.get("telemetry")
        and config_from_file["telemetry"]
        and config_from_file["telemetry"].get("OTLPExporter")
    ):

        telemetry = cast(Dict[str, Any], provided_config["telemetry"])
        otlp_exporter = cast(Dict[str, Any], telemetry["OTLPExporter"])

        # Merge the logsEndpoint and tracesEndpoint lists from the file with what we have
        source_otlp = config_from_file["telemetry"]["OTLPExporter"]
        if source_otlp:
            tracesEndpoint = source_otlp.get("tracesEndpoint")
            if tracesEndpoint:
                otlp_exporter["tracesEndpoint"].extend(tracesEndpoint)
            logsEndpoint = source_otlp.get("logsEndpoint")
            if logsEndpoint:
                otlp_exporter["logsEndpoint"].extend(logsEndpoint)

    # Runtime config
    if "runtimeConfig" in provided_config:
        if "admin_port" in provided_config["runtimeConfig"]:
            del provided_config["runtimeConfig"][
                "admin_port"
            ]  # Admin port is expected to be 3001 (the default in dbos/_admin_server.py::__init__ ) by DBOS Cloud
        if "run_admin_server" in provided_config["runtimeConfig"]:
            del provided_config["runtimeConfig"]["run_admin_server"]

    # Env should be set from the hosting provider (e.g., DBOS Cloud)
    if "env" in provided_config:
        del provided_config["env"]

    return provided_config


def get_system_database_url(config: ConfigFile) -> str:
    if "system_database_url" in config and config["system_database_url"] is not None:
        return config["system_database_url"]
    else:
        assert config["database_url"] is not None
        if config["database_url"].startswith("sqlite"):
            return config["database_url"]
        app_db_url = make_url(config["database_url"])
        if config.get("database") and config["database"].get("sys_db_name") is not None:
            sys_db_name = config["database"]["sys_db_name"]
        else:
            assert app_db_url.database is not None
            sys_db_name = app_db_url.database + SystemSchema.sysdb_suffix
        return app_db_url.set(database=sys_db_name).render_as_string(
            hide_password=False
        )


def get_application_database_url(config: ConfigFile) -> str | None:
    # For backwards compatibility, the application database URL is "database_url"
    if config.get("database_url"):
        assert config["database_url"]
        return config["database_url"]
    else:
        # If the application database URL is not specified, return None
        return None<|MERGE_RESOLUTION|>--- conflicted
+++ resolved
@@ -106,24 +106,7 @@
 class ConfigFile(TypedDict, total=False):
     """
     Data structure containing the DBOS Configuration.
-<<<<<<< HEAD
     The DBOSConfig object is parsed into this.
-=======
-
-    This configuration data is typically loaded from `dbos-config.yaml`.
-    See `https://docs.dbos.dev/python/reference/configuration#dbos-configuration-file`
-
-    Attributes:
-        name (str): Application name
-        runtimeConfig (RuntimeConfig): Configuration for DBOS Cloud
-        database (DatabaseConfig): Configure pool sizes, migrate commands
-        database_url (str): Application database URL
-        system_database_url (str): System database URL
-        telemetry (TelemetryConfig): Configuration for tracing / logging
-        env (Dict[str,str]): Environment variables
-        dbos_system_schema (str): Schema name for DBOS system tables. Defaults to "dbos".
-
->>>>>>> 87d004aa
     """
 
     name: str
@@ -133,11 +116,8 @@
     system_database_url: Optional[str]
     telemetry: Optional[TelemetryConfig]
     env: Dict[str, str]
-<<<<<<< HEAD
     system_database_engine: Optional[sa.Engine]
-=======
     dbos_system_schema: Optional[str]
->>>>>>> 87d004aa
 
 
 def translate_dbos_config_to_config_file(config: DBOSConfig) -> ConfigFile:
