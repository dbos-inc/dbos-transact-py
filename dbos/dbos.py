--- conflicted
+++ resolved
@@ -88,15 +88,12 @@
 if TYPE_CHECKING:
     from .fastapi import Request
 
-<<<<<<< HEAD
 # Most DBOS functions are just any callable F, so decorators / wrappers work on F
 # There are cases where the parameters P and return value R should be separate
 #   Such as for start_workflow, which will return WorkflowHandle[R]
 #   In those cases, use something like Workflow[P,R]
 F = TypeVar("F", bound=Callable[..., Any])
-=======
-
->>>>>>> 6f11f8e0
+
 P = ParamSpec("P")  # A generic type for workflow parameters
 R = TypeVar("R", covariant=True)  # A generic type for workflow return values
 
@@ -733,10 +730,6 @@
 
         return decorator
 
-<<<<<<< HEAD
-    def communicator(self) -> Callable[[F], F]:
-        def decorator(func: F) -> F:
-=======
     # Mirror the CommunicatorConfig from TS. However, we disable retries by default.
     def communicator(
         self,
@@ -745,9 +738,8 @@
         interval_seconds: float = 1.0,
         max_attempts: int = 3,
         backoff_rate: float = 2.0,
-    ) -> Callable[[Communicator], Communicator]:
-        def decorator(func: Communicator) -> Communicator:
->>>>>>> 6f11f8e0
+    ) -> Callable[[F], F]:
+        def decorator(func: F) -> F:
 
             def invoke_comm(*args: Any, **kwargs: Any) -> Any:
 
