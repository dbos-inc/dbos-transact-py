--- conflicted
+++ resolved
@@ -54,12 +54,9 @@
 
 if TYPE_CHECKING:
     from fastapi import FastAPI
-<<<<<<< HEAD
     from dbos.kafka import KafkaConsumerWorkflow
-=======
     from .request import Request
     from flask import Flask
->>>>>>> 41933ea4
 
 from sqlalchemy.orm import Session
 
