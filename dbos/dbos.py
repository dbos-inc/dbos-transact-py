from __future__ import annotations

import atexit
import os
import sys
import threading
from concurrent.futures import ThreadPoolExecutor
from dataclasses import dataclass
from logging import Logger
from typing import (
    TYPE_CHECKING,
    Any,
    Callable,
    Generic,
    List,
    Literal,
    Optional,
    Protocol,
    Tuple,
    Type,
    TypeVar,
)

from opentelemetry.trace import Span

from dbos.core import (
    TEMP_SEND_WF_NAME,
    _execute_workflow_id,
    _get_event,
    _recv,
    _send,
    _set_event,
    _start_workflow,
    _step,
    _transaction,
    _workflow,
    _workflow_wrapper,
    _WorkflowHandlePolling,
)
from dbos.decorators import classproperty
from dbos.recovery import _recover_pending_workflows, _startup_recovery_thread
from dbos.registrations import (
    DBOSClassInfo,
    get_or_create_class_info,
    set_dbos_func_name,
    set_temp_workflow_type,
)
from dbos.roles import default_required_roles, required_roles
from dbos.scheduler.scheduler import ScheduledWorkflow, scheduled

from .tracer import dbos_tracer

if TYPE_CHECKING:
    from fastapi import FastAPI
    from .fastapi import Request

from sqlalchemy.orm import Session

if sys.version_info < (3, 10):
    from typing_extensions import ParamSpec, TypeAlias
else:
    from typing import ParamSpec, TypeAlias

from dbos.admin_sever import AdminServer
from dbos.context import (
    EnterDBOSStep,
    TracedAttributes,
    assert_current_dbos_context,
    get_local_dbos_context,
)
from dbos.error import DBOSException, DBOSNonExistentWorkflowError

from .application_database import ApplicationDatabase
from .dbos_config import ConfigFile, load_config, set_env_vars
from .logger import add_otlp_to_all_loggers, config_logger, dbos_logger, init_logger
from .system_database import SystemDatabase

# Most DBOS functions are just any callable F, so decorators / wrappers work on F
# There are cases where the parameters P and return value R should be separate
#   Such as for start_workflow, which will return WorkflowHandle[R]
#   In those cases, use something like Workflow[P,R]
F = TypeVar("F", bound=Callable[..., Any])

P = ParamSpec("P")  # A generic type for workflow parameters
R = TypeVar("R", covariant=True)  # A generic type for workflow return values

T = TypeVar("T")


class DBOSCallProtocol(Protocol[P, R]):
    __name__: str
    __qualname__: str

    def __call__(*args: P.args, **kwargs: P.kwargs) -> R: ...


Workflow: TypeAlias = DBOSCallProtocol[P, R]


IsolationLevel = Literal[
    "SERIALIZABLE",
    "REPEATABLE READ",
    "READ COMMITTED",
]

_dbos_global_instance: Optional[DBOS] = None
_dbos_global_registry: Optional[_DBOSRegistry] = None


def _get_dbos_instance() -> DBOS:
    global _dbos_global_instance
    if _dbos_global_instance is not None:
        return _dbos_global_instance
    raise DBOSException("No DBOS was created yet")


def _get_or_create_dbos_registry() -> _DBOSRegistry:
    # Currently get / init the global registry
    global _dbos_global_registry
    if _dbos_global_registry is None:
        _dbos_global_registry = _DBOSRegistry()
    return _dbos_global_registry


_RegisteredJob = Tuple[
    threading.Event, Callable[..., Any], Tuple[Any, ...], dict[str, Any]
]


class _DBOSRegistry:
    def __init__(self) -> None:
        self.workflow_info_map: dict[str, Workflow[..., Any]] = {}
        self.class_info_map: dict[str, type] = {}
        self.instance_info_map: dict[str, object] = {}
        self.pollers: list[_RegisteredJob] = []
        self.dbos: Optional[DBOS] = None
        self.config: Optional[ConfigFile] = None

    def register_wf_function(self, name: str, wrapped_func: F) -> None:
        self.workflow_info_map[name] = wrapped_func

    def register_class(self, cls: type, ci: DBOSClassInfo) -> None:
        class_name = cls.__name__
        if class_name in self.class_info_map:
            if self.class_info_map[class_name] is not cls:
                raise Exception(f"Duplicate type registration for class '{class_name}'")
        else:
            self.class_info_map[class_name] = cls

    def create_class_info(self, cls: Type[T]) -> Type[T]:
        ci = get_or_create_class_info(cls)
        self.register_class(cls, ci)
        return cls

    def register_poller(
        self, evt: threading.Event, func: Callable[..., Any], *args: Any, **kwargs: Any
    ) -> None:
        if self.dbos and self.dbos._launched:
            self.dbos.stop_events.append(evt)
            self.dbos.executor.submit(func, *args, **kwargs)
        else:
            self.pollers.append((evt, func, args, kwargs))

    def register_instance(self, inst: object) -> None:
        config_name = getattr(inst, "config_name")
        class_name = inst.__class__.__name__
        fn = f"{class_name}/{config_name}"
        if fn in self.instance_info_map:
            if self.instance_info_map[fn] is not inst:
                raise Exception(
                    f"Duplicate instance registration for class '{class_name}' instance '{config_name}'"
                )
        else:
            self.instance_info_map[fn] = inst


class DBOS:
    """
    Main access class for DBOS functionality.

    `DBOS` contains functions and properties for:
    1. Decorating classes, workflows, and steps
    2. Starting workflow functions
    3. Retrieving workflow status information
    4. Interacting with workflows via events and messages
    5. Accessing context, including the current user, request, SQL session, logger, and tracer

    """

    ### Lifecycles ###
    # We provide a singleton, created / accessed as `DBOS(args)`
    #  Access to the the singleton, or current context, via `DBOS.<thing>`
    #
    # If a DBOS decorator is used before there is a DBOS, the information gets
    #  put in _dbos_global_registry.  When the DBOS is finally created, it will
    #  get picked up.  Information can be added later.
    #
    # If an application wants to control lifecycle of DBOS via singleton:
    #  Create DBOS with `DBOS()`
    #   Use DBOS or the instance returned from DBOS()
    #  DBOS.destroy() to get rid of it so that DBOS() returns a new one

    def __new__(
        cls: Type[DBOS],
        fastapi: Optional["FastAPI"] = None,
        config: Optional[ConfigFile] = None,
    ) -> DBOS:
        global _dbos_global_instance
        global _dbos_global_registry
        if _dbos_global_instance is None:
            if (
                _dbos_global_registry is not None
                and _dbos_global_registry.config is not None
            ):
                if config is not None and config is not _dbos_global_registry.config:
                    raise DBOSException(
                        f"DBOS configured multiple times with conflicting information"
                    )
                config = _dbos_global_registry.config
            _dbos_global_instance = super().__new__(cls)
            _dbos_global_instance.__init__(fastapi=fastapi, config=config)  # type: ignore
        else:
            if (config is not None and _dbos_global_instance.config is not config) or (
                _dbos_global_instance.fastapi is not fastapi
            ):
                raise DBOSException(
                    f"DBOS Initialized multiple times with conflicting configuration / fastapi information"
                )
        return _dbos_global_instance

    @classmethod
    def destroy(cls) -> None:
        global _dbos_global_instance
        global _dbos_global_registry
        if _dbos_global_instance is not None:
            _dbos_global_instance._destroy()
        _dbos_global_instance = None
        _dbos_global_registry = None

    def __init__(
        self,
        fastapi: Optional["FastAPI"] = None,
        config: Optional[ConfigFile] = None,
    ) -> None:
        if hasattr(self, "_initialized") and self._initialized:
            return

        self._initialized: bool = True
        init_logger()
        if config is None:
            config = load_config()
        config_logger(config)
        set_env_vars(config)
        dbos_tracer.config(config)
        dbos_logger.info("Initializing DBOS")
        self.config: ConfigFile = config
        self._launched: bool = False
        self._sys_db: Optional[SystemDatabase] = None
        self._app_db: Optional[ApplicationDatabase] = None
        self._registry: _DBOSRegistry = _get_or_create_dbos_registry()
        self._registry.dbos = self
        self._admin_server: Optional[AdminServer] = None
        self.stop_events: List[threading.Event] = []
        self.fastapi: Optional["FastAPI"] = fastapi
        self._executor: Optional[ThreadPoolExecutor] = None
        if self.fastapi is not None:
            from dbos.fastapi import setup_fastapi_middleware

            setup_fastapi_middleware(self.fastapi)
            self.fastapi.on_event("startup")(self.launch)

        # Register send_stub as a workflow
        def send_temp_workflow(
            destination_id: str, message: Any, topic: Optional[str]
        ) -> None:
            self.send(destination_id, message, topic)

        temp_send_wf = _workflow_wrapper(self._registry, send_temp_workflow)
        set_dbos_func_name(send_temp_workflow, TEMP_SEND_WF_NAME)
        set_temp_workflow_type(send_temp_workflow, "send")
        self._registry.register_wf_function(TEMP_SEND_WF_NAME, temp_send_wf)

<<<<<<< HEAD
        if launch:
            self.launch()

        for handler in dbos_logger.handlers:
            handler.flush()

=======
>>>>>>> dc2363f7
    @property
    def executor(self) -> ThreadPoolExecutor:
        if self._executor is None:
            raise DBOSException("Executor accessed before DBOS was launched")
        rv: ThreadPoolExecutor = self._executor
        return rv

    @property
    def sys_db(self) -> SystemDatabase:
        if self._sys_db is None:
            raise DBOSException("System database accessed before DBOS was launched")
        rv: SystemDatabase = self._sys_db
        return rv

    @property
    def app_db(self) -> ApplicationDatabase:
        if self._app_db is None:
            raise DBOSException(
                "Application database accessed before DBOS was launched"
            )
        rv: ApplicationDatabase = self._app_db
        return rv

    @property
    def admin_server(self) -> AdminServer:
        if self._admin_server is None:
            raise DBOSException("Admin server accessed before DBOS was launched")
        rv: AdminServer = self._admin_server
        return rv

    def launch(self) -> None:
        if self._launched:
            dbos_logger.warning(f"DBOS was already launched")
            return
        self._launched = True
        self._executor = ThreadPoolExecutor(max_workers=64)
        self._sys_db = SystemDatabase(self.config)
        self._app_db = ApplicationDatabase(self.config)
        self._admin_server = AdminServer(dbos=self)

        if not os.environ.get("DBOS__VMID"):
            workflow_ids = self.sys_db.get_pending_workflows("local")
            self.executor.submit(_startup_recovery_thread, self, workflow_ids)

        # Listen to notifications
        self.executor.submit(self.sys_db._notification_listener)

        # Start flush workflow buffers thread
        self.executor.submit(self.sys_db.flush_workflow_buffers)

        # Grab any pollers that were deferred and start them
        for evt, func, args, kwargs in self._registry.pollers:
            self.stop_events.append(evt)
            self.executor.submit(func, *args, **kwargs)
        self._registry.pollers = []

        dbos_logger.info("DBOS launched")

        # Flush handlers and add OTLP to all loggers if enabled
        # to enable their export in DBOS Cloud
        for handler in dbos_logger.handlers:
            handler.flush()
        add_otlp_to_all_loggers()

    def _destroy(self) -> None:
        self._initialized = False
        for event in self.stop_events:
            event.set()
        if self._sys_db is not None:
            self._sys_db.destroy()
            self._sys_db = None
        if self._app_db is not None:
            self._app_db.destroy()
            self._app_db = None
        if self._admin_server is not None:
            self._admin_server.stop()
            self._admin_server = None
        # CB - This needs work, some things ought to stop before DBs are tossed out,
        #  on the other hand it hangs to move it
        if self._executor is not None:
            self._executor.shutdown(cancel_futures=True)
            self._executor = None

    @classmethod
    def register_instance(cls, inst: object) -> None:
        return _get_or_create_dbos_registry().register_instance(inst)

    # Decorators for DBOS functionality
    @classmethod
    def workflow(cls) -> Callable[[F], F]:
        """Decorate a function for use as a DBOS workflow."""
        return _workflow(_get_or_create_dbos_registry())

    @classmethod
    def transaction(
        cls, isolation_level: IsolationLevel = "SERIALIZABLE"
    ) -> Callable[[F], F]:
        """
        Decorate a function for use as a DBOS transaction.

        Args:
            isolation_level(IsolationLevel): Transaction isolation level

        """
        return _transaction(_get_or_create_dbos_registry(), isolation_level)

    @classmethod
    def step(
        cls,
        *,
        retries_allowed: bool = False,
        interval_seconds: float = 1.0,
        max_attempts: int = 3,
        backoff_rate: float = 2.0,
    ) -> Callable[[F], F]:
        """
        Decorate and configure a function for use as a DBOS step.

        Args:
            retries_allowed(bool): If true, enable retries on thrown exceptions
            interval_seconds(float): Time between retry attempts
            backoff_rate(float): Multiplier for exponentially increasing `interval_seconds` between retries
            max_attempts(int): Maximum number of retries before raising an exception

        """

        return _step(
            _get_or_create_dbos_registry(),
            retries_allowed=retries_allowed,
            interval_seconds=interval_seconds,
            max_attempts=max_attempts,
            backoff_rate=backoff_rate,
        )

    @classmethod
    def dbos_class(cls) -> Callable[[Type[T]], Type[T]]:
        """
        Decorate a class that contains DBOS member functions.

        All DBOS classes must be decorated, as this associates the class with
        its member functions.
        """

        return _get_or_create_dbos_registry().create_class_info

    @classmethod
    def default_required_roles(cls, roles: List[str]) -> Callable[[Type[T]], Type[T]]:
        """
        Decorate a class with the default list of required roles.

        The defaults can be overridden on a per-function basis with `required_roles`.

        Args:
            roles(List[str]): The list of roles to be used on class member functions

        """

        return default_required_roles(_get_or_create_dbos_registry(), roles)

    @classmethod
    def required_roles(cls, roles: List[str]) -> Callable[[F], F]:
        """
        Decorate a function with a list of required access roles.

        If the function is called from a context that does not provide at least one
        role from the list, a `DBOSNotAuthorizedError` exception will be raised.

        Args:
            roles(List[str]): The list of roles to be used on class member functions

        """

        return required_roles(roles)

    @classmethod
    def scheduled(cls, cron: str) -> Callable[[ScheduledWorkflow], ScheduledWorkflow]:
        """Decorate a workflow function with its invocation schedule."""

        return scheduled(_get_or_create_dbos_registry(), cron)

    @classmethod
    def start_workflow(
        cls,
        func: Workflow[P, R],
        *args: P.args,
        **kwargs: P.kwargs,
    ) -> WorkflowHandle[R]:
        """Invoke a workflow function in the background, returning a handle to the ongoing execution."""
        return _start_workflow(_get_dbos_instance(), func, *args, **kwargs)

    @classmethod
    def get_workflow_status(cls, workflow_id: str) -> Optional[WorkflowStatus]:
        """Return the status of a workflow execution."""
        ctx = get_local_dbos_context()
        if ctx and ctx.is_within_workflow():
            ctx.function_id += 1
            stat = _get_dbos_instance().sys_db.get_workflow_status_within_wf(
                workflow_id, ctx.workflow_id, ctx.function_id
            )
        else:
            stat = _get_dbos_instance().sys_db.get_workflow_status(workflow_id)
        if stat is None:
            return None

        return WorkflowStatus(
            workflow_id=workflow_id,
            status=stat["status"],
            name=stat["name"],
            recovery_attempts=stat["recovery_attempts"],
            class_name=stat["class_name"],
            config_name=stat["config_name"],
            authenticated_user=None,
            assumed_role=None,
            authenticatedRoles=None,
        )

    @classmethod
    def retrieve_workflow(
        cls, workflow_id: str, existing_workflow: bool = True
    ) -> WorkflowHandle[R]:
        """Return a `WorkflowHandle` for a workflow execution."""
        dbos = _get_dbos_instance()
        if existing_workflow:
            stat = dbos.get_workflow_status(workflow_id)
            if stat is None:
                raise DBOSNonExistentWorkflowError(workflow_id)
        return _WorkflowHandlePolling(workflow_id, dbos)

    @classmethod
    def send(
        cls, destination_id: str, message: Any, topic: Optional[str] = None
    ) -> None:
        """Send a message to a workflow execution."""
        return _send(_get_dbos_instance(), destination_id, message, topic)

    @classmethod
    def recv(cls, topic: Optional[str] = None, timeout_seconds: float = 60) -> Any:
        """
        Receive a workflow message.

        This function is to be called from within a workflow.
        `recv` will return the message sent on `topic`, waiting if necessary.
        """
        return _recv(_get_dbos_instance(), topic, timeout_seconds)

    @classmethod
    def sleep(cls, seconds: float) -> None:
        """
        Sleep for the specified time (in seconds).

        It is important to use `DBOS.sleep` (as opposed to any other sleep) within workflows,
        as the `DBOS.sleep`s are durable and completed sleeps will be skipped during recovery.
        """

        attributes: TracedAttributes = {
            "name": "sleep",
        }
        if seconds <= 0:
            return
        with EnterDBOSStep(attributes) as ctx:
            _get_dbos_instance().sys_db.sleep(
                ctx.workflow_id, ctx.curr_step_function_id, seconds
            )

    @classmethod
    def set_event(cls, key: str, value: Any) -> None:
        """
        Set a workflow event.

        This function is to be called from within a workflow.

        `set_event` sets the `value` of `key` for the current workflow instance ID.
        This `value` can then be retrieved by other functions, using `get_event` below.

        Each workflow invocation should only call set_event once per `key`.

        Args:
            key(str): The event key / name within the workflow
            value(Any): A serializable value to associate with the key

        """
        return _set_event(_get_dbos_instance(), key, value)

    @classmethod
    def get_event(cls, workflow_id: str, key: str, timeout_seconds: float = 60) -> Any:
        """
        Return the `value` of a workflow event, waiting for it to occur if necessary.

        `get_event` waits for a corresponding `set_event` by the workflow with ID `workflow_id` with the same `key`.

        Args:
            workflow_id(str): The workflow instance ID that is expected to call `set_event` on `key`
            key(str): The event key / name within the workflow
            timeout_seconds(float): The amount of time to wait, in case `set_event` has not yet been called byt the workflow

        """
        return _get_event(_get_dbos_instance(), workflow_id, key, timeout_seconds)

    @classmethod
    def execute_workflow_id(cls, workflow_id: str) -> WorkflowHandle[Any]:
        """Execute a workflow by ID (for recovery)."""
        return _execute_workflow_id(_get_dbos_instance(), workflow_id)

    @classmethod
    def recover_pending_workflows(
        cls, executor_ids: List[str] = ["local"]
    ) -> List[WorkflowHandle[Any]]:
        """Find all PENDING workflows and execute them."""
        return _recover_pending_workflows(_get_dbos_instance(), executor_ids)

    @classproperty
    def logger(cls) -> Logger:
        """Return the DBOS `Logger` for the current context."""
        return dbos_logger  # TODO get from context if appropriate...

    @classproperty
    def config(cls) -> ConfigFile:
        """Return the DBOS `ConfigFile` for the current context."""
        global _dbos_global_instance
        if _dbos_global_instance is not None:
            return _dbos_global_instance.config
        reg = _get_or_create_dbos_registry()
        if reg.config is not None:
            return reg.config
        config = load_config()
        reg.config = config
        return config

    @classproperty
    def sql_session(cls) -> Session:
        """Return the SQLAlchemy `Session` for the current context, which must be within a transaction function."""
        ctx = assert_current_dbos_context()
        assert ctx.is_transaction(), "db is only available within a transaction."
        rv = ctx.sql_session
        assert rv
        return rv

    @classproperty
    def workflow_id(cls) -> str:
        """Return the workflow ID for the current context, which must be executing a workflow function."""
        ctx = assert_current_dbos_context()
        assert (
            ctx.is_within_workflow()
        ), "workflow_id is only available within a DBOS operation."
        return ctx.workflow_id

    @classproperty
    def parent_workflow_id(cls) -> str:
        """
        Return the workflow ID for the parent workflow.

        `parent_workflow_id` must be accessed from within a workflow function.
        """

        ctx = assert_current_dbos_context()
        assert (
            ctx.is_within_workflow()
        ), "parent_workflow_id is only available within a workflow."
        return ctx.parent_workflow_id

    @classproperty
    def span(cls) -> Span:
        """Return the tracing `Span` associated with the current context."""
        ctx = assert_current_dbos_context()
        return ctx.get_current_span()

    @classproperty
    def request(cls) -> Optional["Request"]:
        """Return the FastAPI `Request`, if any, associated with the current context."""
        ctx = assert_current_dbos_context()
        return ctx.request


@dataclass
class WorkflowStatus:
    """
    Status of workflow execution.

    This captures the state of a workflow execution at a point in time.

    Attributes:
        workflow_id(str):  The ID of the workflow execution
        status(str):  The status of the execution, from `WorkflowStatusString`
        name(str): The workflow function name
        class_name(str): For member functions, the name of the class containing the workflow function
        config_name(str): For instance member functions, the name of the class instance for the execution
        authenticated_user(str): The user who invoked the workflow
        assumed_role(str): The access role used by the user to allow access to the workflow function
        authenticatedRoles(List[str]): List of all access roles available to the authenticated user
        recovery_attempts(int): Number of times the workflow has been restarted (usually by recovery)

    """

    workflow_id: str
    status: str
    name: str
    class_name: Optional[str]
    config_name: Optional[str]
    authenticated_user: Optional[str]
    assumed_role: Optional[str]
    authenticatedRoles: Optional[List[str]]
    recovery_attempts: Optional[int]


class WorkflowHandle(Generic[R], Protocol):
    """
    Handle to a workflow function.

    `WorkflowHandle` represents a current or previous workflow function invocation,
    allowing its status and result to be accessed.

    Attributes:
        workflow_id(str): Workflow ID of the function invocation

    """

    def __init__(self, workflow_id: str) -> None: ...

    workflow_id: str

    def get_workflow_id(self) -> str:
        """Return the applicable workflow ID."""
        ...

    def get_result(self) -> R:
        """Return the result of the workflow function invocation, waiting if necessary."""
        ...

    def get_status(self) -> WorkflowStatus:
        """Return the current workflow function invocation status as `WorkflowStatus`."""
        ...


class DBOSConfiguredInstance:
    """
    Base class for classes containing DBOS member functions.

    When a class contains DBOS functions that access instance state, the DBOS workflow
    executor needs a name for the instance.  This name is recorded in the database, and
    used to refer to the proper instance upon recovery.

    Use `DBOSConfiguredInstance` to specify the instance name and register the instance
    with the DBOS workflow executor.

    Attributes:
        config_name(str):  Instance name

    """

    def __init__(self, config_name: str, dbos: Optional[DBOS] = None) -> None:
        self.config_name = config_name
        if dbos is not None:
            assert isinstance(dbos, DBOS)
            dbos._registry.register_instance(self)
        else:
            DBOS.register_instance(self)


# Apps that import DBOS probably don't exit.  If they do, let's see if
#   it looks like startup was abandoned or a call was forgotten...
def log_exit_info() -> None:
    if _dbos_global_registry is None:
        # Probably used as or for a support module
        return
    if _dbos_global_instance is None:
        print("DBOS exiting; functions were registered but DBOS() was not called")
        dbos_logger.warning(
            "DBOS exiting; functions were registered but DBOS() was not called"
        )
        return
    if not _dbos_global_instance._launched:
        print("DBOS exiting; DBOS exists but launch() was not called")
        dbos_logger.warning("DBOS exiting; DBOS exists but launch() was not called")
        return


# Register the exit hook
atexit.register(log_exit_info)<|MERGE_RESOLUTION|>--- conflicted
+++ resolved
@@ -280,15 +280,9 @@
         set_temp_workflow_type(send_temp_workflow, "send")
         self._registry.register_wf_function(TEMP_SEND_WF_NAME, temp_send_wf)
 
-<<<<<<< HEAD
-        if launch:
-            self.launch()
-
         for handler in dbos_logger.handlers:
             handler.flush()
 
-=======
->>>>>>> dc2363f7
     @property
     def executor(self) -> ThreadPoolExecutor:
         if self._executor is None:
