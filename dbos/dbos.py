--- conflicted
+++ resolved
@@ -384,56 +384,6 @@
 
         return status
 
-<<<<<<< HEAD
-=======
-    def _execute_workflow_wthread(
-        self,
-        status: WorkflowStatusInternal,
-        func: Workflow[P, R],
-        ctx: DBOSContext,
-        *args: Any,
-        **kwargs: Any,
-    ) -> R:
-        attributes: TracedAttributes = {
-            "name": func.__name__,
-            "operationType": OperationType.WORKFLOW.value,
-        }
-        with DBOSContextSwap(ctx):
-            with EnterDBOSWorkflow(attributes):
-                try:
-                    return self._execute_workflow(status, func, *args, **kwargs)
-                except Exception as e:
-                    DBOS.logger.error(
-                        f"Exception encountered in asynchronous workflow: {traceback.format_exc()}"
-                    )
-                    raise e
-
-    def _execute_workflow(
-        self,
-        status: WorkflowStatusInternal,
-        func: Workflow[P, R],
-        *args: Any,
-        **kwargs: Any,
-    ) -> R:
-        try:
-            output = func(*args, **kwargs)
-        except DBOSWorkflowConflictUUIDError:
-            # Retrieve the workflow handle and wait for the result.
-            wf_handle: WorkflowHandle[R] = self.retrieve_workflow(DBOS.workflow_id)
-            output = wf_handle.get_result()
-            return output
-        except Exception as error:
-            status["status"] = "ERROR"
-            status["error"] = utils.serialize(error)
-            self.sys_db.update_workflow_status(status)
-            raise error
-
-        status["status"] = "SUCCESS"
-        status["output"] = utils.serialize(output)
-        self.sys_db.update_workflow_status(status)
-        return output
-
->>>>>>> 6d050742
     def transaction(
         self, isolation_level: IsolationLevel = "SERIALIZABLE"
     ) -> Callable[[F], F]:
