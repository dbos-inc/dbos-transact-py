--- conflicted
+++ resolved
@@ -185,9 +185,8 @@
             else config["database"]["app_db_name"] + SystemSchema.sysdb_suffix
         )
 
-        # If the system database does not already exist, create it
-<<<<<<< HEAD
         if not debug_mode:
+            # If the system database does not already exist, create it
             postgres_db_url = sa.URL.create(
                 "postgresql+psycopg",
                 username=config["database"]["username"],
@@ -196,9 +195,7 @@
                 port=config["database"]["port"],
                 database="postgres",
                 # fills the "application_name" column in pg_stat_activity
-                query={
-                    "application_name": f"dbos_transact_{os.environ.get('DBOS__VMID', 'local')}"
-                },
+                query={"application_name": f"dbos_transact_{GlobalParams.executor_id}"},
             )
             engine = sa.create_engine(postgres_db_url)
             with engine.connect() as conn:
@@ -209,27 +206,6 @@
                 ).scalar():
                     conn.execute(sa.text(f"CREATE DATABASE {sysdb_name}"))
             engine.dispose()
-=======
-        postgres_db_url = sa.URL.create(
-            "postgresql+psycopg",
-            username=config["database"]["username"],
-            password=config["database"]["password"],
-            host=config["database"]["hostname"],
-            port=config["database"]["port"],
-            database="postgres",
-            # fills the "application_name" column in pg_stat_activity
-            query={"application_name": f"dbos_transact_{GlobalParams.executor_id}"},
-        )
-        engine = sa.create_engine(postgres_db_url)
-        with engine.connect() as conn:
-            conn.execution_options(isolation_level="AUTOCOMMIT")
-            if not conn.execute(
-                sa.text("SELECT 1 FROM pg_database WHERE datname=:db_name"),
-                parameters={"db_name": sysdb_name},
-            ).scalar():
-                conn.execute(sa.text(f"CREATE DATABASE {sysdb_name}"))
-        engine.dispose()
->>>>>>> 8f910cd7
 
         system_db_url = sa.URL.create(
             "postgresql+psycopg",
