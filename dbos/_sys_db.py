import datetime
import json
import logging
import os
import re
import threading
import time
import uuid
from enum import Enum
from typing import (
    TYPE_CHECKING,
    Any,
    Callable,
    Dict,
    List,
    Literal,
    Optional,
    Sequence,
    TypedDict,
    TypeVar,
)

import psycopg
import sqlalchemy as sa
import sqlalchemy.dialects.postgresql as pg
from alembic import command
from alembic.config import Config
from sqlalchemy.exc import DBAPIError
from sqlalchemy.sql import func

from dbos._utils import INTERNAL_QUEUE_NAME

from . import _serialization
from ._context import get_local_dbos_context
from ._dbos_config import ConfigFile
from ._error import (
    DBOSConflictingWorkflowError,
    DBOSDeadLetterQueueError,
    DBOSNonExistentWorkflowError,
    DBOSQueueDeduplicatedError,
    DBOSUnexpectedStepError,
    DBOSWorkflowCancelledError,
    DBOSWorkflowConflictIDError,
)
from ._logger import dbos_logger
from ._registrations import DEFAULT_MAX_RECOVERY_ATTEMPTS
from ._schemas.system_database import SystemSchema

if TYPE_CHECKING:
    from ._queue import Queue


class WorkflowStatusString(Enum):
    """Enumeration of values allowed for `WorkflowSatusInternal.status`."""

    PENDING = "PENDING"
    SUCCESS = "SUCCESS"
    ERROR = "ERROR"
    RETRIES_EXCEEDED = "RETRIES_EXCEEDED"
    CANCELLED = "CANCELLED"
    ENQUEUED = "ENQUEUED"


WorkflowStatuses = Literal[
    "PENDING", "SUCCESS", "ERROR", "RETRIES_EXCEEDED", "CANCELLED", "ENQUEUED"
]


class WorkflowStatus:
    # The workflow ID
    workflow_id: str
    # The workflow status. Must be one of ENQUEUED, PENDING, SUCCESS, ERROR, CANCELLED, or RETRIES_EXCEEDED
    status: str
    # The name of the workflow function
    name: str
    # The name of the workflow's class, if any
    class_name: Optional[str]
    # The name with which the workflow's class instance was configured, if any
    config_name: Optional[str]
    # The user who ran the workflow, if specified
    authenticated_user: Optional[str]
    # The role with which the workflow ran, if specified
    assumed_role: Optional[str]
    # All roles which the authenticated user could assume
    authenticated_roles: Optional[list[str]]
    # The deserialized workflow input object
    input: Optional[_serialization.WorkflowInputs]
    # The workflow's output, if any
    output: Optional[Any] = None
    # The error the workflow threw, if any
    error: Optional[Exception] = None
    # Workflow start time, as a Unix epoch timestamp in ms
    created_at: Optional[int]
    # Last time the workflow status was updated, as a Unix epoch timestamp in ms
    updated_at: Optional[int]
    # If this workflow was enqueued, on which queue
    queue_name: Optional[str]
    # The executor to most recently executed this workflow
    executor_id: Optional[str]
    # The application version on which this workflow was started
    app_version: Optional[str]

    # INTERNAL FIELDS

    # The ID of the application executing this workflow
    app_id: Optional[str]
    # The number of times this workflow's execution has been attempted
    recovery_attempts: Optional[int]


class WorkflowStatusInternal(TypedDict):
    workflow_uuid: str
    status: WorkflowStatuses
    name: str
    class_name: Optional[str]
    config_name: Optional[str]
    authenticated_user: Optional[str]
    assumed_role: Optional[str]
    authenticated_roles: Optional[str]  # JSON list of roles
    output: Optional[str]  # JSON (jsonpickle)
    error: Optional[str]  # JSON (jsonpickle)
    created_at: Optional[int]  # Unix epoch timestamp in ms
    updated_at: Optional[int]  # Unix epoch timestamp in ms
    queue_name: Optional[str]
    executor_id: Optional[str]
    app_version: Optional[str]
    app_id: Optional[str]
    recovery_attempts: Optional[int]
    # The start-to-close timeout of the workflow in ms
    workflow_timeout_ms: Optional[int]
    # The deadline of a workflow, computed by adding its timeout to its start time.
    # Deadlines propagate to children. When the deadline is reached, the workflow is cancelled.
    workflow_deadline_epoch_ms: Optional[int]


class EnqueueOptionsInternal(TypedDict):
    deduplication_id: Optional[str]  # Unique ID for deduplication on a queue
    priority: Optional[
        int
    ]  # Priority of the workflow on the queue, starting from 1 ~ 2,147,483,647. Default 0 (highest priority).


class RecordedResult(TypedDict):
    output: Optional[str]  # JSON (jsonpickle)
    error: Optional[str]  # JSON (jsonpickle)


class OperationResultInternal(TypedDict):
    workflow_uuid: str
    function_id: int
    function_name: str
    output: Optional[str]  # JSON (jsonpickle)
    error: Optional[str]  # JSON (jsonpickle)


class GetEventWorkflowContext(TypedDict):
    workflow_uuid: str
    function_id: int
    timeout_function_id: int


class GetWorkflowsInput:
    """
    Structure for argument to `get_workflows` function.

    This specifies the search criteria for workflow retrieval by `get_workflows`.
    """

    def __init__(self) -> None:
        self.workflow_ids: Optional[List[str]] = (
            None  # Search only in these workflow IDs
        )
        self.name: Optional[str] = None  # The name of the workflow function
        self.authenticated_user: Optional[str] = None  # The user who ran the workflow.
        self.start_time: Optional[str] = None  # Timestamp in ISO 8601 format
        self.end_time: Optional[str] = None  # Timestamp in ISO 8601 format
        self.status: Optional[str] = None
        self.application_version: Optional[str] = (
            None  # The application version that ran this workflow. = None
        )
        self.limit: Optional[int] = (
            None  # Return up to this many workflows IDs. IDs are ordered by workflow creation time.
        )
        self.offset: Optional[int] = (
            None  # Offset into the matching records for pagination
        )
        self.sort_desc: bool = (
            False  # If true, sort by created_at in DESC order. Default false (in ASC order).
        )
        self.workflow_id_prefix: Optional[str] = (
            None  # If set, search for workflow IDs starting with this string
        )


class GetQueuedWorkflowsInput(TypedDict):
    queue_name: Optional[str]  # Get workflows belonging to this queue
    status: Optional[str]  # Get workflows with this status
    start_time: Optional[str]  # Timestamp in ISO 8601 format
    end_time: Optional[str]  # Timestamp in ISO 8601 format
    limit: Optional[int]  # Return up to this many workflows IDs.
    offset: Optional[int]  # Offset into the matching records for pagination
    name: Optional[str]  # The name of the workflow function
    sort_desc: Optional[bool]  # Sort by created_at in DESC or ASC order


class GetPendingWorkflowsOutput:
    def __init__(self, *, workflow_uuid: str, queue_name: Optional[str] = None):
        self.workflow_uuid: str = workflow_uuid
        self.queue_name: Optional[str] = queue_name


class StepInfo(TypedDict):
    # The unique ID of the step in the workflow
    function_id: int
    # The (fully qualified) name of the step
    function_name: str
    # The step's output, if any
    output: Optional[Any]
    # The error the step threw, if any
    error: Optional[Exception]
    # If the step starts or retrieves the result of a workflow, its ID
    child_workflow_id: Optional[str]


_dbos_null_topic = "__null__topic__"


class SystemDatabase:

    def __init__(
        self,
        database_url: str,
        *,
        pool_size: Optional[int] = 2,
        sys_db_name: Optional[str] = None,
        debug_mode: bool = False,
    ):
        system_db_url = sa.make_url(database_url).set(drivername="postgresql+psycopg")
        sysdb_name = sys_db_name
        if not sysdb_name:
            assert system_db_url.database is not None
            sysdb_name = system_db_url.database + SystemSchema.sysdb_suffix
        system_db_url = system_db_url.set(database=sysdb_name)

        if not debug_mode:
            # If the system database does not already exist, create it
            engine = sa.create_engine(system_db_url.set(database="postgres"))
            with engine.connect() as conn:
                conn.execution_options(isolation_level="AUTOCOMMIT")
                if not conn.execute(
                    sa.text("SELECT 1 FROM pg_database WHERE datname=:db_name"),
                    parameters={"db_name": sysdb_name},
                ).scalar():
                    dbos_logger.info(f"Creating system database {sysdb_name}")
                    conn.execute(sa.text(f"CREATE DATABASE {sysdb_name}"))
            engine.dispose()

<<<<<<< HEAD
=======
        system_db_url = sa.URL.create(
            "postgresql+psycopg",
            username=database["username"],
            password=database["password"],
            host=database["hostname"],
            port=database["port"],
            database=sysdb_name,
            # fills the "application_name" column in pg_stat_activity
            query={"application_name": f"dbos_transact_{GlobalParams.executor_id}"},
        )

        # Create a connection pool for the system database
        pool_size = database.get("sys_db_pool_size")
        if pool_size is None:
            pool_size = 20

        engine_kwargs = database.get("db_engine_kwargs")
        if engine_kwargs is None:
            engine_kwargs = {}

        # Respect user-provided values. Otherwise, set defaults.
        if "pool_size" not in engine_kwargs:
            engine_kwargs["pool_size"] = pool_size
        if "max_overflow" not in engine_kwargs:
            engine_kwargs["max_overflow"] = 0
        if "pool_timeout" not in engine_kwargs:
            engine_kwargs["pool_timeout"] = 30
        if "connect_args" not in engine_kwargs:
            engine_kwargs["connect_args"] = {"connect_timeout": 10}

>>>>>>> 69fe5e6d
        self.engine = sa.create_engine(
            system_db_url,
            **engine_kwargs,
        )

        # Run a schema migration for the system database
        if not debug_mode:
            migration_dir = os.path.join(
                os.path.dirname(os.path.realpath(__file__)), "_migrations"
            )
            alembic_cfg = Config()
            alembic_cfg.set_main_option("script_location", migration_dir)
            logging.getLogger("alembic").setLevel(logging.WARNING)
            # Alembic requires the % in URL-escaped parameters to itself be escaped to %%.
            escaped_conn_string = re.sub(
                r"%(?=[0-9A-Fa-f]{2})",
                "%%",
                self.engine.url.render_as_string(hide_password=False),
            )
            alembic_cfg.set_main_option("sqlalchemy.url", escaped_conn_string)
            try:
                command.upgrade(alembic_cfg, "head")
            except Exception as e:
                dbos_logger.warning(
                    f"Exception during system database construction. This is most likely because the system database was configured using a later version of DBOS: {e}"
                )
                alembic_cfg = Config()
                alembic_cfg.set_main_option("script_location", migration_dir)
                # Alembic requires the % in URL-escaped parameters to itself be escaped to %%.
                escaped_conn_string = re.sub(
                    r"%(?=[0-9A-Fa-f]{2})",
                    "%%",
                    self.engine.url.render_as_string(hide_password=False),
                )
                alembic_cfg.set_main_option("sqlalchemy.url", escaped_conn_string)
                try:
                    command.upgrade(alembic_cfg, "head")
                except Exception as e:
                    dbos_logger.warning(
                        f"Exception during system database construction. This is most likely because the system database was configured using a later version of DBOS: {e}"
                    )

        self.notification_conn: Optional[psycopg.connection.Connection] = None
        self.notifications_map: Dict[str, threading.Condition] = {}
        self.workflow_events_map: Dict[str, threading.Condition] = {}

        # Now we can run background processes
        self._run_background_processes = True
        self._debug_mode = debug_mode

    # Destroy the pool when finished
    def destroy(self) -> None:
        self._run_background_processes = False
        if self.notification_conn is not None:
            self.notification_conn.close()
        self.engine.dispose()

    def insert_workflow_status(
        self,
        status: WorkflowStatusInternal,
        conn: sa.Connection,
        *,
        max_recovery_attempts: Optional[int],
    ) -> tuple[WorkflowStatuses, Optional[int]]:
        if self._debug_mode:
            raise Exception("called insert_workflow_status in debug mode")
        wf_status: WorkflowStatuses = status["status"]
        workflow_deadline_epoch_ms: Optional[int] = status["workflow_deadline_epoch_ms"]

        cmd = (
            pg.insert(SystemSchema.workflow_status)
            .values(
                workflow_uuid=status["workflow_uuid"],
                status=status["status"],
                name=status["name"],
                class_name=status["class_name"],
                config_name=status["config_name"],
                output=status["output"],
                error=status["error"],
                executor_id=status["executor_id"],
                application_version=status["app_version"],
                application_id=status["app_id"],
                authenticated_user=status["authenticated_user"],
                authenticated_roles=status["authenticated_roles"],
                assumed_role=status["assumed_role"],
                queue_name=status["queue_name"],
                recovery_attempts=(
                    1 if wf_status != WorkflowStatusString.ENQUEUED.value else 0
                ),
                workflow_timeout_ms=status["workflow_timeout_ms"],
                workflow_deadline_epoch_ms=status["workflow_deadline_epoch_ms"],
            )
            .on_conflict_do_update(
                index_elements=["workflow_uuid"],
                set_=dict(
                    executor_id=status["executor_id"],
                    recovery_attempts=(
                        SystemSchema.workflow_status.c.recovery_attempts + 1
                    ),
                    updated_at=func.extract("epoch", func.now()) * 1000,
                ),
            )
        )

        cmd = cmd.returning(SystemSchema.workflow_status.c.recovery_attempts, SystemSchema.workflow_status.c.status, SystemSchema.workflow_status.c.workflow_deadline_epoch_ms, SystemSchema.workflow_status.c.name, SystemSchema.workflow_status.c.class_name, SystemSchema.workflow_status.c.config_name, SystemSchema.workflow_status.c.queue_name)  # type: ignore

        results = conn.execute(cmd)
        row = results.fetchone()
        if row is not None:
            # Check the started workflow matches the expected name, class_name, config_name, and queue_name
            # A mismatch indicates a workflow starting with the same UUID but different functions, which would throw an exception.
            recovery_attempts: int = row[0]
            wf_status = row[1]
            workflow_deadline_epoch_ms = row[2]
            err_msg: Optional[str] = None
            if row[3] != status["name"]:
                err_msg = f"Workflow already exists with a different function name: {row[3]}, but the provided function name is: {status['name']}"
            elif row[4] != status["class_name"]:
                err_msg = f"Workflow already exists with a different class name: {row[4]}, but the provided class name is: {status['class_name']}"
            elif row[5] != status["config_name"]:
                err_msg = f"Workflow already exists with a different config name: {row[5]}, but the provided config name is: {status['config_name']}"
            elif row[6] != status["queue_name"]:
                # This is a warning because a different queue name is not necessarily an error.
                dbos_logger.warning(
                    f"Workflow already exists in queue: {row[6]}, but the provided queue name is: {status['queue_name']}. The queue is not updated."
                )
            if err_msg is not None:
                raise DBOSConflictingWorkflowError(status["workflow_uuid"], err_msg)

            # Every time we start executing a workflow (and thus attempt to insert its status), we increment `recovery_attempts` by 1.
            # When this number becomes equal to `maxRetries + 1`, we mark the workflow as `RETRIES_EXCEEDED`.
            if (
                (wf_status != "SUCCESS" and wf_status != "ERROR")
                and max_recovery_attempts is not None
                and recovery_attempts > max_recovery_attempts + 1
            ):
                delete_cmd = sa.delete(SystemSchema.workflow_queue).where(
                    SystemSchema.workflow_queue.c.workflow_uuid
                    == status["workflow_uuid"]
                )
                conn.execute(delete_cmd)

                dlq_cmd = (
                    sa.update(SystemSchema.workflow_status)
                    .where(
                        SystemSchema.workflow_status.c.workflow_uuid
                        == status["workflow_uuid"]
                    )
                    .where(
                        SystemSchema.workflow_status.c.status
                        == WorkflowStatusString.PENDING.value
                    )
                    .values(
                        status=WorkflowStatusString.RETRIES_EXCEEDED.value,
                        queue_name=None,
                    )
                )
                conn.execute(dlq_cmd)
                # Need to commit here because we're throwing an exception
                conn.commit()
                raise DBOSDeadLetterQueueError(
                    status["workflow_uuid"], max_recovery_attempts
                )

        return wf_status, workflow_deadline_epoch_ms

    def update_workflow_status(
        self,
        status: WorkflowStatusInternal,
        *,
        conn: Optional[sa.Connection] = None,
    ) -> None:
        if self._debug_mode:
            raise Exception("called update_workflow_status in debug mode")
        wf_status: WorkflowStatuses = status["status"]

        cmd = (
            pg.insert(SystemSchema.workflow_status)
            .values(
                workflow_uuid=status["workflow_uuid"],
                status=status["status"],
                name=status["name"],
                class_name=status["class_name"],
                config_name=status["config_name"],
                output=status["output"],
                error=status["error"],
                executor_id=status["executor_id"],
                application_version=status["app_version"],
                application_id=status["app_id"],
                authenticated_user=status["authenticated_user"],
                authenticated_roles=status["authenticated_roles"],
                assumed_role=status["assumed_role"],
                queue_name=status["queue_name"],
                recovery_attempts=(
                    1 if wf_status != WorkflowStatusString.ENQUEUED.value else 0
                ),
            )
            .on_conflict_do_update(
                index_elements=["workflow_uuid"],
                set_=dict(
                    status=status["status"],
                    output=status["output"],
                    error=status["error"],
                    updated_at=func.extract("epoch", func.now()) * 1000,
                ),
            )
        )

        if conn is not None:
            conn.execute(cmd)
        else:
            with self.engine.begin() as c:
                c.execute(cmd)

    def cancel_workflow(
        self,
        workflow_id: str,
    ) -> None:
        if self._debug_mode:
            raise Exception("called cancel_workflow in debug mode")
        with self.engine.begin() as c:
            # Check the status of the workflow. If it is complete, do nothing.
            row = c.execute(
                sa.select(
                    SystemSchema.workflow_status.c.status,
                ).where(SystemSchema.workflow_status.c.workflow_uuid == workflow_id)
            ).fetchone()
            if (
                row is None
                or row[0] == WorkflowStatusString.SUCCESS.value
                or row[0] == WorkflowStatusString.ERROR.value
            ):
                return
            # Remove the workflow from the queues table so it does not block the table
            c.execute(
                sa.delete(SystemSchema.workflow_queue).where(
                    SystemSchema.workflow_queue.c.workflow_uuid == workflow_id
                )
            )
            # Set the workflow's status to CANCELLED
            c.execute(
                sa.update(SystemSchema.workflow_status)
                .where(SystemSchema.workflow_status.c.workflow_uuid == workflow_id)
                .values(
                    status=WorkflowStatusString.CANCELLED.value,
                )
            )

    def resume_workflow(self, workflow_id: str) -> None:
        if self._debug_mode:
            raise Exception("called resume_workflow in debug mode")
        with self.engine.begin() as c:
            # Execute with snapshot isolation in case of concurrent calls on the same workflow
            c.execute(sa.text("SET TRANSACTION ISOLATION LEVEL REPEATABLE READ"))
            # Check the status of the workflow. If it is complete, do nothing.
            status_row = c.execute(
                sa.select(
                    SystemSchema.workflow_status.c.status,
                ).where(SystemSchema.workflow_status.c.workflow_uuid == workflow_id)
            ).fetchone()
            if status_row is None:
                return
            status = status_row[0]
            if (
                status == WorkflowStatusString.SUCCESS.value
                or status == WorkflowStatusString.ERROR.value
            ):
                return
            # Remove the workflow from the queues table so resume can safely be called on an ENQUEUED workflow
            c.execute(
                sa.delete(SystemSchema.workflow_queue).where(
                    SystemSchema.workflow_queue.c.workflow_uuid == workflow_id
                )
            )
            # Enqueue the workflow on the internal queue
            c.execute(
                pg.insert(SystemSchema.workflow_queue).values(
                    workflow_uuid=workflow_id,
                    queue_name=INTERNAL_QUEUE_NAME,
                )
            )
            # Set the workflow's status to ENQUEUED and clear its recovery attempts and deadline.
            c.execute(
                sa.update(SystemSchema.workflow_status)
                .where(SystemSchema.workflow_status.c.workflow_uuid == workflow_id)
                .values(
                    status=WorkflowStatusString.ENQUEUED.value,
                    recovery_attempts=0,
                    workflow_deadline_epoch_ms=None,
                )
            )

    def get_max_function_id(self, workflow_uuid: str) -> Optional[int]:
        with self.engine.begin() as conn:
            max_function_id_row = conn.execute(
                sa.select(
                    sa.func.max(SystemSchema.operation_outputs.c.function_id)
                ).where(SystemSchema.operation_outputs.c.workflow_uuid == workflow_uuid)
            ).fetchone()

            max_function_id = max_function_id_row[0] if max_function_id_row else None

            return max_function_id

    def fork_workflow(
        self,
        original_workflow_id: str,
        forked_workflow_id: str,
        start_step: int,
        *,
        application_version: Optional[str],
    ) -> str:

        status = self.get_workflow_status(original_workflow_id)
        if status is None:
            raise Exception(f"Workflow {original_workflow_id} not found")
        inputs = self.get_workflow_inputs(original_workflow_id)
        if inputs is None:
            raise Exception(f"Workflow {original_workflow_id} not found")

        with self.engine.begin() as c:
            # Create an entry for the forked workflow with the same
            # initial values as the original.
            c.execute(
                pg.insert(SystemSchema.workflow_status).values(
                    workflow_uuid=forked_workflow_id,
                    status=WorkflowStatusString.ENQUEUED.value,
                    name=status["name"],
                    class_name=status["class_name"],
                    config_name=status["config_name"],
                    application_version=(
                        application_version
                        if application_version is not None
                        else status["app_version"]
                    ),
                    application_id=status["app_id"],
                    authenticated_user=status["authenticated_user"],
                    authenticated_roles=status["authenticated_roles"],
                    assumed_role=status["assumed_role"],
                    queue_name=INTERNAL_QUEUE_NAME,
                )
            )
            # Copy the original workflow's inputs into the forked workflow
            c.execute(
                pg.insert(SystemSchema.workflow_inputs).values(
                    workflow_uuid=forked_workflow_id,
                    inputs=_serialization.serialize_args(inputs),
                )
            )

            if start_step > 1:

                # Copy the original workflow's outputs into the forked workflow
                insert_stmt = sa.insert(SystemSchema.operation_outputs).from_select(
                    [
                        "workflow_uuid",
                        "function_id",
                        "output",
                        "error",
                        "function_name",
                        "child_workflow_id",
                    ],
                    sa.select(
                        sa.literal(forked_workflow_id).label("workflow_uuid"),
                        SystemSchema.operation_outputs.c.function_id,
                        SystemSchema.operation_outputs.c.output,
                        SystemSchema.operation_outputs.c.error,
                        SystemSchema.operation_outputs.c.function_name,
                        SystemSchema.operation_outputs.c.child_workflow_id,
                    ).where(
                        (
                            SystemSchema.operation_outputs.c.workflow_uuid
                            == original_workflow_id
                        )
                        & (SystemSchema.operation_outputs.c.function_id < start_step)
                    ),
                )

                c.execute(insert_stmt)

            # Enqueue the forked workflow on the internal queue
            c.execute(
                pg.insert(SystemSchema.workflow_queue).values(
                    workflow_uuid=forked_workflow_id,
                    queue_name=INTERNAL_QUEUE_NAME,
                )
            )
        return forked_workflow_id

    def get_workflow_status(
        self, workflow_uuid: str
    ) -> Optional[WorkflowStatusInternal]:
        with self.engine.begin() as c:
            row = c.execute(
                sa.select(
                    SystemSchema.workflow_status.c.status,
                    SystemSchema.workflow_status.c.name,
                    SystemSchema.workflow_status.c.recovery_attempts,
                    SystemSchema.workflow_status.c.config_name,
                    SystemSchema.workflow_status.c.class_name,
                    SystemSchema.workflow_status.c.authenticated_user,
                    SystemSchema.workflow_status.c.authenticated_roles,
                    SystemSchema.workflow_status.c.assumed_role,
                    SystemSchema.workflow_status.c.queue_name,
                    SystemSchema.workflow_status.c.executor_id,
                    SystemSchema.workflow_status.c.created_at,
                    SystemSchema.workflow_status.c.updated_at,
                    SystemSchema.workflow_status.c.application_version,
                    SystemSchema.workflow_status.c.application_id,
                    SystemSchema.workflow_status.c.workflow_deadline_epoch_ms,
                    SystemSchema.workflow_status.c.workflow_timeout_ms,
                ).where(SystemSchema.workflow_status.c.workflow_uuid == workflow_uuid)
            ).fetchone()
            if row is None:
                return None
            status: WorkflowStatusInternal = {
                "workflow_uuid": workflow_uuid,
                "output": None,
                "error": None,
                "status": row[0],
                "name": row[1],
                "recovery_attempts": row[2],
                "config_name": row[3],
                "class_name": row[4],
                "authenticated_user": row[5],
                "authenticated_roles": row[6],
                "assumed_role": row[7],
                "queue_name": row[8],
                "executor_id": row[9],
                "created_at": row[10],
                "updated_at": row[11],
                "app_version": row[12],
                "app_id": row[13],
                "workflow_deadline_epoch_ms": row[14],
                "workflow_timeout_ms": row[15],
            }
            return status

    def await_workflow_result(self, workflow_id: str) -> Any:
        while True:
            with self.engine.begin() as c:
                row = c.execute(
                    sa.select(
                        SystemSchema.workflow_status.c.status,
                        SystemSchema.workflow_status.c.output,
                        SystemSchema.workflow_status.c.error,
                    ).where(SystemSchema.workflow_status.c.workflow_uuid == workflow_id)
                ).fetchone()
                if row is not None:
                    status = row[0]
                    if status == WorkflowStatusString.SUCCESS.value:
                        output = row[1]
                        return _serialization.deserialize(output)
                    elif status == WorkflowStatusString.ERROR.value:
                        error = row[2]
                        raise _serialization.deserialize_exception(error)
                    elif status == WorkflowStatusString.CANCELLED.value:
                        # Raise a normal exception here, not the cancellation exception
                        # because the awaiting workflow is not being cancelled.
                        raise Exception(f"Awaited workflow {workflow_id} was cancelled")
                else:
                    pass  # CB: I guess we're assuming the WF will show up eventually.
            time.sleep(1)

    def update_workflow_inputs(
        self, workflow_uuid: str, inputs: str, conn: sa.Connection
    ) -> None:
        if self._debug_mode:
            raise Exception("called update_workflow_inputs in debug mode")

        cmd = (
            pg.insert(SystemSchema.workflow_inputs)
            .values(
                workflow_uuid=workflow_uuid,
                inputs=inputs,
            )
            .on_conflict_do_update(
                index_elements=["workflow_uuid"],
                set_=dict(workflow_uuid=SystemSchema.workflow_inputs.c.workflow_uuid),
            )
            .returning(SystemSchema.workflow_inputs.c.inputs)
        )

        row = conn.execute(cmd).fetchone()
        if row is not None and row[0] != inputs:
            # In a distributed environment, scheduled workflows are enqueued multiple times with slightly different timestamps
            if not workflow_uuid.startswith("sched-"):
                dbos_logger.warning(
                    f"Workflow {workflow_uuid} has been called multiple times with different inputs"
                )
            # TODO: actually changing the input

        return

    def get_workflow_inputs(
        self, workflow_uuid: str
    ) -> Optional[_serialization.WorkflowInputs]:
        with self.engine.begin() as c:
            row = c.execute(
                sa.select(SystemSchema.workflow_inputs.c.inputs).where(
                    SystemSchema.workflow_inputs.c.workflow_uuid == workflow_uuid
                )
            ).fetchone()
            if row is None:
                return None
            inputs: _serialization.WorkflowInputs = _serialization.deserialize_args(
                row[0]
            )
            return inputs

    def get_workflows(self, input: GetWorkflowsInput) -> List[WorkflowStatus]:
        """
        Retrieve a list of workflows result and inputs based on the input criteria. The result is a list of external-facing workflow status objects.
        """
        query = sa.select(
            SystemSchema.workflow_status.c.workflow_uuid,
            SystemSchema.workflow_status.c.status,
            SystemSchema.workflow_status.c.name,
            SystemSchema.workflow_status.c.recovery_attempts,
            SystemSchema.workflow_status.c.config_name,
            SystemSchema.workflow_status.c.class_name,
            SystemSchema.workflow_status.c.authenticated_user,
            SystemSchema.workflow_status.c.authenticated_roles,
            SystemSchema.workflow_status.c.assumed_role,
            SystemSchema.workflow_status.c.queue_name,
            SystemSchema.workflow_status.c.executor_id,
            SystemSchema.workflow_status.c.created_at,
            SystemSchema.workflow_status.c.updated_at,
            SystemSchema.workflow_status.c.application_version,
            SystemSchema.workflow_status.c.application_id,
            SystemSchema.workflow_inputs.c.inputs,
            SystemSchema.workflow_status.c.output,
            SystemSchema.workflow_status.c.error,
        ).join(
            SystemSchema.workflow_inputs,
            SystemSchema.workflow_status.c.workflow_uuid
            == SystemSchema.workflow_inputs.c.workflow_uuid,
        )
        if input.sort_desc:
            query = query.order_by(SystemSchema.workflow_status.c.created_at.desc())
        else:
            query = query.order_by(SystemSchema.workflow_status.c.created_at.asc())
        if input.name:
            query = query.where(SystemSchema.workflow_status.c.name == input.name)
        if input.authenticated_user:
            query = query.where(
                SystemSchema.workflow_status.c.authenticated_user
                == input.authenticated_user
            )
        if input.start_time:
            query = query.where(
                SystemSchema.workflow_status.c.created_at
                >= datetime.datetime.fromisoformat(input.start_time).timestamp() * 1000
            )
        if input.end_time:
            query = query.where(
                SystemSchema.workflow_status.c.created_at
                <= datetime.datetime.fromisoformat(input.end_time).timestamp() * 1000
            )
        if input.status:
            query = query.where(SystemSchema.workflow_status.c.status == input.status)
        if input.application_version:
            query = query.where(
                SystemSchema.workflow_status.c.application_version
                == input.application_version
            )
        if input.workflow_ids:
            query = query.where(
                SystemSchema.workflow_status.c.workflow_uuid.in_(input.workflow_ids)
            )
        if input.workflow_id_prefix:
            query = query.where(
                SystemSchema.workflow_status.c.workflow_uuid.startswith(
                    input.workflow_id_prefix
                )
            )
        if input.limit:
            query = query.limit(input.limit)
        if input.offset:
            query = query.offset(input.offset)

        with self.engine.begin() as c:
            rows = c.execute(query)

        infos: List[WorkflowStatus] = []
        for row in rows:
            info = WorkflowStatus()
            info.workflow_id = row[0]
            info.status = row[1]
            info.name = row[2]
            info.recovery_attempts = row[3]
            info.config_name = row[4]
            info.class_name = row[5]
            info.authenticated_user = row[6]
            info.authenticated_roles = (
                json.loads(row[7]) if row[7] is not None else None
            )
            info.assumed_role = row[8]
            info.queue_name = row[9]
            info.executor_id = row[10]
            info.created_at = row[11]
            info.updated_at = row[12]
            info.app_version = row[13]
            info.app_id = row[14]

            inputs, output, exception = _serialization.safe_deserialize(
                info.workflow_id,
                serialized_input=row[15],
                serialized_output=row[16],
                serialized_exception=row[17],
            )
            info.input = inputs
            info.output = output
            info.error = exception

            infos.append(info)
        return infos

    def get_queued_workflows(
        self, input: GetQueuedWorkflowsInput
    ) -> List[WorkflowStatus]:
        """
        Retrieve a list of queued workflows result and inputs based on the input criteria. The result is a list of external-facing workflow status objects.
        """
        query = sa.select(
            SystemSchema.workflow_status.c.workflow_uuid,
            SystemSchema.workflow_status.c.status,
            SystemSchema.workflow_status.c.name,
            SystemSchema.workflow_status.c.recovery_attempts,
            SystemSchema.workflow_status.c.config_name,
            SystemSchema.workflow_status.c.class_name,
            SystemSchema.workflow_status.c.authenticated_user,
            SystemSchema.workflow_status.c.authenticated_roles,
            SystemSchema.workflow_status.c.assumed_role,
            SystemSchema.workflow_status.c.queue_name,
            SystemSchema.workflow_status.c.executor_id,
            SystemSchema.workflow_status.c.created_at,
            SystemSchema.workflow_status.c.updated_at,
            SystemSchema.workflow_status.c.application_version,
            SystemSchema.workflow_status.c.application_id,
            SystemSchema.workflow_inputs.c.inputs,
            SystemSchema.workflow_status.c.output,
            SystemSchema.workflow_status.c.error,
        ).select_from(
            SystemSchema.workflow_queue.join(
                SystemSchema.workflow_status,
                SystemSchema.workflow_queue.c.workflow_uuid
                == SystemSchema.workflow_status.c.workflow_uuid,
            ).join(
                SystemSchema.workflow_inputs,
                SystemSchema.workflow_queue.c.workflow_uuid
                == SystemSchema.workflow_inputs.c.workflow_uuid,
            )
        )
        if input["sort_desc"]:
            query = query.order_by(SystemSchema.workflow_status.c.created_at.desc())
        else:
            query = query.order_by(SystemSchema.workflow_status.c.created_at.asc())

        if input.get("name"):
            query = query.where(SystemSchema.workflow_status.c.name == input["name"])

        if input.get("queue_name"):
            query = query.where(
                SystemSchema.workflow_queue.c.queue_name == input["queue_name"]
            )

        if input.get("status"):
            query = query.where(
                SystemSchema.workflow_status.c.status == input["status"]
            )
        if "start_time" in input and input["start_time"] is not None:
            query = query.where(
                SystemSchema.workflow_status.c.created_at
                >= datetime.datetime.fromisoformat(input["start_time"]).timestamp()
                * 1000
            )
        if "end_time" in input and input["end_time"] is not None:
            query = query.where(
                SystemSchema.workflow_status.c.created_at
                <= datetime.datetime.fromisoformat(input["end_time"]).timestamp() * 1000
            )
        if input.get("limit"):
            query = query.limit(input["limit"])
        if input.get("offset"):
            query = query.offset(input["offset"])

        with self.engine.begin() as c:
            rows = c.execute(query)

        infos: List[WorkflowStatus] = []
        for row in rows:
            info = WorkflowStatus()
            info.workflow_id = row[0]
            info.status = row[1]
            info.name = row[2]
            info.recovery_attempts = row[3]
            info.config_name = row[4]
            info.class_name = row[5]
            info.authenticated_user = row[6]
            info.authenticated_roles = (
                json.loads(row[7]) if row[7] is not None else None
            )
            info.assumed_role = row[8]
            info.queue_name = row[9]
            info.executor_id = row[10]
            info.created_at = row[11]
            info.updated_at = row[12]
            info.app_version = row[13]
            info.app_id = row[14]

            inputs, output, exception = _serialization.safe_deserialize(
                info.workflow_id,
                serialized_input=row[15],
                serialized_output=row[16],
                serialized_exception=row[17],
            )
            info.input = inputs
            info.output = output
            info.error = exception

            infos.append(info)

        return infos

    def get_pending_workflows(
        self, executor_id: str, app_version: str
    ) -> list[GetPendingWorkflowsOutput]:
        with self.engine.begin() as c:
            rows = c.execute(
                sa.select(
                    SystemSchema.workflow_status.c.workflow_uuid,
                    SystemSchema.workflow_status.c.queue_name,
                ).where(
                    SystemSchema.workflow_status.c.status
                    == WorkflowStatusString.PENDING.value,
                    SystemSchema.workflow_status.c.executor_id == executor_id,
                    SystemSchema.workflow_status.c.application_version == app_version,
                )
            ).fetchall()

            return [
                GetPendingWorkflowsOutput(
                    workflow_uuid=row.workflow_uuid,
                    queue_name=row.queue_name,
                )
                for row in rows
            ]

    def get_workflow_steps(self, workflow_id: str) -> List[StepInfo]:
        with self.engine.begin() as c:
            rows = c.execute(
                sa.select(
                    SystemSchema.operation_outputs.c.function_id,
                    SystemSchema.operation_outputs.c.function_name,
                    SystemSchema.operation_outputs.c.output,
                    SystemSchema.operation_outputs.c.error,
                    SystemSchema.operation_outputs.c.child_workflow_id,
                ).where(SystemSchema.operation_outputs.c.workflow_uuid == workflow_id)
            ).fetchall()
            return [
                StepInfo(
                    function_id=row[0],
                    function_name=row[1],
                    output=(
                        _serialization.deserialize(row[2])
                        if row[2] is not None
                        else row[2]
                    ),
                    error=(
                        _serialization.deserialize_exception(row[3])
                        if row[3] is not None
                        else row[3]
                    ),
                    child_workflow_id=row[4],
                )
                for row in rows
            ]

    def record_operation_result(
        self, result: OperationResultInternal, conn: Optional[sa.Connection] = None
    ) -> None:
        if self._debug_mode:
            raise Exception("called record_operation_result in debug mode")
        error = result["error"]
        output = result["output"]
        assert error is None or output is None, "Only one of error or output can be set"
        sql = pg.insert(SystemSchema.operation_outputs).values(
            workflow_uuid=result["workflow_uuid"],
            function_id=result["function_id"],
            function_name=result["function_name"],
            output=output,
            error=error,
        )
        try:
            if conn is not None:
                conn.execute(sql)
            else:
                with self.engine.begin() as c:
                    c.execute(sql)
        except DBAPIError as dbapi_error:
            if dbapi_error.orig.sqlstate == "23505":  # type: ignore
                raise DBOSWorkflowConflictIDError(result["workflow_uuid"])
            raise

    def record_get_result(
        self, result_workflow_id: str, output: Optional[str], error: Optional[str]
    ) -> None:
        ctx = get_local_dbos_context()
        # Only record get_result called in workflow functions
        if ctx is None or not ctx.is_workflow():
            return
        ctx.function_id += 1  # Record the get_result as a step
        # Because there's no corresponding check, we do nothing on conflict
        # and do not raise a DBOSWorkflowConflictIDError
        sql = (
            pg.insert(SystemSchema.operation_outputs)
            .values(
                workflow_uuid=ctx.workflow_id,
                function_id=ctx.function_id,
                function_name="DBOS.getResult",
                output=output,
                error=error,
                child_workflow_id=result_workflow_id,
            )
            .on_conflict_do_nothing()
        )
        with self.engine.begin() as c:
            c.execute(sql)

    def record_child_workflow(
        self,
        parentUUID: str,
        childUUID: str,
        functionID: int,
        functionName: str,
    ) -> None:
        if self._debug_mode:
            raise Exception("called record_child_workflow in debug mode")

        sql = pg.insert(SystemSchema.operation_outputs).values(
            workflow_uuid=parentUUID,
            function_id=functionID,
            function_name=functionName,
            child_workflow_id=childUUID,
        )
        try:
            with self.engine.begin() as c:
                c.execute(sql)
        except DBAPIError as dbapi_error:
            if dbapi_error.orig.sqlstate == "23505":  # type: ignore
                raise DBOSWorkflowConflictIDError(parentUUID)
            raise

    def check_operation_execution(
        self,
        workflow_id: str,
        function_id: int,
        function_name: str,
        *,
        conn: Optional[sa.Connection] = None,
    ) -> Optional[RecordedResult]:
        # First query: Retrieve the workflow status
        workflow_status_sql = sa.select(
            SystemSchema.workflow_status.c.status,
        ).where(SystemSchema.workflow_status.c.workflow_uuid == workflow_id)

        # Second query: Retrieve operation outputs if they exist
        operation_output_sql = sa.select(
            SystemSchema.operation_outputs.c.output,
            SystemSchema.operation_outputs.c.error,
            SystemSchema.operation_outputs.c.function_name,
        ).where(
            (SystemSchema.operation_outputs.c.workflow_uuid == workflow_id)
            & (SystemSchema.operation_outputs.c.function_id == function_id)
        )

        # Execute both queries
        if conn is not None:
            workflow_status_rows = conn.execute(workflow_status_sql).all()
            operation_output_rows = conn.execute(operation_output_sql).all()
        else:
            with self.engine.begin() as c:
                workflow_status_rows = c.execute(workflow_status_sql).all()
                operation_output_rows = c.execute(operation_output_sql).all()

        # Check if the workflow exists
        assert (
            len(workflow_status_rows) > 0
        ), f"Error: Workflow {workflow_id} does not exist"

        # Get workflow status
        workflow_status = workflow_status_rows[0][0]

        # If the workflow is cancelled, raise the exception
        if workflow_status == WorkflowStatusString.CANCELLED.value:
            raise DBOSWorkflowCancelledError(
                f"Workflow {workflow_id} is cancelled. Aborting function."
            )

        # If there are no operation outputs, return None
        if not operation_output_rows:
            return None

        # Extract operation output data
        output, error, recorded_function_name = (
            operation_output_rows[0][0],
            operation_output_rows[0][1],
            operation_output_rows[0][2],
        )

        # If the provided and recorded function name are different, throw an exception
        if function_name != recorded_function_name:
            raise DBOSUnexpectedStepError(
                workflow_id=workflow_id,
                step_id=function_id,
                expected_name=function_name,
                recorded_name=recorded_function_name,
            )

        result: RecordedResult = {
            "output": output,
            "error": error,
        }
        return result

    def check_child_workflow(
        self, workflow_uuid: str, function_id: int
    ) -> Optional[str]:
        sql = sa.select(SystemSchema.operation_outputs.c.child_workflow_id).where(
            SystemSchema.operation_outputs.c.workflow_uuid == workflow_uuid,
            SystemSchema.operation_outputs.c.function_id == function_id,
        )

        # If in a transaction, use the provided connection
        row: Any
        with self.engine.begin() as c:
            row = c.execute(sql).fetchone()

        if row is None:
            return None
        return str(row[0])

    def send(
        self,
        workflow_uuid: str,
        function_id: int,
        destination_uuid: str,
        message: Any,
        topic: Optional[str] = None,
    ) -> None:
        function_name = "DBOS.send"
        topic = topic if topic is not None else _dbos_null_topic
        with self.engine.begin() as c:
            recorded_output = self.check_operation_execution(
                workflow_uuid, function_id, function_name, conn=c
            )
            if self._debug_mode and recorded_output is None:
                raise Exception(
                    "called send in debug mode without a previous execution"
                )

            if recorded_output is not None:
                dbos_logger.debug(
                    f"Replaying send, id: {function_id}, destination_uuid: {destination_uuid}, topic: {topic}"
                )
                return  # Already sent before
            else:
                dbos_logger.debug(
                    f"Running send, id: {function_id}, destination_uuid: {destination_uuid}, topic: {topic}"
                )

            try:
                c.execute(
                    pg.insert(SystemSchema.notifications).values(
                        destination_uuid=destination_uuid,
                        topic=topic,
                        message=_serialization.serialize(message),
                    )
                )
            except DBAPIError as dbapi_error:
                # Foreign key violation
                if dbapi_error.orig.sqlstate == "23503":  # type: ignore
                    raise DBOSNonExistentWorkflowError(destination_uuid)
                raise
            output: OperationResultInternal = {
                "workflow_uuid": workflow_uuid,
                "function_id": function_id,
                "function_name": function_name,
                "output": None,
                "error": None,
            }
            self.record_operation_result(output, conn=c)

    def recv(
        self,
        workflow_uuid: str,
        function_id: int,
        timeout_function_id: int,
        topic: Optional[str],
        timeout_seconds: float = 60,
    ) -> Any:
        function_name = "DBOS.recv"
        topic = topic if topic is not None else _dbos_null_topic

        # First, check for previous executions.
        recorded_output = self.check_operation_execution(
            workflow_uuid, function_id, function_name
        )
        if self._debug_mode and recorded_output is None:
            raise Exception("called recv in debug mode without a previous execution")
        if recorded_output is not None:
            dbos_logger.debug(f"Replaying recv, id: {function_id}, topic: {topic}")
            if recorded_output["output"] is not None:
                return _serialization.deserialize(recorded_output["output"])
            else:
                raise Exception("No output recorded in the last recv")
        else:
            dbos_logger.debug(f"Running recv, id: {function_id}, topic: {topic}")

        # Insert a condition to the notifications map, so the listener can notify it when a message is received.
        payload = f"{workflow_uuid}::{topic}"
        condition = threading.Condition()
        # Must acquire first before adding to the map. Otherwise, the notification listener may notify it before the condition is acquired and waited.
        condition.acquire()
        self.notifications_map[payload] = condition

        # Check if the key is already in the database. If not, wait for the notification.
        init_recv: Sequence[Any]
        with self.engine.begin() as c:
            init_recv = c.execute(
                sa.select(
                    SystemSchema.notifications.c.topic,
                ).where(
                    SystemSchema.notifications.c.destination_uuid == workflow_uuid,
                    SystemSchema.notifications.c.topic == topic,
                )
            ).fetchall()

        if len(init_recv) == 0:
            # Wait for the notification
            # Support OAOO sleep
            actual_timeout = self.sleep(
                workflow_uuid, timeout_function_id, timeout_seconds, skip_sleep=True
            )
            condition.wait(timeout=actual_timeout)
        condition.release()
        self.notifications_map.pop(payload)

        # Transactionally consume and return the message if it's in the database, otherwise return null.
        with self.engine.begin() as c:
            oldest_entry_cte = (
                sa.select(
                    SystemSchema.notifications.c.destination_uuid,
                    SystemSchema.notifications.c.topic,
                    SystemSchema.notifications.c.message,
                    SystemSchema.notifications.c.created_at_epoch_ms,
                )
                .where(
                    SystemSchema.notifications.c.destination_uuid == workflow_uuid,
                    SystemSchema.notifications.c.topic == topic,
                )
                .order_by(SystemSchema.notifications.c.created_at_epoch_ms.asc())
                .limit(1)
                .cte("oldest_entry")
            )
            delete_stmt = (
                sa.delete(SystemSchema.notifications)
                .where(
                    SystemSchema.notifications.c.destination_uuid
                    == oldest_entry_cte.c.destination_uuid,
                    SystemSchema.notifications.c.topic == oldest_entry_cte.c.topic,
                    SystemSchema.notifications.c.created_at_epoch_ms
                    == oldest_entry_cte.c.created_at_epoch_ms,
                )
                .returning(SystemSchema.notifications.c.message)
            )
            rows = c.execute(delete_stmt).fetchall()
            message: Any = None
            if len(rows) > 0:
                message = _serialization.deserialize(rows[0][0])
            self.record_operation_result(
                {
                    "workflow_uuid": workflow_uuid,
                    "function_id": function_id,
                    "function_name": function_name,
                    "output": _serialization.serialize(
                        message
                    ),  # None will be serialized to 'null'
                    "error": None,
                },
                conn=c,
            )
        return message

    def _notification_listener(self) -> None:
        while self._run_background_processes:
            try:
                # since we're using the psycopg connection directly, we need a url without the "+pycopg" suffix
                url = sa.URL.create(
                    "postgresql", **self.engine.url.translate_connect_args()
                )
                # Listen to notifications
                self.notification_conn = psycopg.connect(
                    url.render_as_string(hide_password=False), autocommit=True
                )

                self.notification_conn.execute("LISTEN dbos_notifications_channel")
                self.notification_conn.execute("LISTEN dbos_workflow_events_channel")

                while self._run_background_processes:
                    gen = self.notification_conn.notifies()
                    for notify in gen:
                        channel = notify.channel
                        dbos_logger.debug(
                            f"Received notification on channel: {channel}, payload: {notify.payload}"
                        )
                        if channel == "dbos_notifications_channel":
                            if (
                                notify.payload
                                and notify.payload in self.notifications_map
                            ):
                                condition = self.notifications_map[notify.payload]
                                condition.acquire()
                                condition.notify_all()
                                condition.release()
                                dbos_logger.debug(
                                    f"Signaled notifications condition for {notify.payload}"
                                )
                        elif channel == "dbos_workflow_events_channel":
                            if (
                                notify.payload
                                and notify.payload in self.workflow_events_map
                            ):
                                condition = self.workflow_events_map[notify.payload]
                                condition.acquire()
                                condition.notify_all()
                                condition.release()
                                dbos_logger.debug(
                                    f"Signaled workflow_events condition for {notify.payload}"
                                )
                        else:
                            dbos_logger.error(f"Unknown channel: {channel}")
            except Exception as e:
                if self._run_background_processes:
                    dbos_logger.error(f"Notification listener error: {e}")
                    time.sleep(1)
                    # Then the loop will try to reconnect and restart the listener
            finally:
                if self.notification_conn is not None:
                    self.notification_conn.close()

    def sleep(
        self,
        workflow_uuid: str,
        function_id: int,
        seconds: float,
        skip_sleep: bool = False,
    ) -> float:
        function_name = "DBOS.sleep"
        recorded_output = self.check_operation_execution(
            workflow_uuid, function_id, function_name
        )
        end_time: float
        if self._debug_mode and recorded_output is None:
            raise Exception("called sleep in debug mode without a previous execution")

        if recorded_output is not None:
            dbos_logger.debug(f"Replaying sleep, id: {function_id}, seconds: {seconds}")
            assert recorded_output["output"] is not None, "no recorded end time"
            end_time = _serialization.deserialize(recorded_output["output"])
        else:
            dbos_logger.debug(f"Running sleep, id: {function_id}, seconds: {seconds}")
            end_time = time.time() + seconds
            try:
                self.record_operation_result(
                    {
                        "workflow_uuid": workflow_uuid,
                        "function_id": function_id,
                        "function_name": function_name,
                        "output": _serialization.serialize(end_time),
                        "error": None,
                    }
                )
            except DBOSWorkflowConflictIDError:
                pass
        duration = max(0, end_time - time.time())
        if not skip_sleep:
            time.sleep(duration)
        return duration

    def set_event(
        self,
        workflow_uuid: str,
        function_id: int,
        key: str,
        message: Any,
    ) -> None:
        function_name = "DBOS.setEvent"
        with self.engine.begin() as c:
            recorded_output = self.check_operation_execution(
                workflow_uuid, function_id, function_name, conn=c
            )
            if self._debug_mode and recorded_output is None:
                raise Exception(
                    "called set_event in debug mode without a previous execution"
                )
            if recorded_output is not None:
                dbos_logger.debug(f"Replaying set_event, id: {function_id}, key: {key}")
                return  # Already sent before
            else:
                dbos_logger.debug(f"Running set_event, id: {function_id}, key: {key}")

            c.execute(
                pg.insert(SystemSchema.workflow_events)
                .values(
                    workflow_uuid=workflow_uuid,
                    key=key,
                    value=_serialization.serialize(message),
                )
                .on_conflict_do_update(
                    index_elements=["workflow_uuid", "key"],
                    set_={"value": _serialization.serialize(message)},
                )
            )
            output: OperationResultInternal = {
                "workflow_uuid": workflow_uuid,
                "function_id": function_id,
                "function_name": function_name,
                "output": None,
                "error": None,
            }
            self.record_operation_result(output, conn=c)

    def get_event(
        self,
        target_uuid: str,
        key: str,
        timeout_seconds: float = 60,
        caller_ctx: Optional[GetEventWorkflowContext] = None,
    ) -> Any:
        function_name = "DBOS.getEvent"
        get_sql = sa.select(
            SystemSchema.workflow_events.c.value,
        ).where(
            SystemSchema.workflow_events.c.workflow_uuid == target_uuid,
            SystemSchema.workflow_events.c.key == key,
        )
        # Check for previous executions only if it's in a workflow
        if caller_ctx is not None:
            recorded_output = self.check_operation_execution(
                caller_ctx["workflow_uuid"], caller_ctx["function_id"], function_name
            )
            if self._debug_mode and recorded_output is None:
                raise Exception(
                    "called get_event in debug mode without a previous execution"
                )
            if recorded_output is not None:
                dbos_logger.debug(
                    f"Replaying get_event, id: {caller_ctx['function_id']}, key: {key}"
                )
                if recorded_output["output"] is not None:
                    return _serialization.deserialize(recorded_output["output"])
                else:
                    raise Exception("No output recorded in the last get_event")
            else:
                dbos_logger.debug(
                    f"Running get_event, id: {caller_ctx['function_id']}, key: {key}"
                )

        payload = f"{target_uuid}::{key}"
        condition = threading.Condition()
        self.workflow_events_map[payload] = condition
        condition.acquire()

        # Check if the key is already in the database. If not, wait for the notification.
        init_recv: Sequence[Any]
        with self.engine.begin() as c:
            init_recv = c.execute(get_sql).fetchall()

        value: Any = None
        if len(init_recv) > 0:
            value = _serialization.deserialize(init_recv[0][0])
        else:
            # Wait for the notification
            actual_timeout = timeout_seconds
            if caller_ctx is not None:
                # Support OAOO sleep for workflows
                actual_timeout = self.sleep(
                    caller_ctx["workflow_uuid"],
                    caller_ctx["timeout_function_id"],
                    timeout_seconds,
                    skip_sleep=True,
                )
            condition.wait(timeout=actual_timeout)

            # Read the value from the database
            with self.engine.begin() as c:
                final_recv = c.execute(get_sql).fetchall()
                if len(final_recv) > 0:
                    value = _serialization.deserialize(final_recv[0][0])
        condition.release()
        self.workflow_events_map.pop(payload)

        # Record the output if it's in a workflow
        if caller_ctx is not None:
            self.record_operation_result(
                {
                    "workflow_uuid": caller_ctx["workflow_uuid"],
                    "function_id": caller_ctx["function_id"],
                    "function_name": function_name,
                    "output": _serialization.serialize(
                        value
                    ),  # None will be serialized to 'null'
                    "error": None,
                }
            )
        return value

    def enqueue(
        self,
        workflow_id: str,
        queue_name: str,
        conn: sa.Connection,
        *,
        enqueue_options: Optional[EnqueueOptionsInternal],
    ) -> None:
        if self._debug_mode:
            raise Exception("called enqueue in debug mode")
        try:
            deduplication_id = (
                enqueue_options["deduplication_id"]
                if enqueue_options is not None
                else None
            )
            priority = (
                enqueue_options["priority"] if enqueue_options is not None else None
            )
            # Default to 0 (highest priority) if not provided
            if priority is None:
                priority = 0
            query = (
                pg.insert(SystemSchema.workflow_queue)
                .values(
                    workflow_uuid=workflow_id,
                    queue_name=queue_name,
                    deduplication_id=deduplication_id,
                    priority=priority,
                )
                .on_conflict_do_nothing(
                    index_elements=SystemSchema.workflow_queue.primary_key.columns
                )
            )  # Ignore primary key constraint violation
            conn.execute(query)
        except DBAPIError as dbapi_error:
            # Unique constraint violation for the deduplication ID
            if dbapi_error.orig.sqlstate == "23505":  # type: ignore
                assert (
                    deduplication_id is not None
                ), f"deduplication_id should not be None. Workflow ID: {workflow_id}, Queue name: {queue_name}."
                raise DBOSQueueDeduplicatedError(
                    workflow_id, queue_name, deduplication_id
                )

    def start_queued_workflows(
        self, queue: "Queue", executor_id: str, app_version: str
    ) -> List[str]:
        if self._debug_mode:
            return []

        start_time_ms = int(time.time() * 1000)
        if queue.limiter is not None:
            limiter_period_ms = int(queue.limiter["period"] * 1000)
        with self.engine.begin() as c:
            # Execute with snapshot isolation to ensure multiple workers respect limits
            c.execute(sa.text("SET TRANSACTION ISOLATION LEVEL REPEATABLE READ"))

            # If there is a limiter, compute how many functions have started in its period.
            if queue.limiter is not None:
                query = (
                    sa.select(sa.func.count())
                    .select_from(SystemSchema.workflow_queue)
                    .where(SystemSchema.workflow_queue.c.queue_name == queue.name)
                    .where(
                        SystemSchema.workflow_queue.c.started_at_epoch_ms.isnot(None)
                    )
                    .where(
                        SystemSchema.workflow_queue.c.started_at_epoch_ms
                        > start_time_ms - limiter_period_ms
                    )
                )
                num_recent_queries = c.execute(query).fetchone()[0]  # type: ignore
                if num_recent_queries >= queue.limiter["limit"]:
                    return []

            # Dequeue functions eligible for this worker and ordered by the time at which they were enqueued.
            # If there is a global or local concurrency limit N, select only the N oldest enqueued
            # functions, else select all of them.

            # First lets figure out how many tasks are eligible for dequeue.
            # This means figuring out how many unstarted tasks are within the local and global concurrency limits
            running_tasks_query = (
                sa.select(
                    SystemSchema.workflow_status.c.executor_id,
                    sa.func.count().label("task_count"),
                )
                .select_from(
                    SystemSchema.workflow_queue.join(
                        SystemSchema.workflow_status,
                        SystemSchema.workflow_queue.c.workflow_uuid
                        == SystemSchema.workflow_status.c.workflow_uuid,
                    )
                )
                .where(SystemSchema.workflow_queue.c.queue_name == queue.name)
                .where(
                    SystemSchema.workflow_queue.c.started_at_epoch_ms.isnot(
                        None
                    )  # Task is started
                )
                .where(
                    SystemSchema.workflow_queue.c.completed_at_epoch_ms.is_(
                        None
                    )  # Task is not completed.
                )
                .group_by(SystemSchema.workflow_status.c.executor_id)
            )
            running_tasks_result = c.execute(running_tasks_query).fetchall()
            running_tasks_result_dict = {row[0]: row[1] for row in running_tasks_result}
            running_tasks_for_this_worker = running_tasks_result_dict.get(
                executor_id, 0
            )  # Get count for current executor

            max_tasks = float("inf")
            if queue.worker_concurrency is not None:
                max_tasks = max(
                    0, queue.worker_concurrency - running_tasks_for_this_worker
                )
            if queue.concurrency is not None:
                total_running_tasks = sum(running_tasks_result_dict.values())
                # Queue global concurrency limit should always be >= running_tasks_count
                # This should never happen but a check + warning doesn't hurt
                if total_running_tasks > queue.concurrency:
                    dbos_logger.warning(
                        f"Total running tasks ({total_running_tasks}) exceeds the global concurrency limit ({queue.concurrency})"
                    )
                available_tasks = max(0, queue.concurrency - total_running_tasks)
                max_tasks = min(max_tasks, available_tasks)

            # Lookup unstarted/uncompleted tasks (not running)
            query = (
                sa.select(
                    SystemSchema.workflow_queue.c.workflow_uuid,
                )
                .where(SystemSchema.workflow_queue.c.queue_name == queue.name)
                .where(SystemSchema.workflow_queue.c.started_at_epoch_ms == None)
                .where(SystemSchema.workflow_queue.c.completed_at_epoch_ms == None)
                .order_by(
                    SystemSchema.workflow_queue.c.priority.asc(),
                    SystemSchema.workflow_queue.c.created_at_epoch_ms.asc(),
                )
                .with_for_update(nowait=True)  # Error out early
            )
            # Apply limit only if max_tasks is finite
            if max_tasks != float("inf"):
                query = query.limit(int(max_tasks))

            rows = c.execute(query).fetchall()

            # Get the workflow IDs
            dequeued_ids: List[str] = [row[0] for row in rows]
            if len(dequeued_ids) > 0:
                dbos_logger.debug(
                    f"[{queue.name}] dequeueing {len(dequeued_ids)} task(s)"
                )
            ret_ids: list[str] = []

            for id in dequeued_ids:
                # If we have a limiter, stop starting functions when the number
                # of functions started this period exceeds the limit.
                if queue.limiter is not None:
                    if len(ret_ids) + num_recent_queries >= queue.limiter["limit"]:
                        break

                # To start a function, first set its status to PENDING and update its executor ID
                res = c.execute(
                    SystemSchema.workflow_status.update()
                    .where(SystemSchema.workflow_status.c.workflow_uuid == id)
                    .where(
                        SystemSchema.workflow_status.c.status
                        == WorkflowStatusString.ENQUEUED.value
                    )
                    .where(
                        sa.or_(
                            SystemSchema.workflow_status.c.application_version
                            == app_version,
                            SystemSchema.workflow_status.c.application_version.is_(
                                None
                            ),
                        )
                    )
                    .values(
                        status=WorkflowStatusString.PENDING.value,
                        application_version=app_version,
                        executor_id=executor_id,
                        # If a timeout is set, set the deadline on dequeue
                        workflow_deadline_epoch_ms=sa.case(
                            (
                                SystemSchema.workflow_status.c.workflow_timeout_ms.isnot(
                                    None
                                ),
                                sa.func.extract("epoch", sa.func.now()) * 1000
                                + SystemSchema.workflow_status.c.workflow_timeout_ms,
                            ),
                            else_=SystemSchema.workflow_status.c.workflow_deadline_epoch_ms,
                        ),
                    )
                )
                if res.rowcount > 0:
                    # Then give it a start time and assign the executor ID
                    c.execute(
                        SystemSchema.workflow_queue.update()
                        .where(SystemSchema.workflow_queue.c.workflow_uuid == id)
                        .values(started_at_epoch_ms=start_time_ms)
                    )
                    ret_ids.append(id)

            # If we have a limiter, garbage-collect all completed functions started
            # before the period. If there's no limiter, there's no need--they were
            # deleted on completion.
            if queue.limiter is not None:
                c.execute(
                    sa.delete(SystemSchema.workflow_queue)
                    .where(SystemSchema.workflow_queue.c.completed_at_epoch_ms != None)
                    .where(SystemSchema.workflow_queue.c.queue_name == queue.name)
                    .where(
                        SystemSchema.workflow_queue.c.started_at_epoch_ms
                        < start_time_ms - limiter_period_ms
                    )
                )

            # Return the IDs of all functions we started
            return ret_ids

    def remove_from_queue(self, workflow_id: str, queue: "Queue") -> None:
        if self._debug_mode:
            raise Exception("called remove_from_queue in debug mode")

        with self.engine.begin() as c:
            if queue.limiter is None:
                c.execute(
                    sa.delete(SystemSchema.workflow_queue).where(
                        SystemSchema.workflow_queue.c.workflow_uuid == workflow_id
                    )
                )
            else:
                c.execute(
                    sa.update(SystemSchema.workflow_queue)
                    .where(SystemSchema.workflow_queue.c.workflow_uuid == workflow_id)
                    .values(completed_at_epoch_ms=int(time.time() * 1000))
                )

    def clear_queue_assignment(self, workflow_id: str) -> bool:
        if self._debug_mode:
            raise Exception("called clear_queue_assignment in debug mode")

        with self.engine.connect() as conn:
            with conn.begin() as transaction:
                # Reset the start time in the queue to mark it as not started
                res = conn.execute(
                    sa.update(SystemSchema.workflow_queue)
                    .where(SystemSchema.workflow_queue.c.workflow_uuid == workflow_id)
                    .where(
                        SystemSchema.workflow_queue.c.completed_at_epoch_ms.is_(None)
                    )
                    .values(started_at_epoch_ms=None)
                )

                # If no rows were affected, the workflow is not anymore in the queue or was already completed
                if res.rowcount == 0:
                    transaction.rollback()
                    return False

                # Reset the status of the task to "ENQUEUED"
                res = conn.execute(
                    sa.update(SystemSchema.workflow_status)
                    .where(SystemSchema.workflow_status.c.workflow_uuid == workflow_id)
                    .values(status=WorkflowStatusString.ENQUEUED.value)
                )
                if res.rowcount == 0:
                    # This should never happen
                    raise Exception(
                        f"UNREACHABLE: Workflow {workflow_id} is found in the workflow_queue table but not found in the workflow_status table"
                    )
                return True

    T = TypeVar("T")

    def call_function_as_step(self, fn: Callable[[], T], function_name: str) -> T:
        ctx = get_local_dbos_context()
        if ctx and ctx.is_transaction():
            raise Exception(f"Invalid call to `{function_name}` inside a transaction")
        if ctx and ctx.is_workflow():
            ctx.function_id += 1
            res = self.check_operation_execution(
                ctx.workflow_id, ctx.function_id, function_name
            )
            if res is not None:
                if res["output"] is not None:
                    resstat: SystemDatabase.T = _serialization.deserialize(
                        res["output"]
                    )
                    return resstat
                elif res["error"] is not None:
                    raise _serialization.deserialize_exception(res["error"])
                else:
                    raise Exception(
                        f"Recorded output and error are both None for {function_name}"
                    )
        result = fn()
        if ctx and ctx.is_workflow():
            self.record_operation_result(
                {
                    "workflow_uuid": ctx.workflow_id,
                    "function_id": ctx.function_id,
                    "function_name": function_name,
                    "output": _serialization.serialize(result),
                    "error": None,
                }
            )
        return result

    def init_workflow(
        self,
        status: WorkflowStatusInternal,
        inputs: str,
        *,
        max_recovery_attempts: Optional[int],
        enqueue_options: Optional[EnqueueOptionsInternal],
    ) -> tuple[WorkflowStatuses, Optional[int]]:
        """
        Synchronously record the status and inputs for workflows in a single transaction
        """
        with self.engine.begin() as conn:
            wf_status, workflow_deadline_epoch_ms = self.insert_workflow_status(
                status, conn, max_recovery_attempts=max_recovery_attempts
            )
            # TODO: Modify the inputs if they were changed by `update_workflow_inputs`
            self.update_workflow_inputs(status["workflow_uuid"], inputs, conn)

            if (
                status["queue_name"] is not None
                and wf_status == WorkflowStatusString.ENQUEUED.value
            ):
                self.enqueue(
                    status["workflow_uuid"],
                    status["queue_name"],
                    conn,
                    enqueue_options=enqueue_options,
                )
        return wf_status, workflow_deadline_epoch_ms


<<<<<<< HEAD
def reset_system_database(config: ConfigFile) -> None:
    assert config["database_url"] is not None
    db_url = sa.make_url(config["database_url"]).set(drivername="postgresql+psycopg")
    assert db_url.database is not None
    sysdb_name = (
        config["database"]["sys_db_name"]
        if "sys_db_name" in config["database"] and config["database"]["sys_db_name"]
        else db_url.database + SystemSchema.sysdb_suffix
    )
=======
def reset_system_database(postgres_db_url: sa.URL, sysdb_name: str) -> None:
>>>>>>> 69fe5e6d
    try:
        # Connect to postgres default database
        engine = sa.create_engine(db_url.set(database="postgres"))

        with engine.connect() as conn:
            # Set autocommit required for database dropping
            conn.execution_options(isolation_level="AUTOCOMMIT")

            # Terminate existing connections
            conn.execute(
                sa.text(
                    """
                SELECT pg_terminate_backend(pg_stat_activity.pid)
                FROM pg_stat_activity
                WHERE pg_stat_activity.datname = :db_name
                AND pid <> pg_backend_pid()
            """
                ),
                {"db_name": sysdb_name},
            )

            # Drop the database
            conn.execute(sa.text(f"DROP DATABASE IF EXISTS {sysdb_name}"))

    except sa.exc.SQLAlchemyError as e:
        dbos_logger.error(f"Error resetting system database: {str(e)}")
        raise e<|MERGE_RESOLUTION|>--- conflicted
+++ resolved
@@ -232,6 +232,7 @@
         database_url: str,
         *,
         pool_size: Optional[int] = 2,
+        engine_kwargs: Optional[Dict[str, Any]] = None,
         sys_db_name: Optional[str] = None,
         debug_mode: bool = False,
     ):
@@ -255,25 +256,6 @@
                     conn.execute(sa.text(f"CREATE DATABASE {sysdb_name}"))
             engine.dispose()
 
-<<<<<<< HEAD
-=======
-        system_db_url = sa.URL.create(
-            "postgresql+psycopg",
-            username=database["username"],
-            password=database["password"],
-            host=database["hostname"],
-            port=database["port"],
-            database=sysdb_name,
-            # fills the "application_name" column in pg_stat_activity
-            query={"application_name": f"dbos_transact_{GlobalParams.executor_id}"},
-        )
-
-        # Create a connection pool for the system database
-        pool_size = database.get("sys_db_pool_size")
-        if pool_size is None:
-            pool_size = 20
-
-        engine_kwargs = database.get("db_engine_kwargs")
         if engine_kwargs is None:
             engine_kwargs = {}
 
@@ -287,7 +269,6 @@
         if "connect_args" not in engine_kwargs:
             engine_kwargs["connect_args"] = {"connect_timeout": 10}
 
->>>>>>> 69fe5e6d
         self.engine = sa.create_engine(
             system_db_url,
             **engine_kwargs,
@@ -1950,19 +1931,7 @@
         return wf_status, workflow_deadline_epoch_ms
 
 
-<<<<<<< HEAD
-def reset_system_database(config: ConfigFile) -> None:
-    assert config["database_url"] is not None
-    db_url = sa.make_url(config["database_url"]).set(drivername="postgresql+psycopg")
-    assert db_url.database is not None
-    sysdb_name = (
-        config["database"]["sys_db_name"]
-        if "sys_db_name" in config["database"] and config["database"]["sys_db_name"]
-        else db_url.database + SystemSchema.sysdb_suffix
-    )
-=======
 def reset_system_database(postgres_db_url: sa.URL, sysdb_name: str) -> None:
->>>>>>> 69fe5e6d
     try:
         # Connect to postgres default database
         engine = sa.create_engine(db_url.set(database="postgres"))
