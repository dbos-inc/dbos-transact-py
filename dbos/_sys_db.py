--- conflicted
+++ resolved
@@ -184,7 +184,6 @@
         )
 
         # If the system database does not already exist, create it
-<<<<<<< HEAD
         if not debug_mode:
             postgres_db_url = sa.URL.create(
                 "postgresql+psycopg",
@@ -195,7 +194,7 @@
                 database="postgres",
                 # fills the "application_name" column in pg_stat_activity
                 query={
-                    "application_name": f"dbos_transact_{os.environ.get('DBOS__VMID', 'local')}_{os.environ.get('DBOS__APPVERSION', '')}"
+                    "application_name": f"dbos_transact_{os.environ.get('DBOS__VMID', 'local')}"
                 },
             )
             engine = sa.create_engine(postgres_db_url)
@@ -207,29 +206,6 @@
                 ).scalar():
                     conn.execute(sa.text(f"CREATE DATABASE {sysdb_name}"))
             engine.dispose()
-=======
-        postgres_db_url = sa.URL.create(
-            "postgresql+psycopg",
-            username=config["database"]["username"],
-            password=config["database"]["password"],
-            host=config["database"]["hostname"],
-            port=config["database"]["port"],
-            database="postgres",
-            # fills the "application_name" column in pg_stat_activity
-            query={
-                "application_name": f"dbos_transact_{os.environ.get('DBOS__VMID', 'local')}"
-            },
-        )
-        engine = sa.create_engine(postgres_db_url)
-        with engine.connect() as conn:
-            conn.execution_options(isolation_level="AUTOCOMMIT")
-            if not conn.execute(
-                sa.text("SELECT 1 FROM pg_database WHERE datname=:db_name"),
-                parameters={"db_name": sysdb_name},
-            ).scalar():
-                conn.execute(sa.text(f"CREATE DATABASE {sysdb_name}"))
-        engine.dispose()
->>>>>>> 5d552ba1
 
         system_db_url = sa.URL.create(
             "postgresql+psycopg",
@@ -250,38 +226,18 @@
         )
 
         # Run a schema migration for the system database
-<<<<<<< HEAD
         if not debug_mode:
             migration_dir = os.path.join(
                 os.path.dirname(os.path.realpath(__file__)), "_migrations"
             )
             alembic_cfg = Config()
             alembic_cfg.set_main_option("script_location", migration_dir)
+            logging.getLogger("alembic").setLevel(logging.WARNING)
             # Alembic requires the % in URL-escaped parameters to itself be escaped to %%.
             escaped_conn_string = re.sub(
                 r"%(?=[0-9A-Fa-f]{2})",
                 "%%",
                 self.engine.url.render_as_string(hide_password=False),
-=======
-        migration_dir = os.path.join(
-            os.path.dirname(os.path.realpath(__file__)), "_migrations"
-        )
-        alembic_cfg = Config()
-        alembic_cfg.set_main_option("script_location", migration_dir)
-        logging.getLogger("alembic").setLevel(logging.WARNING)
-        # Alembic requires the % in URL-escaped parameters to itself be escaped to %%.
-        escaped_conn_string = re.sub(
-            r"%(?=[0-9A-Fa-f]{2})",
-            "%%",
-            self.engine.url.render_as_string(hide_password=False),
-        )
-        alembic_cfg.set_main_option("sqlalchemy.url", escaped_conn_string)
-        try:
-            command.upgrade(alembic_cfg, "head")
-        except Exception as e:
-            dbos_logger.warning(
-                f"Exception during system database construction. This is most likely because the system database was configured using a later version of DBOS: {e}"
->>>>>>> 5d552ba1
             )
             alembic_cfg.set_main_option("sqlalchemy.url", escaped_conn_string)
             try:
@@ -290,6 +246,21 @@
                 dbos_logger.warning(
                     f"Exception during system database construction. This is most likely because the system database was configured using a later version of DBOS: {e}"
                 )
+                alembic_cfg = Config()
+                alembic_cfg.set_main_option("script_location", migration_dir)
+                # Alembic requires the % in URL-escaped parameters to itself be escaped to %%.
+                escaped_conn_string = re.sub(
+                    r"%(?=[0-9A-Fa-f]{2})",
+                    "%%",
+                    self.engine.url.render_as_string(hide_password=False),
+                )
+                alembic_cfg.set_main_option("sqlalchemy.url", escaped_conn_string)
+                try:
+                    command.upgrade(alembic_cfg, "head")
+                except Exception as e:
+                    dbos_logger.warning(
+                        f"Exception during system database construction. This is most likely because the system database was configured using a later version of DBOS: {e}"
+                    )
 
         self.notification_conn: Optional[psycopg.connection.Connection] = None
         self.notifications_map: Dict[str, threading.Condition] = {}
