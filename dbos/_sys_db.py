--- conflicted
+++ resolved
@@ -707,11 +707,6 @@
 
         return GetWorkflowsOutput(workflow_uuids)
 
-<<<<<<< HEAD
-    def get_pending_workflows(
-        self, executor_id: str
-    ) -> list[GetPendingWorkflowsOutput]:
-=======
     def get_queued_workflows(
         self, input: GetQueuedWorkflowsInput
     ) -> GetWorkflowsOutput:
@@ -758,8 +753,9 @@
 
         return GetWorkflowsOutput(workflow_uuids)
 
-    def get_pending_workflows(self, executor_id: str) -> list[str]:
->>>>>>> 64dde17c
+    def get_pending_workflows(
+        self, executor_id: str
+    ) -> list[GetPendingWorkflowsOutput]:>>>>>>> main
         with self.engine.begin() as c:
             rows = c.execute(
                 sa.select(
