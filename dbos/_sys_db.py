import datetime
import json
import logging
import os
import re
import threading
import time
from enum import Enum
from typing import (
    TYPE_CHECKING,
    Any,
    Callable,
    Dict,
    List,
    Literal,
    Optional,
    Sequence,
    TypedDict,
    TypeVar,
)

import psycopg
import sqlalchemy as sa
import sqlalchemy.dialects.postgresql as pg
from alembic import command
from alembic.config import Config
from sqlalchemy.exc import DBAPIError
from sqlalchemy.sql import func

from dbos._utils import INTERNAL_QUEUE_NAME

from . import _serialization
from ._context import get_local_dbos_context
<<<<<<< HEAD
from ._dbos_config import DatabaseConfig
=======
>>>>>>> 37cfbae0
from ._error import (
    DBOSConflictingWorkflowError,
    DBOSDeadLetterQueueError,
    DBOSNonExistentWorkflowError,
    DBOSQueueDeduplicatedError,
    DBOSUnexpectedStepError,
    DBOSWorkflowCancelledError,
    DBOSWorkflowConflictIDError,
)
from ._logger import dbos_logger
from ._schemas.system_database import SystemSchema

if TYPE_CHECKING:
    from ._queue import Queue


class WorkflowStatusString(Enum):
    """Enumeration of values allowed for `WorkflowSatusInternal.status`."""

    PENDING = "PENDING"
    SUCCESS = "SUCCESS"
    ERROR = "ERROR"
    RETRIES_EXCEEDED = "RETRIES_EXCEEDED"
    CANCELLED = "CANCELLED"
    ENQUEUED = "ENQUEUED"


WorkflowStatuses = Literal[
    "PENDING", "SUCCESS", "ERROR", "RETRIES_EXCEEDED", "CANCELLED", "ENQUEUED"
]


class WorkflowStatus:
    # The workflow ID
    workflow_id: str
    # The workflow status. Must be one of ENQUEUED, PENDING, SUCCESS, ERROR, CANCELLED, or RETRIES_EXCEEDED
    status: str
    # The name of the workflow function
    name: str
    # The name of the workflow's class, if any
    class_name: Optional[str]
    # The name with which the workflow's class instance was configured, if any
    config_name: Optional[str]
    # The user who ran the workflow, if specified
    authenticated_user: Optional[str]
    # The role with which the workflow ran, if specified
    assumed_role: Optional[str]
    # All roles which the authenticated user could assume
    authenticated_roles: Optional[list[str]]
    # The deserialized workflow input object
    input: Optional[_serialization.WorkflowInputs]
    # The workflow's output, if any
    output: Optional[Any] = None
    # The error the workflow threw, if any
    error: Optional[Exception] = None
    # Workflow start time, as a Unix epoch timestamp in ms
    created_at: Optional[int]
    # Last time the workflow status was updated, as a Unix epoch timestamp in ms
    updated_at: Optional[int]
    # If this workflow was enqueued, on which queue
    queue_name: Optional[str]
    # The executor to most recently executed this workflow
    executor_id: Optional[str]
    # The application version on which this workflow was started
    app_version: Optional[str]

    # INTERNAL FIELDS

    # The ID of the application executing this workflow
    app_id: Optional[str]
    # The number of times this workflow's execution has been attempted
    recovery_attempts: Optional[int]


class WorkflowStatusInternal(TypedDict):
    workflow_uuid: str
    status: WorkflowStatuses
    name: str
    class_name: Optional[str]
    config_name: Optional[str]
    authenticated_user: Optional[str]
    assumed_role: Optional[str]
    authenticated_roles: Optional[str]  # JSON list of roles
    output: Optional[str]  # JSON (jsonpickle)
    error: Optional[str]  # JSON (jsonpickle)
    created_at: Optional[int]  # Unix epoch timestamp in ms
    updated_at: Optional[int]  # Unix epoch timestamp in ms
    queue_name: Optional[str]
    executor_id: Optional[str]
    app_version: Optional[str]
    app_id: Optional[str]
    recovery_attempts: Optional[int]
    # The start-to-close timeout of the workflow in ms
    workflow_timeout_ms: Optional[int]
    # The deadline of a workflow, computed by adding its timeout to its start time.
    # Deadlines propagate to children. When the deadline is reached, the workflow is cancelled.
    workflow_deadline_epoch_ms: Optional[int]


class EnqueueOptionsInternal(TypedDict):
    deduplication_id: Optional[str]  # Unique ID for deduplication on a queue
    priority: Optional[
        int
    ]  # Priority of the workflow on the queue, starting from 1 ~ 2,147,483,647. Default 0 (highest priority).


class RecordedResult(TypedDict):
    output: Optional[str]  # JSON (jsonpickle)
    error: Optional[str]  # JSON (jsonpickle)


class OperationResultInternal(TypedDict):
    workflow_uuid: str
    function_id: int
    function_name: str
    output: Optional[str]  # JSON (jsonpickle)
    error: Optional[str]  # JSON (jsonpickle)


class GetEventWorkflowContext(TypedDict):
    workflow_uuid: str
    function_id: int
    timeout_function_id: int


class GetWorkflowsInput:
    """
    Structure for argument to `get_workflows` function.

    This specifies the search criteria for workflow retrieval by `get_workflows`.
    """

    def __init__(self) -> None:
        self.workflow_ids: Optional[List[str]] = (
            None  # Search only in these workflow IDs
        )
        self.name: Optional[str] = None  # The name of the workflow function
        self.authenticated_user: Optional[str] = None  # The user who ran the workflow.
        self.start_time: Optional[str] = None  # Timestamp in ISO 8601 format
        self.end_time: Optional[str] = None  # Timestamp in ISO 8601 format
        self.status: Optional[str] = None
        self.application_version: Optional[str] = (
            None  # The application version that ran this workflow. = None
        )
        self.limit: Optional[int] = (
            None  # Return up to this many workflows IDs. IDs are ordered by workflow creation time.
        )
        self.offset: Optional[int] = (
            None  # Offset into the matching records for pagination
        )
        self.sort_desc: bool = (
            False  # If true, sort by created_at in DESC order. Default false (in ASC order).
        )
        self.workflow_id_prefix: Optional[str] = (
            None  # If set, search for workflow IDs starting with this string
        )


class GetQueuedWorkflowsInput(TypedDict):
    queue_name: Optional[str]  # Get workflows belonging to this queue
    status: Optional[str]  # Get workflows with this status
    start_time: Optional[str]  # Timestamp in ISO 8601 format
    end_time: Optional[str]  # Timestamp in ISO 8601 format
    limit: Optional[int]  # Return up to this many workflows IDs.
    offset: Optional[int]  # Offset into the matching records for pagination
    name: Optional[str]  # The name of the workflow function
    sort_desc: Optional[bool]  # Sort by created_at in DESC or ASC order


class GetPendingWorkflowsOutput:
    def __init__(self, *, workflow_uuid: str, queue_name: Optional[str] = None):
        self.workflow_uuid: str = workflow_uuid
        self.queue_name: Optional[str] = queue_name


class StepInfo(TypedDict):
    # The unique ID of the step in the workflow
    function_id: int
    # The (fully qualified) name of the step
    function_name: str
    # The step's output, if any
    output: Optional[Any]
    # The error the step threw, if any
    error: Optional[Exception]
    # If the step starts or retrieves the result of a workflow, its ID
    child_workflow_id: Optional[str]


_dbos_null_topic = "__null__topic__"


class SystemDatabase:

    def __init__(
        self,
        *,
        database_url: str,
        engine_kwargs: Dict[str, Any],
        sys_db_name: Optional[str] = None,
        debug_mode: bool = False,
    ):
        # Set driver
        system_db_url = sa.make_url(database_url).set(drivername="postgresql+psycopg")
        # Resolve system database name
        sysdb_name = sys_db_name
        if not sysdb_name:
            assert system_db_url.database is not None
            sysdb_name = system_db_url.database + SystemSchema.sysdb_suffix
        system_db_url = system_db_url.set(database=sysdb_name)

        if not debug_mode:
            # If the system database does not already exist, create it
            engine = sa.create_engine(
                system_db_url.set(database="postgres"), **engine_kwargs
            )
            with engine.connect() as conn:
                conn.execution_options(isolation_level="AUTOCOMMIT")
                if not conn.execute(
                    sa.text("SELECT 1 FROM pg_database WHERE datname=:db_name"),
                    parameters={"db_name": sysdb_name},
                ).scalar():
                    dbos_logger.info(f"Creating system database {sysdb_name}")
                    conn.execute(sa.text(f"CREATE DATABASE {sysdb_name}"))
            engine.dispose()

        self.engine = sa.create_engine(
            system_db_url,
            **engine_kwargs,
        )

        # Run a schema migration for the system database
        if not debug_mode:
            migration_dir = os.path.join(
                os.path.dirname(os.path.realpath(__file__)), "_migrations"
            )
            alembic_cfg = Config()
            alembic_cfg.set_main_option("script_location", migration_dir)
            logging.getLogger("alembic").setLevel(logging.WARNING)
            # Alembic requires the % in URL-escaped parameters to itself be escaped to %%.
            escaped_conn_string = re.sub(
                r"%(?=[0-9A-Fa-f]{2})",
                "%%",
                self.engine.url.render_as_string(hide_password=False),
            )
            alembic_cfg.set_main_option("sqlalchemy.url", escaped_conn_string)
            try:
                command.upgrade(alembic_cfg, "head")
            except Exception as e:
                dbos_logger.warning(
                    f"Exception during system database construction. This is most likely because the system database was configured using a later version of DBOS: {e}"
                )
                alembic_cfg = Config()
                alembic_cfg.set_main_option("script_location", migration_dir)
                # Alembic requires the % in URL-escaped parameters to itself be escaped to %%.
                escaped_conn_string = re.sub(
                    r"%(?=[0-9A-Fa-f]{2})",
                    "%%",
                    self.engine.url.render_as_string(hide_password=False),
                )
                alembic_cfg.set_main_option("sqlalchemy.url", escaped_conn_string)
                try:
                    command.upgrade(alembic_cfg, "head")
                except Exception as e:
                    dbos_logger.warning(
                        f"Exception during system database construction. This is most likely because the system database was configured using a later version of DBOS: {e}"
                    )

        self.notification_conn: Optional[psycopg.connection.Connection] = None
        self.notifications_map: Dict[str, threading.Condition] = {}
        self.workflow_events_map: Dict[str, threading.Condition] = {}

        # Now we can run background processes
        self._run_background_processes = True
        self._debug_mode = debug_mode

    # Destroy the pool when finished
    def destroy(self) -> None:
        self._run_background_processes = False
        if self.notification_conn is not None:
            self.notification_conn.close()
        self.engine.dispose()

    def insert_workflow_status(
        self,
        status: WorkflowStatusInternal,
        conn: sa.Connection,
        *,
        max_recovery_attempts: Optional[int],
    ) -> tuple[WorkflowStatuses, Optional[int]]:
        if self._debug_mode:
            raise Exception("called insert_workflow_status in debug mode")
        wf_status: WorkflowStatuses = status["status"]
        workflow_deadline_epoch_ms: Optional[int] = status["workflow_deadline_epoch_ms"]

        cmd = (
            pg.insert(SystemSchema.workflow_status)
            .values(
                workflow_uuid=status["workflow_uuid"],
                status=status["status"],
                name=status["name"],
                class_name=status["class_name"],
                config_name=status["config_name"],
                output=status["output"],
                error=status["error"],
                executor_id=status["executor_id"],
                application_version=status["app_version"],
                application_id=status["app_id"],
                authenticated_user=status["authenticated_user"],
                authenticated_roles=status["authenticated_roles"],
                assumed_role=status["assumed_role"],
                queue_name=status["queue_name"],
                recovery_attempts=(
                    1 if wf_status != WorkflowStatusString.ENQUEUED.value else 0
                ),
                workflow_timeout_ms=status["workflow_timeout_ms"],
                workflow_deadline_epoch_ms=status["workflow_deadline_epoch_ms"],
            )
            .on_conflict_do_update(
                index_elements=["workflow_uuid"],
                set_=dict(
                    executor_id=status["executor_id"],
                    recovery_attempts=(
                        SystemSchema.workflow_status.c.recovery_attempts + 1
                    ),
                    updated_at=func.extract("epoch", func.now()) * 1000,
                ),
            )
        )

        cmd = cmd.returning(SystemSchema.workflow_status.c.recovery_attempts, SystemSchema.workflow_status.c.status, SystemSchema.workflow_status.c.workflow_deadline_epoch_ms, SystemSchema.workflow_status.c.name, SystemSchema.workflow_status.c.class_name, SystemSchema.workflow_status.c.config_name, SystemSchema.workflow_status.c.queue_name)  # type: ignore

        results = conn.execute(cmd)
        row = results.fetchone()
        if row is not None:
            # Check the started workflow matches the expected name, class_name, config_name, and queue_name
            # A mismatch indicates a workflow starting with the same UUID but different functions, which would throw an exception.
            recovery_attempts: int = row[0]
            wf_status = row[1]
            workflow_deadline_epoch_ms = row[2]
            err_msg: Optional[str] = None
            if row[3] != status["name"]:
                err_msg = f"Workflow already exists with a different function name: {row[3]}, but the provided function name is: {status['name']}"
            elif row[4] != status["class_name"]:
                err_msg = f"Workflow already exists with a different class name: {row[4]}, but the provided class name is: {status['class_name']}"
            elif row[5] != status["config_name"]:
                err_msg = f"Workflow already exists with a different config name: {row[5]}, but the provided config name is: {status['config_name']}"
            elif row[6] != status["queue_name"]:
                # This is a warning because a different queue name is not necessarily an error.
                dbos_logger.warning(
                    f"Workflow already exists in queue: {row[6]}, but the provided queue name is: {status['queue_name']}. The queue is not updated."
                )
            if err_msg is not None:
                raise DBOSConflictingWorkflowError(status["workflow_uuid"], err_msg)

            # Every time we start executing a workflow (and thus attempt to insert its status), we increment `recovery_attempts` by 1.
            # When this number becomes equal to `maxRetries + 1`, we mark the workflow as `RETRIES_EXCEEDED`.
            if (
                (wf_status != "SUCCESS" and wf_status != "ERROR")
                and max_recovery_attempts is not None
                and recovery_attempts > max_recovery_attempts + 1
            ):
                delete_cmd = sa.delete(SystemSchema.workflow_queue).where(
                    SystemSchema.workflow_queue.c.workflow_uuid
                    == status["workflow_uuid"]
                )
                conn.execute(delete_cmd)

                dlq_cmd = (
                    sa.update(SystemSchema.workflow_status)
                    .where(
                        SystemSchema.workflow_status.c.workflow_uuid
                        == status["workflow_uuid"]
                    )
                    .where(
                        SystemSchema.workflow_status.c.status
                        == WorkflowStatusString.PENDING.value
                    )
                    .values(
                        status=WorkflowStatusString.RETRIES_EXCEEDED.value,
                        queue_name=None,
                    )
                )
                conn.execute(dlq_cmd)
                # Need to commit here because we're throwing an exception
                conn.commit()
                raise DBOSDeadLetterQueueError(
                    status["workflow_uuid"], max_recovery_attempts
                )

        return wf_status, workflow_deadline_epoch_ms

    def update_workflow_status(
        self,
        status: WorkflowStatusInternal,
        *,
        conn: Optional[sa.Connection] = None,
    ) -> None:
        if self._debug_mode:
            raise Exception("called update_workflow_status in debug mode")
        wf_status: WorkflowStatuses = status["status"]

        cmd = (
            pg.insert(SystemSchema.workflow_status)
            .values(
                workflow_uuid=status["workflow_uuid"],
                status=status["status"],
                name=status["name"],
                class_name=status["class_name"],
                config_name=status["config_name"],
                output=status["output"],
                error=status["error"],
                executor_id=status["executor_id"],
                application_version=status["app_version"],
                application_id=status["app_id"],
                authenticated_user=status["authenticated_user"],
                authenticated_roles=status["authenticated_roles"],
                assumed_role=status["assumed_role"],
                queue_name=status["queue_name"],
                recovery_attempts=(
                    1 if wf_status != WorkflowStatusString.ENQUEUED.value else 0
                ),
            )
            .on_conflict_do_update(
                index_elements=["workflow_uuid"],
                set_=dict(
                    status=status["status"],
                    output=status["output"],
                    error=status["error"],
                    updated_at=func.extract("epoch", func.now()) * 1000,
                ),
            )
        )

        if conn is not None:
            conn.execute(cmd)
        else:
            with self.engine.begin() as c:
                c.execute(cmd)

    def cancel_workflow(
        self,
        workflow_id: str,
    ) -> None:
        if self._debug_mode:
            raise Exception("called cancel_workflow in debug mode")
        with self.engine.begin() as c:
            # Check the status of the workflow. If it is complete, do nothing.
            row = c.execute(
                sa.select(
                    SystemSchema.workflow_status.c.status,
                ).where(SystemSchema.workflow_status.c.workflow_uuid == workflow_id)
            ).fetchone()
            if (
                row is None
                or row[0] == WorkflowStatusString.SUCCESS.value
                or row[0] == WorkflowStatusString.ERROR.value
            ):
                return
            # Remove the workflow from the queues table so it does not block the table
            c.execute(
                sa.delete(SystemSchema.workflow_queue).where(
                    SystemSchema.workflow_queue.c.workflow_uuid == workflow_id
                )
            )
            # Set the workflow's status to CANCELLED
            c.execute(
                sa.update(SystemSchema.workflow_status)
                .where(SystemSchema.workflow_status.c.workflow_uuid == workflow_id)
                .values(
                    status=WorkflowStatusString.CANCELLED.value,
                )
            )

    def resume_workflow(self, workflow_id: str) -> None:
        if self._debug_mode:
            raise Exception("called resume_workflow in debug mode")
        with self.engine.begin() as c:
            # Execute with snapshot isolation in case of concurrent calls on the same workflow
            c.execute(sa.text("SET TRANSACTION ISOLATION LEVEL REPEATABLE READ"))
            # Check the status of the workflow. If it is complete, do nothing.
            status_row = c.execute(
                sa.select(
                    SystemSchema.workflow_status.c.status,
                ).where(SystemSchema.workflow_status.c.workflow_uuid == workflow_id)
            ).fetchone()
            if status_row is None:
                return
            status = status_row[0]
            if (
                status == WorkflowStatusString.SUCCESS.value
                or status == WorkflowStatusString.ERROR.value
            ):
                return
            # Remove the workflow from the queues table so resume can safely be called on an ENQUEUED workflow
            c.execute(
                sa.delete(SystemSchema.workflow_queue).where(
                    SystemSchema.workflow_queue.c.workflow_uuid == workflow_id
                )
            )
            # Enqueue the workflow on the internal queue
            c.execute(
                pg.insert(SystemSchema.workflow_queue).values(
                    workflow_uuid=workflow_id,
                    queue_name=INTERNAL_QUEUE_NAME,
                )
            )
            # Set the workflow's status to ENQUEUED and clear its recovery attempts and deadline.
            c.execute(
                sa.update(SystemSchema.workflow_status)
                .where(SystemSchema.workflow_status.c.workflow_uuid == workflow_id)
                .values(
                    status=WorkflowStatusString.ENQUEUED.value,
                    recovery_attempts=0,
                    workflow_deadline_epoch_ms=None,
                )
            )

    def get_max_function_id(self, workflow_uuid: str) -> Optional[int]:
        with self.engine.begin() as conn:
            max_function_id_row = conn.execute(
                sa.select(
                    sa.func.max(SystemSchema.operation_outputs.c.function_id)
                ).where(SystemSchema.operation_outputs.c.workflow_uuid == workflow_uuid)
            ).fetchone()

            max_function_id = max_function_id_row[0] if max_function_id_row else None

            return max_function_id

    def fork_workflow(
        self,
        original_workflow_id: str,
        forked_workflow_id: str,
        start_step: int,
        *,
        application_version: Optional[str],
    ) -> str:

        status = self.get_workflow_status(original_workflow_id)
        if status is None:
            raise Exception(f"Workflow {original_workflow_id} not found")
        inputs = self.get_workflow_inputs(original_workflow_id)
        if inputs is None:
            raise Exception(f"Workflow {original_workflow_id} not found")

        with self.engine.begin() as c:
            # Create an entry for the forked workflow with the same
            # initial values as the original.
            c.execute(
                pg.insert(SystemSchema.workflow_status).values(
                    workflow_uuid=forked_workflow_id,
                    status=WorkflowStatusString.ENQUEUED.value,
                    name=status["name"],
                    class_name=status["class_name"],
                    config_name=status["config_name"],
                    application_version=(
                        application_version
                        if application_version is not None
                        else status["app_version"]
                    ),
                    application_id=status["app_id"],
                    authenticated_user=status["authenticated_user"],
                    authenticated_roles=status["authenticated_roles"],
                    assumed_role=status["assumed_role"],
                    queue_name=INTERNAL_QUEUE_NAME,
                )
            )
            # Copy the original workflow's inputs into the forked workflow
            c.execute(
                pg.insert(SystemSchema.workflow_inputs).values(
                    workflow_uuid=forked_workflow_id,
                    inputs=_serialization.serialize_args(inputs),
                )
            )

            if start_step > 1:

                # Copy the original workflow's outputs into the forked workflow
                insert_stmt = sa.insert(SystemSchema.operation_outputs).from_select(
                    [
                        "workflow_uuid",
                        "function_id",
                        "output",
                        "error",
                        "function_name",
                        "child_workflow_id",
                    ],
                    sa.select(
                        sa.literal(forked_workflow_id).label("workflow_uuid"),
                        SystemSchema.operation_outputs.c.function_id,
                        SystemSchema.operation_outputs.c.output,
                        SystemSchema.operation_outputs.c.error,
                        SystemSchema.operation_outputs.c.function_name,
                        SystemSchema.operation_outputs.c.child_workflow_id,
                    ).where(
                        (
                            SystemSchema.operation_outputs.c.workflow_uuid
                            == original_workflow_id
                        )
                        & (SystemSchema.operation_outputs.c.function_id < start_step)
                    ),
                )

                c.execute(insert_stmt)

            # Enqueue the forked workflow on the internal queue
            c.execute(
                pg.insert(SystemSchema.workflow_queue).values(
                    workflow_uuid=forked_workflow_id,
                    queue_name=INTERNAL_QUEUE_NAME,
                )
            )
        return forked_workflow_id

    def get_workflow_status(
        self, workflow_uuid: str
    ) -> Optional[WorkflowStatusInternal]:
        with self.engine.begin() as c:
            row = c.execute(
                sa.select(
                    SystemSchema.workflow_status.c.status,
                    SystemSchema.workflow_status.c.name,
                    SystemSchema.workflow_status.c.recovery_attempts,
                    SystemSchema.workflow_status.c.config_name,
                    SystemSchema.workflow_status.c.class_name,
                    SystemSchema.workflow_status.c.authenticated_user,
                    SystemSchema.workflow_status.c.authenticated_roles,
                    SystemSchema.workflow_status.c.assumed_role,
                    SystemSchema.workflow_status.c.queue_name,
                    SystemSchema.workflow_status.c.executor_id,
                    SystemSchema.workflow_status.c.created_at,
                    SystemSchema.workflow_status.c.updated_at,
                    SystemSchema.workflow_status.c.application_version,
                    SystemSchema.workflow_status.c.application_id,
                    SystemSchema.workflow_status.c.workflow_deadline_epoch_ms,
                    SystemSchema.workflow_status.c.workflow_timeout_ms,
                ).where(SystemSchema.workflow_status.c.workflow_uuid == workflow_uuid)
            ).fetchone()
            if row is None:
                return None
            status: WorkflowStatusInternal = {
                "workflow_uuid": workflow_uuid,
                "output": None,
                "error": None,
                "status": row[0],
                "name": row[1],
                "recovery_attempts": row[2],
                "config_name": row[3],
                "class_name": row[4],
                "authenticated_user": row[5],
                "authenticated_roles": row[6],
                "assumed_role": row[7],
                "queue_name": row[8],
                "executor_id": row[9],
                "created_at": row[10],
                "updated_at": row[11],
                "app_version": row[12],
                "app_id": row[13],
                "workflow_deadline_epoch_ms": row[14],
                "workflow_timeout_ms": row[15],
            }
            return status

    def await_workflow_result(self, workflow_id: str) -> Any:
        while True:
            with self.engine.begin() as c:
                row = c.execute(
                    sa.select(
                        SystemSchema.workflow_status.c.status,
                        SystemSchema.workflow_status.c.output,
                        SystemSchema.workflow_status.c.error,
                    ).where(SystemSchema.workflow_status.c.workflow_uuid == workflow_id)
                ).fetchone()
                if row is not None:
                    status = row[0]
                    if status == WorkflowStatusString.SUCCESS.value:
                        output = row[1]
                        return _serialization.deserialize(output)
                    elif status == WorkflowStatusString.ERROR.value:
                        error = row[2]
                        raise _serialization.deserialize_exception(error)
                    elif status == WorkflowStatusString.CANCELLED.value:
                        # Raise a normal exception here, not the cancellation exception
                        # because the awaiting workflow is not being cancelled.
                        raise Exception(f"Awaited workflow {workflow_id} was cancelled")
                else:
                    pass  # CB: I guess we're assuming the WF will show up eventually.
            time.sleep(1)

    def update_workflow_inputs(
        self, workflow_uuid: str, inputs: str, conn: sa.Connection
    ) -> None:
        if self._debug_mode:
            raise Exception("called update_workflow_inputs in debug mode")

        cmd = (
            pg.insert(SystemSchema.workflow_inputs)
            .values(
                workflow_uuid=workflow_uuid,
                inputs=inputs,
            )
            .on_conflict_do_update(
                index_elements=["workflow_uuid"],
                set_=dict(workflow_uuid=SystemSchema.workflow_inputs.c.workflow_uuid),
            )
            .returning(SystemSchema.workflow_inputs.c.inputs)
        )

        row = conn.execute(cmd).fetchone()
        if row is not None and row[0] != inputs:
            # In a distributed environment, scheduled workflows are enqueued multiple times with slightly different timestamps
            if not workflow_uuid.startswith("sched-"):
                dbos_logger.warning(
                    f"Workflow {workflow_uuid} has been called multiple times with different inputs"
                )
            # TODO: actually changing the input

        return

    def get_workflow_inputs(
        self, workflow_uuid: str
    ) -> Optional[_serialization.WorkflowInputs]:
        with self.engine.begin() as c:
            row = c.execute(
                sa.select(SystemSchema.workflow_inputs.c.inputs).where(
                    SystemSchema.workflow_inputs.c.workflow_uuid == workflow_uuid
                )
            ).fetchone()
            if row is None:
                return None
            inputs: _serialization.WorkflowInputs = _serialization.deserialize_args(
                row[0]
            )
            return inputs

    def get_workflows(self, input: GetWorkflowsInput) -> List[WorkflowStatus]:
        """
        Retrieve a list of workflows result and inputs based on the input criteria. The result is a list of external-facing workflow status objects.
        """
        query = sa.select(
            SystemSchema.workflow_status.c.workflow_uuid,
            SystemSchema.workflow_status.c.status,
            SystemSchema.workflow_status.c.name,
            SystemSchema.workflow_status.c.recovery_attempts,
            SystemSchema.workflow_status.c.config_name,
            SystemSchema.workflow_status.c.class_name,
            SystemSchema.workflow_status.c.authenticated_user,
            SystemSchema.workflow_status.c.authenticated_roles,
            SystemSchema.workflow_status.c.assumed_role,
            SystemSchema.workflow_status.c.queue_name,
            SystemSchema.workflow_status.c.executor_id,
            SystemSchema.workflow_status.c.created_at,
            SystemSchema.workflow_status.c.updated_at,
            SystemSchema.workflow_status.c.application_version,
            SystemSchema.workflow_status.c.application_id,
            SystemSchema.workflow_inputs.c.inputs,
            SystemSchema.workflow_status.c.output,
            SystemSchema.workflow_status.c.error,
        ).join(
            SystemSchema.workflow_inputs,
            SystemSchema.workflow_status.c.workflow_uuid
            == SystemSchema.workflow_inputs.c.workflow_uuid,
        )
        if input.sort_desc:
            query = query.order_by(SystemSchema.workflow_status.c.created_at.desc())
        else:
            query = query.order_by(SystemSchema.workflow_status.c.created_at.asc())
        if input.name:
            query = query.where(SystemSchema.workflow_status.c.name == input.name)
        if input.authenticated_user:
            query = query.where(
                SystemSchema.workflow_status.c.authenticated_user
                == input.authenticated_user
            )
        if input.start_time:
            query = query.where(
                SystemSchema.workflow_status.c.created_at
                >= datetime.datetime.fromisoformat(input.start_time).timestamp() * 1000
            )
        if input.end_time:
            query = query.where(
                SystemSchema.workflow_status.c.created_at
                <= datetime.datetime.fromisoformat(input.end_time).timestamp() * 1000
            )
        if input.status:
            query = query.where(SystemSchema.workflow_status.c.status == input.status)
        if input.application_version:
            query = query.where(
                SystemSchema.workflow_status.c.application_version
                == input.application_version
            )
        if input.workflow_ids:
            query = query.where(
                SystemSchema.workflow_status.c.workflow_uuid.in_(input.workflow_ids)
            )
        if input.workflow_id_prefix:
            query = query.where(
                SystemSchema.workflow_status.c.workflow_uuid.startswith(
                    input.workflow_id_prefix
                )
            )
        if input.limit:
            query = query.limit(input.limit)
        if input.offset:
            query = query.offset(input.offset)

        with self.engine.begin() as c:
            rows = c.execute(query)

        infos: List[WorkflowStatus] = []
        for row in rows:
            info = WorkflowStatus()
            info.workflow_id = row[0]
            info.status = row[1]
            info.name = row[2]
            info.recovery_attempts = row[3]
            info.config_name = row[4]
            info.class_name = row[5]
            info.authenticated_user = row[6]
            info.authenticated_roles = (
                json.loads(row[7]) if row[7] is not None else None
            )
            info.assumed_role = row[8]
            info.queue_name = row[9]
            info.executor_id = row[10]
            info.created_at = row[11]
            info.updated_at = row[12]
            info.app_version = row[13]
            info.app_id = row[14]

            inputs, output, exception = _serialization.safe_deserialize(
                info.workflow_id,
                serialized_input=row[15],
                serialized_output=row[16],
                serialized_exception=row[17],
            )
            info.input = inputs
            info.output = output
            info.error = exception

            infos.append(info)
        return infos

    def get_queued_workflows(
        self, input: GetQueuedWorkflowsInput
    ) -> List[WorkflowStatus]:
        """
        Retrieve a list of queued workflows result and inputs based on the input criteria. The result is a list of external-facing workflow status objects.
        """
        query = sa.select(
            SystemSchema.workflow_status.c.workflow_uuid,
            SystemSchema.workflow_status.c.status,
            SystemSchema.workflow_status.c.name,
            SystemSchema.workflow_status.c.recovery_attempts,
            SystemSchema.workflow_status.c.config_name,
            SystemSchema.workflow_status.c.class_name,
            SystemSchema.workflow_status.c.authenticated_user,
            SystemSchema.workflow_status.c.authenticated_roles,
            SystemSchema.workflow_status.c.assumed_role,
            SystemSchema.workflow_status.c.queue_name,
            SystemSchema.workflow_status.c.executor_id,
            SystemSchema.workflow_status.c.created_at,
            SystemSchema.workflow_status.c.updated_at,
            SystemSchema.workflow_status.c.application_version,
            SystemSchema.workflow_status.c.application_id,
            SystemSchema.workflow_inputs.c.inputs,
            SystemSchema.workflow_status.c.output,
            SystemSchema.workflow_status.c.error,
        ).select_from(
            SystemSchema.workflow_queue.join(
                SystemSchema.workflow_status,
                SystemSchema.workflow_queue.c.workflow_uuid
                == SystemSchema.workflow_status.c.workflow_uuid,
            ).join(
                SystemSchema.workflow_inputs,
                SystemSchema.workflow_queue.c.workflow_uuid
                == SystemSchema.workflow_inputs.c.workflow_uuid,
            )
        )
        if input["sort_desc"]:
            query = query.order_by(SystemSchema.workflow_status.c.created_at.desc())
        else:
            query = query.order_by(SystemSchema.workflow_status.c.created_at.asc())

        if input.get("name"):
            query = query.where(SystemSchema.workflow_status.c.name == input["name"])

        if input.get("queue_name"):
            query = query.where(
                SystemSchema.workflow_queue.c.queue_name == input["queue_name"]
            )

        if input.get("status"):
            query = query.where(
                SystemSchema.workflow_status.c.status == input["status"]
            )
        if "start_time" in input and input["start_time"] is not None:
            query = query.where(
                SystemSchema.workflow_status.c.created_at
                >= datetime.datetime.fromisoformat(input["start_time"]).timestamp()
                * 1000
            )
        if "end_time" in input and input["end_time"] is not None:
            query = query.where(
                SystemSchema.workflow_status.c.created_at
                <= datetime.datetime.fromisoformat(input["end_time"]).timestamp() * 1000
            )
        if input.get("limit"):
            query = query.limit(input["limit"])
        if input.get("offset"):
            query = query.offset(input["offset"])

        with self.engine.begin() as c:
            rows = c.execute(query)

        infos: List[WorkflowStatus] = []
        for row in rows:
            info = WorkflowStatus()
            info.workflow_id = row[0]
            info.status = row[1]
            info.name = row[2]
            info.recovery_attempts = row[3]
            info.config_name = row[4]
            info.class_name = row[5]
            info.authenticated_user = row[6]
            info.authenticated_roles = (
                json.loads(row[7]) if row[7] is not None else None
            )
            info.assumed_role = row[8]
            info.queue_name = row[9]
            info.executor_id = row[10]
            info.created_at = row[11]
            info.updated_at = row[12]
            info.app_version = row[13]
            info.app_id = row[14]

            inputs, output, exception = _serialization.safe_deserialize(
                info.workflow_id,
                serialized_input=row[15],
                serialized_output=row[16],
                serialized_exception=row[17],
            )
            info.input = inputs
            info.output = output
            info.error = exception

            infos.append(info)

        return infos

    def get_pending_workflows(
        self, executor_id: str, app_version: str
    ) -> list[GetPendingWorkflowsOutput]:
        with self.engine.begin() as c:
            rows = c.execute(
                sa.select(
                    SystemSchema.workflow_status.c.workflow_uuid,
                    SystemSchema.workflow_status.c.queue_name,
                ).where(
                    SystemSchema.workflow_status.c.status
                    == WorkflowStatusString.PENDING.value,
                    SystemSchema.workflow_status.c.executor_id == executor_id,
                    SystemSchema.workflow_status.c.application_version == app_version,
                )
            ).fetchall()

            return [
                GetPendingWorkflowsOutput(
                    workflow_uuid=row.workflow_uuid,
                    queue_name=row.queue_name,
                )
                for row in rows
            ]

    def get_workflow_steps(self, workflow_id: str) -> List[StepInfo]:
        with self.engine.begin() as c:
            rows = c.execute(
                sa.select(
                    SystemSchema.operation_outputs.c.function_id,
                    SystemSchema.operation_outputs.c.function_name,
                    SystemSchema.operation_outputs.c.output,
                    SystemSchema.operation_outputs.c.error,
                    SystemSchema.operation_outputs.c.child_workflow_id,
                ).where(SystemSchema.operation_outputs.c.workflow_uuid == workflow_id)
            ).fetchall()
            return [
                StepInfo(
                    function_id=row[0],
                    function_name=row[1],
                    output=(
                        _serialization.deserialize(row[2])
                        if row[2] is not None
                        else row[2]
                    ),
                    error=(
                        _serialization.deserialize_exception(row[3])
                        if row[3] is not None
                        else row[3]
                    ),
                    child_workflow_id=row[4],
                )
                for row in rows
            ]

    def record_operation_result(
        self, result: OperationResultInternal, conn: Optional[sa.Connection] = None
    ) -> None:
        if self._debug_mode:
            raise Exception("called record_operation_result in debug mode")
        error = result["error"]
        output = result["output"]
        assert error is None or output is None, "Only one of error or output can be set"
        sql = pg.insert(SystemSchema.operation_outputs).values(
            workflow_uuid=result["workflow_uuid"],
            function_id=result["function_id"],
            function_name=result["function_name"],
            output=output,
            error=error,
        )
        try:
            if conn is not None:
                conn.execute(sql)
            else:
                with self.engine.begin() as c:
                    c.execute(sql)
        except DBAPIError as dbapi_error:
            if dbapi_error.orig.sqlstate == "23505":  # type: ignore
                raise DBOSWorkflowConflictIDError(result["workflow_uuid"])
            raise

    def record_get_result(
        self, result_workflow_id: str, output: Optional[str], error: Optional[str]
    ) -> None:
        ctx = get_local_dbos_context()
        # Only record get_result called in workflow functions
        if ctx is None or not ctx.is_workflow():
            return
        ctx.function_id += 1  # Record the get_result as a step
        # Because there's no corresponding check, we do nothing on conflict
        # and do not raise a DBOSWorkflowConflictIDError
        sql = (
            pg.insert(SystemSchema.operation_outputs)
            .values(
                workflow_uuid=ctx.workflow_id,
                function_id=ctx.function_id,
                function_name="DBOS.getResult",
                output=output,
                error=error,
                child_workflow_id=result_workflow_id,
            )
            .on_conflict_do_nothing()
        )
        with self.engine.begin() as c:
            c.execute(sql)

    def record_child_workflow(
        self,
        parentUUID: str,
        childUUID: str,
        functionID: int,
        functionName: str,
    ) -> None:
        if self._debug_mode:
            raise Exception("called record_child_workflow in debug mode")

        sql = pg.insert(SystemSchema.operation_outputs).values(
            workflow_uuid=parentUUID,
            function_id=functionID,
            function_name=functionName,
            child_workflow_id=childUUID,
        )
        try:
            with self.engine.begin() as c:
                c.execute(sql)
        except DBAPIError as dbapi_error:
            if dbapi_error.orig.sqlstate == "23505":  # type: ignore
                raise DBOSWorkflowConflictIDError(parentUUID)
            raise

    def check_operation_execution(
        self,
        workflow_id: str,
        function_id: int,
        function_name: str,
        *,
        conn: Optional[sa.Connection] = None,
    ) -> Optional[RecordedResult]:
        # First query: Retrieve the workflow status
        workflow_status_sql = sa.select(
            SystemSchema.workflow_status.c.status,
        ).where(SystemSchema.workflow_status.c.workflow_uuid == workflow_id)

        # Second query: Retrieve operation outputs if they exist
        operation_output_sql = sa.select(
            SystemSchema.operation_outputs.c.output,
            SystemSchema.operation_outputs.c.error,
            SystemSchema.operation_outputs.c.function_name,
        ).where(
            (SystemSchema.operation_outputs.c.workflow_uuid == workflow_id)
            & (SystemSchema.operation_outputs.c.function_id == function_id)
        )

        # Execute both queries
        if conn is not None:
            workflow_status_rows = conn.execute(workflow_status_sql).all()
            operation_output_rows = conn.execute(operation_output_sql).all()
        else:
            with self.engine.begin() as c:
                workflow_status_rows = c.execute(workflow_status_sql).all()
                operation_output_rows = c.execute(operation_output_sql).all()

        # Check if the workflow exists
        assert (
            len(workflow_status_rows) > 0
        ), f"Error: Workflow {workflow_id} does not exist"

        # Get workflow status
        workflow_status = workflow_status_rows[0][0]

        # If the workflow is cancelled, raise the exception
        if workflow_status == WorkflowStatusString.CANCELLED.value:
            raise DBOSWorkflowCancelledError(
                f"Workflow {workflow_id} is cancelled. Aborting function."
            )

        # If there are no operation outputs, return None
        if not operation_output_rows:
            return None

        # Extract operation output data
        output, error, recorded_function_name = (
            operation_output_rows[0][0],
            operation_output_rows[0][1],
            operation_output_rows[0][2],
        )

        # If the provided and recorded function name are different, throw an exception
        if function_name != recorded_function_name:
            raise DBOSUnexpectedStepError(
                workflow_id=workflow_id,
                step_id=function_id,
                expected_name=function_name,
                recorded_name=recorded_function_name,
            )

        result: RecordedResult = {
            "output": output,
            "error": error,
        }
        return result

    def check_child_workflow(
        self, workflow_uuid: str, function_id: int
    ) -> Optional[str]:
        sql = sa.select(SystemSchema.operation_outputs.c.child_workflow_id).where(
            SystemSchema.operation_outputs.c.workflow_uuid == workflow_uuid,
            SystemSchema.operation_outputs.c.function_id == function_id,
        )

        # If in a transaction, use the provided connection
        row: Any
        with self.engine.begin() as c:
            row = c.execute(sql).fetchone()

        if row is None:
            return None
        return str(row[0])

    def send(
        self,
        workflow_uuid: str,
        function_id: int,
        destination_uuid: str,
        message: Any,
        topic: Optional[str] = None,
    ) -> None:
        function_name = "DBOS.send"
        topic = topic if topic is not None else _dbos_null_topic
        with self.engine.begin() as c:
            recorded_output = self.check_operation_execution(
                workflow_uuid, function_id, function_name, conn=c
            )
            if self._debug_mode and recorded_output is None:
                raise Exception(
                    "called send in debug mode without a previous execution"
                )

            if recorded_output is not None:
                dbos_logger.debug(
                    f"Replaying send, id: {function_id}, destination_uuid: {destination_uuid}, topic: {topic}"
                )
                return  # Already sent before
            else:
                dbos_logger.debug(
                    f"Running send, id: {function_id}, destination_uuid: {destination_uuid}, topic: {topic}"
                )

            try:
                c.execute(
                    pg.insert(SystemSchema.notifications).values(
                        destination_uuid=destination_uuid,
                        topic=topic,
                        message=_serialization.serialize(message),
                    )
                )
            except DBAPIError as dbapi_error:
                # Foreign key violation
                if dbapi_error.orig.sqlstate == "23503":  # type: ignore
                    raise DBOSNonExistentWorkflowError(destination_uuid)
                raise
            output: OperationResultInternal = {
                "workflow_uuid": workflow_uuid,
                "function_id": function_id,
                "function_name": function_name,
                "output": None,
                "error": None,
            }
            self.record_operation_result(output, conn=c)

    def recv(
        self,
        workflow_uuid: str,
        function_id: int,
        timeout_function_id: int,
        topic: Optional[str],
        timeout_seconds: float = 60,
    ) -> Any:
        function_name = "DBOS.recv"
        topic = topic if topic is not None else _dbos_null_topic

        # First, check for previous executions.
        recorded_output = self.check_operation_execution(
            workflow_uuid, function_id, function_name
        )
        if self._debug_mode and recorded_output is None:
            raise Exception("called recv in debug mode without a previous execution")
        if recorded_output is not None:
            dbos_logger.debug(f"Replaying recv, id: {function_id}, topic: {topic}")
            if recorded_output["output"] is not None:
                return _serialization.deserialize(recorded_output["output"])
            else:
                raise Exception("No output recorded in the last recv")
        else:
            dbos_logger.debug(f"Running recv, id: {function_id}, topic: {topic}")

        # Insert a condition to the notifications map, so the listener can notify it when a message is received.
        payload = f"{workflow_uuid}::{topic}"
        condition = threading.Condition()
        # Must acquire first before adding to the map. Otherwise, the notification listener may notify it before the condition is acquired and waited.
        condition.acquire()
        self.notifications_map[payload] = condition

        # Check if the key is already in the database. If not, wait for the notification.
        init_recv: Sequence[Any]
        with self.engine.begin() as c:
            init_recv = c.execute(
                sa.select(
                    SystemSchema.notifications.c.topic,
                ).where(
                    SystemSchema.notifications.c.destination_uuid == workflow_uuid,
                    SystemSchema.notifications.c.topic == topic,
                )
            ).fetchall()

        if len(init_recv) == 0:
            # Wait for the notification
            # Support OAOO sleep
            actual_timeout = self.sleep(
                workflow_uuid, timeout_function_id, timeout_seconds, skip_sleep=True
            )
            condition.wait(timeout=actual_timeout)
        condition.release()
        self.notifications_map.pop(payload)

        # Transactionally consume and return the message if it's in the database, otherwise return null.
        with self.engine.begin() as c:
            oldest_entry_cte = (
                sa.select(
                    SystemSchema.notifications.c.destination_uuid,
                    SystemSchema.notifications.c.topic,
                    SystemSchema.notifications.c.message,
                    SystemSchema.notifications.c.created_at_epoch_ms,
                )
                .where(
                    SystemSchema.notifications.c.destination_uuid == workflow_uuid,
                    SystemSchema.notifications.c.topic == topic,
                )
                .order_by(SystemSchema.notifications.c.created_at_epoch_ms.asc())
                .limit(1)
                .cte("oldest_entry")
            )
            delete_stmt = (
                sa.delete(SystemSchema.notifications)
                .where(
                    SystemSchema.notifications.c.destination_uuid
                    == oldest_entry_cte.c.destination_uuid,
                    SystemSchema.notifications.c.topic == oldest_entry_cte.c.topic,
                    SystemSchema.notifications.c.created_at_epoch_ms
                    == oldest_entry_cte.c.created_at_epoch_ms,
                )
                .returning(SystemSchema.notifications.c.message)
            )
            rows = c.execute(delete_stmt).fetchall()
            message: Any = None
            if len(rows) > 0:
                message = _serialization.deserialize(rows[0][0])
            self.record_operation_result(
                {
                    "workflow_uuid": workflow_uuid,
                    "function_id": function_id,
                    "function_name": function_name,
                    "output": _serialization.serialize(
                        message
                    ),  # None will be serialized to 'null'
                    "error": None,
                },
                conn=c,
            )
        return message

    def _notification_listener(self) -> None:
        while self._run_background_processes:
            try:
                # since we're using the psycopg connection directly, we need a url without the "+pycopg" suffix
                url = sa.URL.create(
                    "postgresql", **self.engine.url.translate_connect_args()
                )
                # Listen to notifications
                self.notification_conn = psycopg.connect(
                    url.render_as_string(hide_password=False), autocommit=True
                )

                self.notification_conn.execute("LISTEN dbos_notifications_channel")
                self.notification_conn.execute("LISTEN dbos_workflow_events_channel")

                while self._run_background_processes:
                    gen = self.notification_conn.notifies()
                    for notify in gen:
                        channel = notify.channel
                        dbos_logger.debug(
                            f"Received notification on channel: {channel}, payload: {notify.payload}"
                        )
                        if channel == "dbos_notifications_channel":
                            if (
                                notify.payload
                                and notify.payload in self.notifications_map
                            ):
                                condition = self.notifications_map[notify.payload]
                                condition.acquire()
                                condition.notify_all()
                                condition.release()
                                dbos_logger.debug(
                                    f"Signaled notifications condition for {notify.payload}"
                                )
                        elif channel == "dbos_workflow_events_channel":
                            if (
                                notify.payload
                                and notify.payload in self.workflow_events_map
                            ):
                                condition = self.workflow_events_map[notify.payload]
                                condition.acquire()
                                condition.notify_all()
                                condition.release()
                                dbos_logger.debug(
                                    f"Signaled workflow_events condition for {notify.payload}"
                                )
                        else:
                            dbos_logger.error(f"Unknown channel: {channel}")
            except Exception as e:
                if self._run_background_processes:
                    dbos_logger.error(f"Notification listener error: {e}")
                    time.sleep(1)
                    # Then the loop will try to reconnect and restart the listener
            finally:
                if self.notification_conn is not None:
                    self.notification_conn.close()

    def sleep(
        self,
        workflow_uuid: str,
        function_id: int,
        seconds: float,
        skip_sleep: bool = False,
    ) -> float:
        function_name = "DBOS.sleep"
        recorded_output = self.check_operation_execution(
            workflow_uuid, function_id, function_name
        )
        end_time: float
        if self._debug_mode and recorded_output is None:
            raise Exception("called sleep in debug mode without a previous execution")

        if recorded_output is not None:
            dbos_logger.debug(f"Replaying sleep, id: {function_id}, seconds: {seconds}")
            assert recorded_output["output"] is not None, "no recorded end time"
            end_time = _serialization.deserialize(recorded_output["output"])
        else:
            dbos_logger.debug(f"Running sleep, id: {function_id}, seconds: {seconds}")
            end_time = time.time() + seconds
            try:
                self.record_operation_result(
                    {
                        "workflow_uuid": workflow_uuid,
                        "function_id": function_id,
                        "function_name": function_name,
                        "output": _serialization.serialize(end_time),
                        "error": None,
                    }
                )
            except DBOSWorkflowConflictIDError:
                pass
        duration = max(0, end_time - time.time())
        if not skip_sleep:
            time.sleep(duration)
        return duration

    def set_event(
        self,
        workflow_uuid: str,
        function_id: int,
        key: str,
        message: Any,
    ) -> None:
        function_name = "DBOS.setEvent"
        with self.engine.begin() as c:
            recorded_output = self.check_operation_execution(
                workflow_uuid, function_id, function_name, conn=c
            )
            if self._debug_mode and recorded_output is None:
                raise Exception(
                    "called set_event in debug mode without a previous execution"
                )
            if recorded_output is not None:
                dbos_logger.debug(f"Replaying set_event, id: {function_id}, key: {key}")
                return  # Already sent before
            else:
                dbos_logger.debug(f"Running set_event, id: {function_id}, key: {key}")

            c.execute(
                pg.insert(SystemSchema.workflow_events)
                .values(
                    workflow_uuid=workflow_uuid,
                    key=key,
                    value=_serialization.serialize(message),
                )
                .on_conflict_do_update(
                    index_elements=["workflow_uuid", "key"],
                    set_={"value": _serialization.serialize(message)},
                )
            )
            output: OperationResultInternal = {
                "workflow_uuid": workflow_uuid,
                "function_id": function_id,
                "function_name": function_name,
                "output": None,
                "error": None,
            }
            self.record_operation_result(output, conn=c)

    def get_event(
        self,
        target_uuid: str,
        key: str,
        timeout_seconds: float = 60,
        caller_ctx: Optional[GetEventWorkflowContext] = None,
    ) -> Any:
        function_name = "DBOS.getEvent"
        get_sql = sa.select(
            SystemSchema.workflow_events.c.value,
        ).where(
            SystemSchema.workflow_events.c.workflow_uuid == target_uuid,
            SystemSchema.workflow_events.c.key == key,
        )
        # Check for previous executions only if it's in a workflow
        if caller_ctx is not None:
            recorded_output = self.check_operation_execution(
                caller_ctx["workflow_uuid"], caller_ctx["function_id"], function_name
            )
            if self._debug_mode and recorded_output is None:
                raise Exception(
                    "called get_event in debug mode without a previous execution"
                )
            if recorded_output is not None:
                dbos_logger.debug(
                    f"Replaying get_event, id: {caller_ctx['function_id']}, key: {key}"
                )
                if recorded_output["output"] is not None:
                    return _serialization.deserialize(recorded_output["output"])
                else:
                    raise Exception("No output recorded in the last get_event")
            else:
                dbos_logger.debug(
                    f"Running get_event, id: {caller_ctx['function_id']}, key: {key}"
                )

        payload = f"{target_uuid}::{key}"
        condition = threading.Condition()
        self.workflow_events_map[payload] = condition
        condition.acquire()

        # Check if the key is already in the database. If not, wait for the notification.
        init_recv: Sequence[Any]
        with self.engine.begin() as c:
            init_recv = c.execute(get_sql).fetchall()

        value: Any = None
        if len(init_recv) > 0:
            value = _serialization.deserialize(init_recv[0][0])
        else:
            # Wait for the notification
            actual_timeout = timeout_seconds
            if caller_ctx is not None:
                # Support OAOO sleep for workflows
                actual_timeout = self.sleep(
                    caller_ctx["workflow_uuid"],
                    caller_ctx["timeout_function_id"],
                    timeout_seconds,
                    skip_sleep=True,
                )
            condition.wait(timeout=actual_timeout)

            # Read the value from the database
            with self.engine.begin() as c:
                final_recv = c.execute(get_sql).fetchall()
                if len(final_recv) > 0:
                    value = _serialization.deserialize(final_recv[0][0])
        condition.release()
        self.workflow_events_map.pop(payload)

        # Record the output if it's in a workflow
        if caller_ctx is not None:
            self.record_operation_result(
                {
                    "workflow_uuid": caller_ctx["workflow_uuid"],
                    "function_id": caller_ctx["function_id"],
                    "function_name": function_name,
                    "output": _serialization.serialize(
                        value
                    ),  # None will be serialized to 'null'
                    "error": None,
                }
            )
        return value

    def enqueue(
        self,
        workflow_id: str,
        queue_name: str,
        conn: sa.Connection,
        *,
        enqueue_options: Optional[EnqueueOptionsInternal],
    ) -> None:
        if self._debug_mode:
            raise Exception("called enqueue in debug mode")
        try:
            deduplication_id = (
                enqueue_options["deduplication_id"]
                if enqueue_options is not None
                else None
            )
            priority = (
                enqueue_options["priority"] if enqueue_options is not None else None
            )
            # Default to 0 (highest priority) if not provided
            if priority is None:
                priority = 0
            query = (
                pg.insert(SystemSchema.workflow_queue)
                .values(
                    workflow_uuid=workflow_id,
                    queue_name=queue_name,
                    deduplication_id=deduplication_id,
                    priority=priority,
                )
                .on_conflict_do_nothing(
                    index_elements=SystemSchema.workflow_queue.primary_key.columns
                )
            )  # Ignore primary key constraint violation
            conn.execute(query)
        except DBAPIError as dbapi_error:
            # Unique constraint violation for the deduplication ID
            if dbapi_error.orig.sqlstate == "23505":  # type: ignore
                assert (
                    deduplication_id is not None
                ), f"deduplication_id should not be None. Workflow ID: {workflow_id}, Queue name: {queue_name}."
                raise DBOSQueueDeduplicatedError(
                    workflow_id, queue_name, deduplication_id
                )

    def start_queued_workflows(
        self, queue: "Queue", executor_id: str, app_version: str
    ) -> List[str]:
        if self._debug_mode:
            return []

        start_time_ms = int(time.time() * 1000)
        if queue.limiter is not None:
            limiter_period_ms = int(queue.limiter["period"] * 1000)
        with self.engine.begin() as c:
            # Execute with snapshot isolation to ensure multiple workers respect limits
            c.execute(sa.text("SET TRANSACTION ISOLATION LEVEL REPEATABLE READ"))

            # If there is a limiter, compute how many functions have started in its period.
            if queue.limiter is not None:
                query = (
                    sa.select(sa.func.count())
                    .select_from(SystemSchema.workflow_queue)
                    .where(SystemSchema.workflow_queue.c.queue_name == queue.name)
                    .where(
                        SystemSchema.workflow_queue.c.started_at_epoch_ms.isnot(None)
                    )
                    .where(
                        SystemSchema.workflow_queue.c.started_at_epoch_ms
                        > start_time_ms - limiter_period_ms
                    )
                )
                num_recent_queries = c.execute(query).fetchone()[0]  # type: ignore
                if num_recent_queries >= queue.limiter["limit"]:
                    return []

            # Dequeue functions eligible for this worker and ordered by the time at which they were enqueued.
            # If there is a global or local concurrency limit N, select only the N oldest enqueued
            # functions, else select all of them.

            # First lets figure out how many tasks are eligible for dequeue.
            # This means figuring out how many unstarted tasks are within the local and global concurrency limits
            running_tasks_query = (
                sa.select(
                    SystemSchema.workflow_status.c.executor_id,
                    sa.func.count().label("task_count"),
                )
                .select_from(
                    SystemSchema.workflow_queue.join(
                        SystemSchema.workflow_status,
                        SystemSchema.workflow_queue.c.workflow_uuid
                        == SystemSchema.workflow_status.c.workflow_uuid,
                    )
                )
                .where(SystemSchema.workflow_queue.c.queue_name == queue.name)
                .where(
                    SystemSchema.workflow_queue.c.started_at_epoch_ms.isnot(
                        None
                    )  # Task is started
                )
                .where(
                    SystemSchema.workflow_queue.c.completed_at_epoch_ms.is_(
                        None
                    )  # Task is not completed.
                )
                .group_by(SystemSchema.workflow_status.c.executor_id)
            )
            running_tasks_result = c.execute(running_tasks_query).fetchall()
            running_tasks_result_dict = {row[0]: row[1] for row in running_tasks_result}
            running_tasks_for_this_worker = running_tasks_result_dict.get(
                executor_id, 0
            )  # Get count for current executor

            max_tasks = float("inf")
            if queue.worker_concurrency is not None:
                max_tasks = max(
                    0, queue.worker_concurrency - running_tasks_for_this_worker
                )
            if queue.concurrency is not None:
                total_running_tasks = sum(running_tasks_result_dict.values())
                # Queue global concurrency limit should always be >= running_tasks_count
                # This should never happen but a check + warning doesn't hurt
                if total_running_tasks > queue.concurrency:
                    dbos_logger.warning(
                        f"Total running tasks ({total_running_tasks}) exceeds the global concurrency limit ({queue.concurrency})"
                    )
                available_tasks = max(0, queue.concurrency - total_running_tasks)
                max_tasks = min(max_tasks, available_tasks)

            # Retrieve the first max_tasks workflows in the queue.
            # Only retrieve workflows of the appropriate version (or without version set)
            query = (
                sa.select(
                    SystemSchema.workflow_queue.c.workflow_uuid,
                )
                .select_from(
                    SystemSchema.workflow_queue.join(
                        SystemSchema.workflow_status,
                        SystemSchema.workflow_queue.c.workflow_uuid
                        == SystemSchema.workflow_status.c.workflow_uuid,
                    )
                )
                .where(SystemSchema.workflow_queue.c.queue_name == queue.name)
                .where(SystemSchema.workflow_queue.c.started_at_epoch_ms == None)
                .where(SystemSchema.workflow_queue.c.completed_at_epoch_ms == None)
                .where(
                    sa.or_(
                        SystemSchema.workflow_status.c.application_version
                        == app_version,
                        SystemSchema.workflow_status.c.application_version.is_(None),
                    )
                )
                .order_by(
                    SystemSchema.workflow_queue.c.priority.asc(),
                    SystemSchema.workflow_queue.c.created_at_epoch_ms.asc(),
                )
                .with_for_update(nowait=True)  # Error out early
            )
            # Apply limit only if max_tasks is finite
            if max_tasks != float("inf"):
                query = query.limit(int(max_tasks))

            rows = c.execute(query).fetchall()

            # Get the workflow IDs
            dequeued_ids: List[str] = [row[0] for row in rows]
            if len(dequeued_ids) > 0:
                dbos_logger.debug(
                    f"[{queue.name}] dequeueing {len(dequeued_ids)} task(s)"
                )
            ret_ids: list[str] = []

            for id in dequeued_ids:
                # If we have a limiter, stop starting functions when the number
                # of functions started this period exceeds the limit.
                if queue.limiter is not None:
                    if len(ret_ids) + num_recent_queries >= queue.limiter["limit"]:
                        break

                # To start a function, first set its status to PENDING and update its executor ID
                res = c.execute(
                    SystemSchema.workflow_status.update()
                    .where(SystemSchema.workflow_status.c.workflow_uuid == id)
                    .where(
                        SystemSchema.workflow_status.c.status
                        == WorkflowStatusString.ENQUEUED.value
                    )
                    .values(
                        status=WorkflowStatusString.PENDING.value,
                        application_version=app_version,
                        executor_id=executor_id,
                        # If a timeout is set, set the deadline on dequeue
                        workflow_deadline_epoch_ms=sa.case(
                            (
                                SystemSchema.workflow_status.c.workflow_timeout_ms.isnot(
                                    None
                                ),
                                sa.func.extract("epoch", sa.func.now()) * 1000
                                + SystemSchema.workflow_status.c.workflow_timeout_ms,
                            ),
                            else_=SystemSchema.workflow_status.c.workflow_deadline_epoch_ms,
                        ),
                    )
                )
                if res.rowcount > 0:
                    # Then give it a start time and assign the executor ID
                    c.execute(
                        SystemSchema.workflow_queue.update()
                        .where(SystemSchema.workflow_queue.c.workflow_uuid == id)
                        .values(started_at_epoch_ms=start_time_ms)
                    )
                    ret_ids.append(id)

            # If we have a limiter, garbage-collect all completed functions started
            # before the period. If there's no limiter, there's no need--they were
            # deleted on completion.
            if queue.limiter is not None:
                c.execute(
                    sa.delete(SystemSchema.workflow_queue)
                    .where(SystemSchema.workflow_queue.c.completed_at_epoch_ms != None)
                    .where(SystemSchema.workflow_queue.c.queue_name == queue.name)
                    .where(
                        SystemSchema.workflow_queue.c.started_at_epoch_ms
                        < start_time_ms - limiter_period_ms
                    )
                )

            # Return the IDs of all functions we started
            return ret_ids

    def remove_from_queue(self, workflow_id: str, queue: "Queue") -> None:
        if self._debug_mode:
            raise Exception("called remove_from_queue in debug mode")

        with self.engine.begin() as c:
            if queue.limiter is None:
                c.execute(
                    sa.delete(SystemSchema.workflow_queue).where(
                        SystemSchema.workflow_queue.c.workflow_uuid == workflow_id
                    )
                )
            else:
                c.execute(
                    sa.update(SystemSchema.workflow_queue)
                    .where(SystemSchema.workflow_queue.c.workflow_uuid == workflow_id)
                    .values(completed_at_epoch_ms=int(time.time() * 1000))
                )

    def clear_queue_assignment(self, workflow_id: str) -> bool:
        if self._debug_mode:
            raise Exception("called clear_queue_assignment in debug mode")

        with self.engine.connect() as conn:
            with conn.begin() as transaction:
                # Reset the start time in the queue to mark it as not started
                res = conn.execute(
                    sa.update(SystemSchema.workflow_queue)
                    .where(SystemSchema.workflow_queue.c.workflow_uuid == workflow_id)
                    .where(
                        SystemSchema.workflow_queue.c.completed_at_epoch_ms.is_(None)
                    )
                    .values(started_at_epoch_ms=None)
                )

                # If no rows were affected, the workflow is not anymore in the queue or was already completed
                if res.rowcount == 0:
                    transaction.rollback()
                    return False

                # Reset the status of the task to "ENQUEUED"
                res = conn.execute(
                    sa.update(SystemSchema.workflow_status)
                    .where(SystemSchema.workflow_status.c.workflow_uuid == workflow_id)
                    .values(status=WorkflowStatusString.ENQUEUED.value)
                )
                if res.rowcount == 0:
                    # This should never happen
                    raise Exception(
                        f"UNREACHABLE: Workflow {workflow_id} is found in the workflow_queue table but not found in the workflow_status table"
                    )
                return True

    T = TypeVar("T")

    def call_function_as_step(self, fn: Callable[[], T], function_name: str) -> T:
        ctx = get_local_dbos_context()
        if ctx and ctx.is_transaction():
            raise Exception(f"Invalid call to `{function_name}` inside a transaction")
        if ctx and ctx.is_workflow():
            ctx.function_id += 1
            res = self.check_operation_execution(
                ctx.workflow_id, ctx.function_id, function_name
            )
            if res is not None:
                if res["output"] is not None:
                    resstat: SystemDatabase.T = _serialization.deserialize(
                        res["output"]
                    )
                    return resstat
                elif res["error"] is not None:
                    raise _serialization.deserialize_exception(res["error"])
                else:
                    raise Exception(
                        f"Recorded output and error are both None for {function_name}"
                    )
        result = fn()
        if ctx and ctx.is_workflow():
            self.record_operation_result(
                {
                    "workflow_uuid": ctx.workflow_id,
                    "function_id": ctx.function_id,
                    "function_name": function_name,
                    "output": _serialization.serialize(result),
                    "error": None,
                }
            )
        return result

    def init_workflow(
        self,
        status: WorkflowStatusInternal,
        inputs: str,
        *,
        max_recovery_attempts: Optional[int],
        enqueue_options: Optional[EnqueueOptionsInternal],
    ) -> tuple[WorkflowStatuses, Optional[int]]:
        """
        Synchronously record the status and inputs for workflows in a single transaction
        """
        with self.engine.begin() as conn:
            wf_status, workflow_deadline_epoch_ms = self.insert_workflow_status(
                status, conn, max_recovery_attempts=max_recovery_attempts
            )
            # TODO: Modify the inputs if they were changed by `update_workflow_inputs`
            self.update_workflow_inputs(status["workflow_uuid"], inputs, conn)

            if (
                status["queue_name"] is not None
                and wf_status == WorkflowStatusString.ENQUEUED.value
            ):
                self.enqueue(
                    status["workflow_uuid"],
                    status["queue_name"],
                    conn,
                    enqueue_options=enqueue_options,
                )
        return wf_status, workflow_deadline_epoch_ms


def reset_system_database(postgres_db_url: sa.URL, sysdb_name: str) -> None:
    try:
        # Connect to postgres default database
        engine = sa.create_engine(
            postgres_db_url.set(drivername="postgresql+psycopg"),
            connect_args={"connect_timeout": 10},
        )

        with engine.connect() as conn:
            # Set autocommit required for database dropping
            conn.execution_options(isolation_level="AUTOCOMMIT")

            # Terminate existing connections
            conn.execute(
                sa.text(
                    """
                SELECT pg_terminate_backend(pg_stat_activity.pid)
                FROM pg_stat_activity
                WHERE pg_stat_activity.datname = :db_name
                AND pid <> pg_backend_pid()
            """
                ),
                {"db_name": sysdb_name},
            )

            # Drop the database
            conn.execute(sa.text(f"DROP DATABASE IF EXISTS {sysdb_name}"))

    except sa.exc.SQLAlchemyError as e:
        dbos_logger.error(f"Error resetting system database: {str(e)}")
        raise e<|MERGE_RESOLUTION|>--- conflicted
+++ resolved
@@ -31,10 +31,6 @@
 
 from . import _serialization
 from ._context import get_local_dbos_context
-<<<<<<< HEAD
-from ._dbos_config import DatabaseConfig
-=======
->>>>>>> 37cfbae0
 from ._error import (
     DBOSConflictingWorkflowError,
     DBOSDeadLetterQueueError,
