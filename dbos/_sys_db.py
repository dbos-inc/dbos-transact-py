import datetime
import functools
import json
import logging
import os
import random
import re
import threading
import time
from enum import Enum
from typing import (
    TYPE_CHECKING,
    Any,
    Callable,
    Dict,
    List,
    Literal,
    Optional,
    Sequence,
    TypedDict,
    TypeVar,
    cast,
)

import psycopg
import sqlalchemy as sa
import sqlalchemy.dialects.postgresql as pg
from alembic import command
from alembic.config import Config
from sqlalchemy.exc import DBAPIError
from sqlalchemy.sql import func

from dbos._utils import INTERNAL_QUEUE_NAME, retriable_postgres_exception

from . import _serialization
from ._context import get_local_dbos_context
from ._error import (
    DBOSAwaitedWorkflowCancelledError,
    DBOSConflictingWorkflowError,
    DBOSDeadLetterQueueError,
    DBOSNonExistentWorkflowError,
    DBOSQueueDeduplicatedError,
    DBOSUnexpectedStepError,
    DBOSWorkflowCancelledError,
    DBOSWorkflowConflictIDError,
)
from ._logger import dbos_logger
from ._schemas.system_database import SystemSchema

if TYPE_CHECKING:
    from ._queue import Queue


class WorkflowStatusString(Enum):
    """Enumeration of values allowed for `WorkflowSatusInternal.status`."""

    PENDING = "PENDING"
    SUCCESS = "SUCCESS"
    ERROR = "ERROR"
    RETRIES_EXCEEDED = "RETRIES_EXCEEDED"
    CANCELLED = "CANCELLED"
    ENQUEUED = "ENQUEUED"


WorkflowStatuses = Literal[
    "PENDING", "SUCCESS", "ERROR", "RETRIES_EXCEEDED", "CANCELLED", "ENQUEUED"
]


class WorkflowStatus:
    # The workflow ID
    workflow_id: str
    # The workflow status. Must be one of ENQUEUED, PENDING, SUCCESS, ERROR, CANCELLED, or RETRIES_EXCEEDED
    status: str
    # The name of the workflow function
    name: str
    # The name of the workflow's class, if any
    class_name: Optional[str]
    # The name with which the workflow's class instance was configured, if any
    config_name: Optional[str]
    # The user who ran the workflow, if specified
    authenticated_user: Optional[str]
    # The role with which the workflow ran, if specified
    assumed_role: Optional[str]
    # All roles which the authenticated user could assume
    authenticated_roles: Optional[list[str]]
    # The deserialized workflow input object
    input: Optional[_serialization.WorkflowInputs]
    # The workflow's output, if any
    output: Optional[Any] = None
    # The error the workflow threw, if any
    error: Optional[Exception] = None
    # Workflow start time, as a Unix epoch timestamp in ms
    created_at: Optional[int]
    # Last time the workflow status was updated, as a Unix epoch timestamp in ms
    updated_at: Optional[int]
    # If this workflow was enqueued, on which queue
    queue_name: Optional[str]
    # The executor to most recently executed this workflow
    executor_id: Optional[str]
    # The application version on which this workflow was started
    app_version: Optional[str]
    # The start-to-close timeout of the workflow in ms
    workflow_timeout_ms: Optional[int]
    # The deadline of a workflow, computed by adding its timeout to its start time.
    workflow_deadline_epoch_ms: Optional[int]

    # INTERNAL FIELDS

    # The ID of the application executing this workflow
    app_id: Optional[str]
    # The number of times this workflow's execution has been attempted
    recovery_attempts: Optional[int]


class WorkflowStatusInternal(TypedDict):
    workflow_uuid: str
    status: WorkflowStatuses
    name: str
    class_name: Optional[str]
    config_name: Optional[str]
    authenticated_user: Optional[str]
    assumed_role: Optional[str]
    authenticated_roles: Optional[str]  # JSON list of roles
    output: Optional[str]  # JSON (jsonpickle)
    error: Optional[str]  # JSON (jsonpickle)
    created_at: Optional[int]  # Unix epoch timestamp in ms
    updated_at: Optional[int]  # Unix epoch timestamp in ms
    queue_name: Optional[str]
    executor_id: Optional[str]
    app_version: Optional[str]
    app_id: Optional[str]
    recovery_attempts: Optional[int]
    # The start-to-close timeout of the workflow in ms
    workflow_timeout_ms: Optional[int]
    # The deadline of a workflow, computed by adding its timeout to its start time.
    # Deadlines propagate to children. When the deadline is reached, the workflow is cancelled.
    workflow_deadline_epoch_ms: Optional[int]


class EnqueueOptionsInternal(TypedDict):
    deduplication_id: Optional[str]  # Unique ID for deduplication on a queue
    priority: Optional[
        int
    ]  # Priority of the workflow on the queue, starting from 1 ~ 2,147,483,647. Default 0 (highest priority).


class RecordedResult(TypedDict):
    output: Optional[str]  # JSON (jsonpickle)
    error: Optional[str]  # JSON (jsonpickle)


class OperationResultInternal(TypedDict):
    workflow_uuid: str
    function_id: int
    function_name: str
    output: Optional[str]  # JSON (jsonpickle)
    error: Optional[str]  # JSON (jsonpickle)


class GetEventWorkflowContext(TypedDict):
    workflow_uuid: str
    function_id: int
    timeout_function_id: int


class GetWorkflowsInput:
    """
    Structure for argument to `get_workflows` function.

    This specifies the search criteria for workflow retrieval by `get_workflows`.
    """

    def __init__(self) -> None:
        self.workflow_ids: Optional[List[str]] = (
            None  # Search only in these workflow IDs
        )
        self.name: Optional[str] = None  # The name of the workflow function
        self.authenticated_user: Optional[str] = None  # The user who ran the workflow.
        self.start_time: Optional[str] = None  # Timestamp in ISO 8601 format
        self.end_time: Optional[str] = None  # Timestamp in ISO 8601 format
        self.status: Optional[str] = None
        self.application_version: Optional[str] = (
            None  # The application version that ran this workflow. = None
        )
        self.limit: Optional[int] = (
            None  # Return up to this many workflows IDs. IDs are ordered by workflow creation time.
        )
        self.offset: Optional[int] = (
            None  # Offset into the matching records for pagination
        )
        self.sort_desc: bool = (
            False  # If true, sort by created_at in DESC order. Default false (in ASC order).
        )
        self.workflow_id_prefix: Optional[str] = (
            None  # If set, search for workflow IDs starting with this string
        )


class GetQueuedWorkflowsInput(TypedDict):
    queue_name: Optional[str]  # Get workflows belonging to this queue
    status: Optional[str]  # Get workflows with this status
    start_time: Optional[str]  # Timestamp in ISO 8601 format
    end_time: Optional[str]  # Timestamp in ISO 8601 format
    limit: Optional[int]  # Return up to this many workflows IDs.
    offset: Optional[int]  # Offset into the matching records for pagination
    name: Optional[str]  # The name of the workflow function
    sort_desc: Optional[bool]  # Sort by created_at in DESC or ASC order


class GetPendingWorkflowsOutput:
    def __init__(self, *, workflow_uuid: str, queue_name: Optional[str] = None):
        self.workflow_uuid: str = workflow_uuid
        self.queue_name: Optional[str] = queue_name


class StepInfo(TypedDict):
    # The unique ID of the step in the workflow
    function_id: int
    # The (fully qualified) name of the step
    function_name: str
    # The step's output, if any
    output: Optional[Any]
    # The error the step threw, if any
    error: Optional[Exception]
    # If the step starts or retrieves the result of a workflow, its ID
    child_workflow_id: Optional[str]


_dbos_null_topic = "__null__topic__"


class ConditionCount(TypedDict):
    condition: threading.Condition
    count: int


class ThreadSafeConditionDict:
    def __init__(self) -> None:
        self._dict: Dict[str, ConditionCount] = {}
        self._lock = threading.Lock()

    def get(self, key: str) -> Optional[threading.Condition]:
        with self._lock:
            if key not in self._dict:
                # Key does not exist, return None
                return None
            return self._dict[key]["condition"]

    def set(
        self, key: str, value: threading.Condition
    ) -> tuple[bool, threading.Condition]:
        with self._lock:
            if key in self._dict:
                # Key already exists, do not overwrite. Increment the wait count.
                cc = self._dict[key]
                cc["count"] += 1
                return False, cc["condition"]
            self._dict[key] = ConditionCount(condition=value, count=1)
            return True, value

    def pop(self, key: str) -> None:
        with self._lock:
            if key in self._dict:
                cc = self._dict[key]
                cc["count"] -= 1
                if cc["count"] == 0:
                    # No more threads waiting on this condition, remove it
                    del self._dict[key]
            else:
                dbos_logger.warning(f"Key {key} not found in condition dictionary.")


F = TypeVar("F", bound=Callable[..., Any])


def db_retry(
    initial_backoff: float = 1.0, max_backoff: float = 60.0
) -> Callable[[F], F]:
    def decorator(func: F) -> F:
        @functools.wraps(func)
        def wrapper(*args: Any, **kwargs: Any) -> Any:
            retries: int = 0
            backoff: float = initial_backoff
            while True:
                try:
                    return func(*args, **kwargs)
                except DBAPIError as e:

                    # Determine if this is a retriable exception
                    if not retriable_postgres_exception(e):
                        raise

                    retries += 1
                    # Calculate backoff with jitter
                    actual_backoff: float = backoff * (0.5 + random.random())
                    dbos_logger.warning(
                        f"Database connection failed: {str(e)}. "
                        f"Retrying in {actual_backoff:.2f}s (attempt {retries})"
                    )
                    # Sleep with backoff
                    time.sleep(actual_backoff)
                    # Increase backoff for next attempt (exponential)
                    backoff = min(backoff * 2, max_backoff)

        return cast(F, wrapper)

    return decorator


class SystemDatabase:

    def __init__(
        self,
        *,
        database_url: str,
        engine_kwargs: Dict[str, Any],
        sys_db_name: Optional[str] = None,
        debug_mode: bool = False,
    ):
        # Set driver
        system_db_url = sa.make_url(database_url).set(drivername="postgresql+psycopg")
        # Resolve system database name
        sysdb_name = sys_db_name
        if not sysdb_name:
            assert system_db_url.database is not None
            sysdb_name = system_db_url.database + SystemSchema.sysdb_suffix
        system_db_url = system_db_url.set(database=sysdb_name)

        self.engine = sa.create_engine(
            system_db_url,
            **engine_kwargs,
        )
        self._engine_kwargs = engine_kwargs

        self.notification_conn: Optional[psycopg.connection.Connection] = None
        self.notifications_map = ThreadSafeConditionDict()
        self.workflow_events_map = ThreadSafeConditionDict()

        # Now we can run background processes
        self._run_background_processes = True
        self._debug_mode = debug_mode

    # Run migrations
    def run_migrations(self) -> None:
        if self._debug_mode:
            dbos_logger.warning("System database migrations are skipped in debug mode.")
            return
        system_db_url = self.engine.url
        sysdb_name = system_db_url.database
        # If the system database does not already exist, create it
        engine = sa.create_engine(
            system_db_url.set(database="postgres"), **self._engine_kwargs
        )
        with engine.connect() as conn:
            conn.execution_options(isolation_level="AUTOCOMMIT")
            if not conn.execute(
                sa.text("SELECT 1 FROM pg_database WHERE datname=:db_name"),
                parameters={"db_name": sysdb_name},
            ).scalar():
                dbos_logger.info(f"Creating system database {sysdb_name}")
                conn.execute(sa.text(f"CREATE DATABASE {sysdb_name}"))
        engine.dispose()

        # Run a schema migration for the system database
        migration_dir = os.path.join(
            os.path.dirname(os.path.realpath(__file__)), "_migrations"
        )
        alembic_cfg = Config()
        alembic_cfg.set_main_option("script_location", migration_dir)
        logging.getLogger("alembic").setLevel(logging.WARNING)
        # Alembic requires the % in URL-escaped parameters to itself be escaped to %%.
        escaped_conn_string = re.sub(
            r"%(?=[0-9A-Fa-f]{2})",
            "%%",
            self.engine.url.render_as_string(hide_password=False),
        )
        alembic_cfg.set_main_option("sqlalchemy.url", escaped_conn_string)
        try:
            command.upgrade(alembic_cfg, "head")
        except Exception as e:
            dbos_logger.warning(
                f"Exception during system database construction. This is most likely because the system database was configured using a later version of DBOS: {e}"
            )
            alembic_cfg = Config()
            alembic_cfg.set_main_option("script_location", migration_dir)
            # Alembic requires the % in URL-escaped parameters to itself be escaped to %%.
            escaped_conn_string = re.sub(
                r"%(?=[0-9A-Fa-f]{2})",
                "%%",
                self.engine.url.render_as_string(hide_password=False),
            )
            alembic_cfg.set_main_option("sqlalchemy.url", escaped_conn_string)
            try:
                command.upgrade(alembic_cfg, "head")
            except Exception as e:
                dbos_logger.warning(
                    f"Exception during system database construction. This is most likely because the system database was configured using a later version of DBOS: {e}"
                )

    # Destroy the pool when finished
    def destroy(self) -> None:
        self._run_background_processes = False
        if self.notification_conn is not None:
            self.notification_conn.close()
        self.engine.dispose()

    def _insert_workflow_status(
        self,
        status: WorkflowStatusInternal,
        conn: sa.Connection,
        *,
        max_recovery_attempts: Optional[int],
    ) -> tuple[WorkflowStatuses, Optional[int]]:
        if self._debug_mode:
            raise Exception("called insert_workflow_status in debug mode")
        wf_status: WorkflowStatuses = status["status"]
        workflow_deadline_epoch_ms: Optional[int] = status["workflow_deadline_epoch_ms"]

        cmd = (
            pg.insert(SystemSchema.workflow_status)
            .values(
                workflow_uuid=status["workflow_uuid"],
                status=status["status"],
                name=status["name"],
                class_name=status["class_name"],
                config_name=status["config_name"],
                output=status["output"],
                error=status["error"],
                executor_id=status["executor_id"],
                application_version=status["app_version"],
                application_id=status["app_id"],
                authenticated_user=status["authenticated_user"],
                authenticated_roles=status["authenticated_roles"],
                assumed_role=status["assumed_role"],
                queue_name=status["queue_name"],
                recovery_attempts=(
                    1 if wf_status != WorkflowStatusString.ENQUEUED.value else 0
                ),
                workflow_timeout_ms=status["workflow_timeout_ms"],
                workflow_deadline_epoch_ms=status["workflow_deadline_epoch_ms"],
            )
            .on_conflict_do_update(
                index_elements=["workflow_uuid"],
                set_=dict(
                    executor_id=status["executor_id"],
                    recovery_attempts=(
                        SystemSchema.workflow_status.c.recovery_attempts + 1
                    ),
                    updated_at=func.extract("epoch", func.now()) * 1000,
                ),
            )
        )

        cmd = cmd.returning(SystemSchema.workflow_status.c.recovery_attempts, SystemSchema.workflow_status.c.status, SystemSchema.workflow_status.c.workflow_deadline_epoch_ms, SystemSchema.workflow_status.c.name, SystemSchema.workflow_status.c.class_name, SystemSchema.workflow_status.c.config_name, SystemSchema.workflow_status.c.queue_name)  # type: ignore

        results = conn.execute(cmd)
        row = results.fetchone()
        if row is not None:
            # Check the started workflow matches the expected name, class_name, config_name, and queue_name
            # A mismatch indicates a workflow starting with the same UUID but different functions, which would throw an exception.
            recovery_attempts: int = row[0]
            wf_status = row[1]
            workflow_deadline_epoch_ms = row[2]
            err_msg: Optional[str] = None
            if row[3] != status["name"]:
                err_msg = f"Workflow already exists with a different function name: {row[3]}, but the provided function name is: {status['name']}"
            elif row[4] != status["class_name"]:
                err_msg = f"Workflow already exists with a different class name: {row[4]}, but the provided class name is: {status['class_name']}"
            elif row[5] != status["config_name"]:
                err_msg = f"Workflow already exists with a different config name: {row[5]}, but the provided config name is: {status['config_name']}"
            elif row[6] != status["queue_name"]:
                # This is a warning because a different queue name is not necessarily an error.
                dbos_logger.warning(
                    f"Workflow already exists in queue: {row[6]}, but the provided queue name is: {status['queue_name']}. The queue is not updated."
                )
            if err_msg is not None:
                raise DBOSConflictingWorkflowError(status["workflow_uuid"], err_msg)

            # Every time we start executing a workflow (and thus attempt to insert its status), we increment `recovery_attempts` by 1.
            # When this number becomes equal to `maxRetries + 1`, we mark the workflow as `RETRIES_EXCEEDED`.
            if (
                (wf_status != "SUCCESS" and wf_status != "ERROR")
                and max_recovery_attempts is not None
                and recovery_attempts > max_recovery_attempts + 1
            ):
                delete_cmd = sa.delete(SystemSchema.workflow_queue).where(
                    SystemSchema.workflow_queue.c.workflow_uuid
                    == status["workflow_uuid"]
                )
                conn.execute(delete_cmd)

                dlq_cmd = (
                    sa.update(SystemSchema.workflow_status)
                    .where(
                        SystemSchema.workflow_status.c.workflow_uuid
                        == status["workflow_uuid"]
                    )
                    .where(
                        SystemSchema.workflow_status.c.status
                        == WorkflowStatusString.PENDING.value
                    )
                    .values(
                        status=WorkflowStatusString.RETRIES_EXCEEDED.value,
                        queue_name=None,
                    )
                )
                conn.execute(dlq_cmd)
                # Need to commit here because we're throwing an exception
                conn.commit()
                raise DBOSDeadLetterQueueError(
                    status["workflow_uuid"], max_recovery_attempts
                )

        return wf_status, workflow_deadline_epoch_ms

    @db_retry()
    def update_workflow_status(
        self,
        status: WorkflowStatusInternal,
    ) -> None:
        if self._debug_mode:
            raise Exception("called update_workflow_status in debug mode")
        wf_status: WorkflowStatuses = status["status"]
        with self.engine.begin() as c:
            c.execute(
                pg.insert(SystemSchema.workflow_status)
                .values(
                    workflow_uuid=status["workflow_uuid"],
                    status=status["status"],
                    name=status["name"],
                    class_name=status["class_name"],
                    config_name=status["config_name"],
                    output=status["output"],
                    error=status["error"],
                    executor_id=status["executor_id"],
                    application_version=status["app_version"],
                    application_id=status["app_id"],
                    authenticated_user=status["authenticated_user"],
                    authenticated_roles=status["authenticated_roles"],
                    assumed_role=status["assumed_role"],
                    queue_name=status["queue_name"],
                    recovery_attempts=(
                        1 if wf_status != WorkflowStatusString.ENQUEUED.value else 0
                    ),
                )
                .on_conflict_do_update(
                    index_elements=["workflow_uuid"],
                    set_=dict(
                        status=status["status"],
                        output=status["output"],
                        error=status["error"],
                        updated_at=func.extract("epoch", func.now()) * 1000,
                    ),
                )
            )

    @db_retry()
    def cancel_workflow(
        self,
        workflow_id: str,
    ) -> None:
        if self._debug_mode:
            raise Exception("called cancel_workflow in debug mode")
        with self.engine.begin() as c:
            # Check the status of the workflow. If it is complete, do nothing.
            row = c.execute(
                sa.select(
                    SystemSchema.workflow_status.c.status,
                ).where(SystemSchema.workflow_status.c.workflow_uuid == workflow_id)
            ).fetchone()
            if (
                row is None
                or row[0] == WorkflowStatusString.SUCCESS.value
                or row[0] == WorkflowStatusString.ERROR.value
            ):
                return
            # Remove the workflow from the queues table so it does not block the table
            c.execute(
                sa.delete(SystemSchema.workflow_queue).where(
                    SystemSchema.workflow_queue.c.workflow_uuid == workflow_id
                )
            )
            # Set the workflow's status to CANCELLED
            c.execute(
                sa.update(SystemSchema.workflow_status)
                .where(SystemSchema.workflow_status.c.workflow_uuid == workflow_id)
                .values(
                    status=WorkflowStatusString.CANCELLED.value,
                )
            )

    @db_retry()
    def resume_workflow(self, workflow_id: str) -> None:
        if self._debug_mode:
            raise Exception("called resume_workflow in debug mode")
        with self.engine.begin() as c:
            # Execute with snapshot isolation in case of concurrent calls on the same workflow
            c.execute(sa.text("SET TRANSACTION ISOLATION LEVEL REPEATABLE READ"))
            # Check the status of the workflow. If it is complete, do nothing.
            status_row = c.execute(
                sa.select(
                    SystemSchema.workflow_status.c.status,
                ).where(SystemSchema.workflow_status.c.workflow_uuid == workflow_id)
            ).fetchone()
            if status_row is None:
                return
            status = status_row[0]
            if (
                status == WorkflowStatusString.SUCCESS.value
                or status == WorkflowStatusString.ERROR.value
            ):
                return
            # Remove the workflow from the queues table so resume can safely be called on an ENQUEUED workflow
            c.execute(
                sa.delete(SystemSchema.workflow_queue).where(
                    SystemSchema.workflow_queue.c.workflow_uuid == workflow_id
                )
            )
            # Enqueue the workflow on the internal queue
            c.execute(
                pg.insert(SystemSchema.workflow_queue).values(
                    workflow_uuid=workflow_id,
                    queue_name=INTERNAL_QUEUE_NAME,
                )
            )
            # Set the workflow's status to ENQUEUED and clear its recovery attempts and deadline.
            c.execute(
                sa.update(SystemSchema.workflow_status)
                .where(SystemSchema.workflow_status.c.workflow_uuid == workflow_id)
                .values(
                    status=WorkflowStatusString.ENQUEUED.value,
                    queue_name=INTERNAL_QUEUE_NAME,
                    recovery_attempts=0,
                    workflow_deadline_epoch_ms=None,
                )
            )

<<<<<<< HEAD
    def get_max_function_id(self, workflow_uuid: str) -> Optional[int]:
        with self.engine.begin() as conn:
            max_function_id_row = conn.execute(
                sa.select(
                    sa.func.max(SystemSchema.operation_outputs.c.function_id)
                ).where(SystemSchema.operation_outputs.c.workflow_uuid == workflow_uuid)
            ).fetchone()

            max_function_id = max_function_id_row[0] if max_function_id_row else None

            return max_function_id

    @db_retry()
=======
>>>>>>> 1007acf8
    def fork_workflow(
        self,
        original_workflow_id: str,
        forked_workflow_id: str,
        start_step: int,
        *,
        application_version: Optional[str],
    ) -> str:

        status = self.get_workflow_status(original_workflow_id)
        if status is None:
            raise Exception(f"Workflow {original_workflow_id} not found")
        inputs = self.get_workflow_inputs(original_workflow_id)
        if inputs is None:
            raise Exception(f"Workflow {original_workflow_id} not found")

        with self.engine.begin() as c:
            # Create an entry for the forked workflow with the same
            # initial values as the original.
            c.execute(
                pg.insert(SystemSchema.workflow_status).values(
                    workflow_uuid=forked_workflow_id,
                    status=WorkflowStatusString.ENQUEUED.value,
                    name=status["name"],
                    class_name=status["class_name"],
                    config_name=status["config_name"],
                    application_version=(
                        application_version
                        if application_version is not None
                        else status["app_version"]
                    ),
                    application_id=status["app_id"],
                    authenticated_user=status["authenticated_user"],
                    authenticated_roles=status["authenticated_roles"],
                    assumed_role=status["assumed_role"],
                    queue_name=INTERNAL_QUEUE_NAME,
                )
            )
            # Copy the original workflow's inputs into the forked workflow
            c.execute(
                pg.insert(SystemSchema.workflow_inputs).values(
                    workflow_uuid=forked_workflow_id,
                    inputs=_serialization.serialize_args(inputs),
                )
            )

            if start_step > 1:

                # Copy the original workflow's outputs into the forked workflow
                insert_stmt = sa.insert(SystemSchema.operation_outputs).from_select(
                    [
                        "workflow_uuid",
                        "function_id",
                        "output",
                        "error",
                        "function_name",
                        "child_workflow_id",
                    ],
                    sa.select(
                        sa.literal(forked_workflow_id).label("workflow_uuid"),
                        SystemSchema.operation_outputs.c.function_id,
                        SystemSchema.operation_outputs.c.output,
                        SystemSchema.operation_outputs.c.error,
                        SystemSchema.operation_outputs.c.function_name,
                        SystemSchema.operation_outputs.c.child_workflow_id,
                    ).where(
                        (
                            SystemSchema.operation_outputs.c.workflow_uuid
                            == original_workflow_id
                        )
                        & (SystemSchema.operation_outputs.c.function_id < start_step)
                    ),
                )

                c.execute(insert_stmt)

            # Enqueue the forked workflow on the internal queue
            c.execute(
                pg.insert(SystemSchema.workflow_queue).values(
                    workflow_uuid=forked_workflow_id,
                    queue_name=INTERNAL_QUEUE_NAME,
                )
            )
        return forked_workflow_id

    @db_retry()
    def get_workflow_status(
        self, workflow_uuid: str
    ) -> Optional[WorkflowStatusInternal]:
        with self.engine.begin() as c:
            row = c.execute(
                sa.select(
                    SystemSchema.workflow_status.c.status,
                    SystemSchema.workflow_status.c.name,
                    SystemSchema.workflow_status.c.recovery_attempts,
                    SystemSchema.workflow_status.c.config_name,
                    SystemSchema.workflow_status.c.class_name,
                    SystemSchema.workflow_status.c.authenticated_user,
                    SystemSchema.workflow_status.c.authenticated_roles,
                    SystemSchema.workflow_status.c.assumed_role,
                    SystemSchema.workflow_status.c.queue_name,
                    SystemSchema.workflow_status.c.executor_id,
                    SystemSchema.workflow_status.c.created_at,
                    SystemSchema.workflow_status.c.updated_at,
                    SystemSchema.workflow_status.c.application_version,
                    SystemSchema.workflow_status.c.application_id,
                    SystemSchema.workflow_status.c.workflow_deadline_epoch_ms,
                    SystemSchema.workflow_status.c.workflow_timeout_ms,
                ).where(SystemSchema.workflow_status.c.workflow_uuid == workflow_uuid)
            ).fetchone()
            if row is None:
                return None
            status: WorkflowStatusInternal = {
                "workflow_uuid": workflow_uuid,
                "output": None,
                "error": None,
                "status": row[0],
                "name": row[1],
                "recovery_attempts": row[2],
                "config_name": row[3],
                "class_name": row[4],
                "authenticated_user": row[5],
                "authenticated_roles": row[6],
                "assumed_role": row[7],
                "queue_name": row[8],
                "executor_id": row[9],
                "created_at": row[10],
                "updated_at": row[11],
                "app_version": row[12],
                "app_id": row[13],
                "workflow_deadline_epoch_ms": row[14],
                "workflow_timeout_ms": row[15],
            }
            return status

    @db_retry()
    def await_workflow_result(self, workflow_id: str) -> Any:
        while True:
            with self.engine.begin() as c:
                row = c.execute(
                    sa.select(
                        SystemSchema.workflow_status.c.status,
                        SystemSchema.workflow_status.c.output,
                        SystemSchema.workflow_status.c.error,
                    ).where(SystemSchema.workflow_status.c.workflow_uuid == workflow_id)
                ).fetchone()
                if row is not None:
                    status = row[0]
                    if status == WorkflowStatusString.SUCCESS.value:
                        output = row[1]
                        return _serialization.deserialize(output)
                    elif status == WorkflowStatusString.ERROR.value:
                        error = row[2]
                        raise _serialization.deserialize_exception(error)
                    elif status == WorkflowStatusString.CANCELLED.value:
                        # Raise AwaitedWorkflowCancelledError here, not the cancellation exception
                        # because the awaiting workflow is not being cancelled.
                        raise DBOSAwaitedWorkflowCancelledError(workflow_id)
                else:
                    pass  # CB: I guess we're assuming the WF will show up eventually.
            time.sleep(1)

    def _update_workflow_inputs(
        self, workflow_uuid: str, inputs: str, conn: sa.Connection
    ) -> None:
        if self._debug_mode:
            raise Exception("called update_workflow_inputs in debug mode")

        cmd = (
            pg.insert(SystemSchema.workflow_inputs)
            .values(
                workflow_uuid=workflow_uuid,
                inputs=inputs,
            )
            .on_conflict_do_update(
                index_elements=["workflow_uuid"],
                set_=dict(workflow_uuid=SystemSchema.workflow_inputs.c.workflow_uuid),
            )
            .returning(SystemSchema.workflow_inputs.c.inputs)
        )

        row = conn.execute(cmd).fetchone()
        if row is not None and row[0] != inputs:
            # In a distributed environment, scheduled workflows are enqueued multiple times with slightly different timestamps
            if not workflow_uuid.startswith("sched-"):
                dbos_logger.warning(
                    f"Workflow {workflow_uuid} has been called multiple times with different inputs"
                )
            # TODO: actually changing the input

        return

    @db_retry()
    def get_workflow_inputs(
        self, workflow_uuid: str
    ) -> Optional[_serialization.WorkflowInputs]:
        with self.engine.begin() as c:
            row = c.execute(
                sa.select(SystemSchema.workflow_inputs.c.inputs).where(
                    SystemSchema.workflow_inputs.c.workflow_uuid == workflow_uuid
                )
            ).fetchone()
            if row is None:
                return None
            inputs: _serialization.WorkflowInputs = _serialization.deserialize_args(
                row[0]
            )
            return inputs

    @db_retry()
    def get_workflows(self, input: GetWorkflowsInput) -> List[WorkflowStatus]:
        """
        Retrieve a list of workflows result and inputs based on the input criteria. The result is a list of external-facing workflow status objects.
        """
        query = sa.select(
            SystemSchema.workflow_status.c.workflow_uuid,
            SystemSchema.workflow_status.c.status,
            SystemSchema.workflow_status.c.name,
            SystemSchema.workflow_status.c.recovery_attempts,
            SystemSchema.workflow_status.c.config_name,
            SystemSchema.workflow_status.c.class_name,
            SystemSchema.workflow_status.c.authenticated_user,
            SystemSchema.workflow_status.c.authenticated_roles,
            SystemSchema.workflow_status.c.assumed_role,
            SystemSchema.workflow_status.c.queue_name,
            SystemSchema.workflow_status.c.executor_id,
            SystemSchema.workflow_status.c.created_at,
            SystemSchema.workflow_status.c.updated_at,
            SystemSchema.workflow_status.c.application_version,
            SystemSchema.workflow_status.c.application_id,
            SystemSchema.workflow_inputs.c.inputs,
            SystemSchema.workflow_status.c.output,
            SystemSchema.workflow_status.c.error,
            SystemSchema.workflow_status.c.workflow_deadline_epoch_ms,
            SystemSchema.workflow_status.c.workflow_timeout_ms,
        ).join(
            SystemSchema.workflow_inputs,
            SystemSchema.workflow_status.c.workflow_uuid
            == SystemSchema.workflow_inputs.c.workflow_uuid,
        )
        if input.sort_desc:
            query = query.order_by(SystemSchema.workflow_status.c.created_at.desc())
        else:
            query = query.order_by(SystemSchema.workflow_status.c.created_at.asc())
        if input.name:
            query = query.where(SystemSchema.workflow_status.c.name == input.name)
        if input.authenticated_user:
            query = query.where(
                SystemSchema.workflow_status.c.authenticated_user
                == input.authenticated_user
            )
        if input.start_time:
            query = query.where(
                SystemSchema.workflow_status.c.created_at
                >= datetime.datetime.fromisoformat(input.start_time).timestamp() * 1000
            )
        if input.end_time:
            query = query.where(
                SystemSchema.workflow_status.c.created_at
                <= datetime.datetime.fromisoformat(input.end_time).timestamp() * 1000
            )
        if input.status:
            query = query.where(SystemSchema.workflow_status.c.status == input.status)
        if input.application_version:
            query = query.where(
                SystemSchema.workflow_status.c.application_version
                == input.application_version
            )
        if input.workflow_ids:
            query = query.where(
                SystemSchema.workflow_status.c.workflow_uuid.in_(input.workflow_ids)
            )
        if input.workflow_id_prefix:
            query = query.where(
                SystemSchema.workflow_status.c.workflow_uuid.startswith(
                    input.workflow_id_prefix
                )
            )
        if input.limit:
            query = query.limit(input.limit)
        if input.offset:
            query = query.offset(input.offset)

        with self.engine.begin() as c:
            rows = c.execute(query)

        infos: List[WorkflowStatus] = []
        for row in rows:
            info = WorkflowStatus()
            info.workflow_id = row[0]
            info.status = row[1]
            info.name = row[2]
            info.recovery_attempts = row[3]
            info.config_name = row[4]
            info.class_name = row[5]
            info.authenticated_user = row[6]
            info.authenticated_roles = (
                json.loads(row[7]) if row[7] is not None else None
            )
            info.assumed_role = row[8]
            info.queue_name = row[9]
            info.executor_id = row[10]
            info.created_at = row[11]
            info.updated_at = row[12]
            info.app_version = row[13]
            info.app_id = row[14]

            inputs, output, exception = _serialization.safe_deserialize(
                info.workflow_id,
                serialized_input=row[15],
                serialized_output=row[16],
                serialized_exception=row[17],
            )
            info.input = inputs
            info.output = output
            info.error = exception
            info.workflow_deadline_epoch_ms = row[18]
            info.workflow_timeout_ms = row[19]

            infos.append(info)
        return infos

    @db_retry()
    def get_queued_workflows(
        self, input: GetQueuedWorkflowsInput
    ) -> List[WorkflowStatus]:
        """
        Retrieve a list of queued workflows result and inputs based on the input criteria. The result is a list of external-facing workflow status objects.
        """
        query = sa.select(
            SystemSchema.workflow_status.c.workflow_uuid,
            SystemSchema.workflow_status.c.status,
            SystemSchema.workflow_status.c.name,
            SystemSchema.workflow_status.c.recovery_attempts,
            SystemSchema.workflow_status.c.config_name,
            SystemSchema.workflow_status.c.class_name,
            SystemSchema.workflow_status.c.authenticated_user,
            SystemSchema.workflow_status.c.authenticated_roles,
            SystemSchema.workflow_status.c.assumed_role,
            SystemSchema.workflow_status.c.queue_name,
            SystemSchema.workflow_status.c.executor_id,
            SystemSchema.workflow_status.c.created_at,
            SystemSchema.workflow_status.c.updated_at,
            SystemSchema.workflow_status.c.application_version,
            SystemSchema.workflow_status.c.application_id,
            SystemSchema.workflow_inputs.c.inputs,
            SystemSchema.workflow_status.c.output,
            SystemSchema.workflow_status.c.error,
            SystemSchema.workflow_status.c.workflow_deadline_epoch_ms,
            SystemSchema.workflow_status.c.workflow_timeout_ms,
        ).select_from(
            SystemSchema.workflow_queue.join(
                SystemSchema.workflow_status,
                SystemSchema.workflow_queue.c.workflow_uuid
                == SystemSchema.workflow_status.c.workflow_uuid,
            ).join(
                SystemSchema.workflow_inputs,
                SystemSchema.workflow_queue.c.workflow_uuid
                == SystemSchema.workflow_inputs.c.workflow_uuid,
            )
        )
        if input["sort_desc"]:
            query = query.order_by(SystemSchema.workflow_status.c.created_at.desc())
        else:
            query = query.order_by(SystemSchema.workflow_status.c.created_at.asc())

        if input.get("name"):
            query = query.where(SystemSchema.workflow_status.c.name == input["name"])

        if input.get("queue_name"):
            query = query.where(
                SystemSchema.workflow_queue.c.queue_name == input["queue_name"]
            )

        if input.get("status"):
            query = query.where(
                SystemSchema.workflow_status.c.status == input["status"]
            )
        if "start_time" in input and input["start_time"] is not None:
            query = query.where(
                SystemSchema.workflow_status.c.created_at
                >= datetime.datetime.fromisoformat(input["start_time"]).timestamp()
                * 1000
            )
        if "end_time" in input and input["end_time"] is not None:
            query = query.where(
                SystemSchema.workflow_status.c.created_at
                <= datetime.datetime.fromisoformat(input["end_time"]).timestamp() * 1000
            )
        if input.get("limit"):
            query = query.limit(input["limit"])
        if input.get("offset"):
            query = query.offset(input["offset"])

        with self.engine.begin() as c:
            rows = c.execute(query)

        infos: List[WorkflowStatus] = []
        for row in rows:
            info = WorkflowStatus()
            info.workflow_id = row[0]
            info.status = row[1]
            info.name = row[2]
            info.recovery_attempts = row[3]
            info.config_name = row[4]
            info.class_name = row[5]
            info.authenticated_user = row[6]
            info.authenticated_roles = (
                json.loads(row[7]) if row[7] is not None else None
            )
            info.assumed_role = row[8]
            info.queue_name = row[9]
            info.executor_id = row[10]
            info.created_at = row[11]
            info.updated_at = row[12]
            info.app_version = row[13]
            info.app_id = row[14]

            inputs, output, exception = _serialization.safe_deserialize(
                info.workflow_id,
                serialized_input=row[15],
                serialized_output=row[16],
                serialized_exception=row[17],
            )
            info.input = inputs
            info.output = output
            info.error = exception
            info.workflow_deadline_epoch_ms = row[18]
            info.workflow_timeout_ms = row[19]

            infos.append(info)

        return infos

    @db_retry()
    def get_pending_workflows(
        self, executor_id: str, app_version: str
    ) -> list[GetPendingWorkflowsOutput]:
        with self.engine.begin() as c:
            rows = c.execute(
                sa.select(
                    SystemSchema.workflow_status.c.workflow_uuid,
                    SystemSchema.workflow_status.c.queue_name,
                ).where(
                    SystemSchema.workflow_status.c.status
                    == WorkflowStatusString.PENDING.value,
                    SystemSchema.workflow_status.c.executor_id == executor_id,
                    SystemSchema.workflow_status.c.application_version == app_version,
                )
            ).fetchall()

            return [
                GetPendingWorkflowsOutput(
                    workflow_uuid=row.workflow_uuid,
                    queue_name=row.queue_name,
                )
                for row in rows
            ]

    @db_retry()
    def get_workflow_steps(self, workflow_id: str) -> List[StepInfo]:
        with self.engine.begin() as c:
            rows = c.execute(
                sa.select(
                    SystemSchema.operation_outputs.c.function_id,
                    SystemSchema.operation_outputs.c.function_name,
                    SystemSchema.operation_outputs.c.output,
                    SystemSchema.operation_outputs.c.error,
                    SystemSchema.operation_outputs.c.child_workflow_id,
                ).where(SystemSchema.operation_outputs.c.workflow_uuid == workflow_id)
            ).fetchall()
            return [
                StepInfo(
                    function_id=row[0],
                    function_name=row[1],
                    output=(
                        _serialization.deserialize(row[2])
                        if row[2] is not None
                        else row[2]
                    ),
                    error=(
                        _serialization.deserialize_exception(row[3])
                        if row[3] is not None
                        else row[3]
                    ),
                    child_workflow_id=row[4],
                )
                for row in rows
            ]

    def _record_operation_result_txn(
        self, result: OperationResultInternal, conn: sa.Connection
    ) -> None:
        if self._debug_mode:
            raise Exception("called record_operation_result in debug mode")
        error = result["error"]
        output = result["output"]
        assert error is None or output is None, "Only one of error or output can be set"
        sql = pg.insert(SystemSchema.operation_outputs).values(
            workflow_uuid=result["workflow_uuid"],
            function_id=result["function_id"],
            function_name=result["function_name"],
            output=output,
            error=error,
        )
        try:
            conn.execute(sql)
        except DBAPIError as dbapi_error:
            if dbapi_error.orig.sqlstate == "23505":  # type: ignore
                raise DBOSWorkflowConflictIDError(result["workflow_uuid"])
            raise

    @db_retry()
    def record_operation_result(self, result: OperationResultInternal) -> None:
        with self.engine.begin() as c:
            self._record_operation_result_txn(result, c)

    @db_retry()
    def record_get_result(
        self, result_workflow_id: str, output: Optional[str], error: Optional[str]
    ) -> None:
        ctx = get_local_dbos_context()
        # Only record get_result called in workflow functions
        if ctx is None or not ctx.is_workflow():
            return
        ctx.function_id += 1  # Record the get_result as a step
        # Because there's no corresponding check, we do nothing on conflict
        # and do not raise a DBOSWorkflowConflictIDError
        sql = (
            pg.insert(SystemSchema.operation_outputs)
            .values(
                workflow_uuid=ctx.workflow_id,
                function_id=ctx.function_id,
                function_name="DBOS.getResult",
                output=output,
                error=error,
                child_workflow_id=result_workflow_id,
            )
            .on_conflict_do_nothing()
        )
        with self.engine.begin() as c:
            c.execute(sql)

    @db_retry()
    def record_child_workflow(
        self,
        parentUUID: str,
        childUUID: str,
        functionID: int,
        functionName: str,
    ) -> None:
        if self._debug_mode:
            raise Exception("called record_child_workflow in debug mode")

        sql = pg.insert(SystemSchema.operation_outputs).values(
            workflow_uuid=parentUUID,
            function_id=functionID,
            function_name=functionName,
            child_workflow_id=childUUID,
        )
        try:
            with self.engine.begin() as c:
                c.execute(sql)
        except DBAPIError as dbapi_error:
            if dbapi_error.orig.sqlstate == "23505":  # type: ignore
                raise DBOSWorkflowConflictIDError(parentUUID)
            raise

    def _check_operation_execution_txn(
        self,
        workflow_id: str,
        function_id: int,
        function_name: str,
        conn: sa.Connection,
    ) -> Optional[RecordedResult]:
        # First query: Retrieve the workflow status
        workflow_status_sql = sa.select(
            SystemSchema.workflow_status.c.status,
        ).where(SystemSchema.workflow_status.c.workflow_uuid == workflow_id)

        # Second query: Retrieve operation outputs if they exist
        operation_output_sql = sa.select(
            SystemSchema.operation_outputs.c.output,
            SystemSchema.operation_outputs.c.error,
            SystemSchema.operation_outputs.c.function_name,
        ).where(
            (SystemSchema.operation_outputs.c.workflow_uuid == workflow_id)
            & (SystemSchema.operation_outputs.c.function_id == function_id)
        )

        # Execute both queries
        workflow_status_rows = conn.execute(workflow_status_sql).all()
        operation_output_rows = conn.execute(operation_output_sql).all()

        # Check if the workflow exists
        assert (
            len(workflow_status_rows) > 0
        ), f"Error: Workflow {workflow_id} does not exist"

        # Get workflow status
        workflow_status = workflow_status_rows[0][0]

        # If the workflow is cancelled, raise the exception
        if workflow_status == WorkflowStatusString.CANCELLED.value:
            raise DBOSWorkflowCancelledError(
                f"Workflow {workflow_id} is cancelled. Aborting function."
            )

        # If there are no operation outputs, return None
        if not operation_output_rows:
            return None

        # Extract operation output data
        output, error, recorded_function_name = (
            operation_output_rows[0][0],
            operation_output_rows[0][1],
            operation_output_rows[0][2],
        )

        # If the provided and recorded function name are different, throw an exception
        if function_name != recorded_function_name:
            raise DBOSUnexpectedStepError(
                workflow_id=workflow_id,
                step_id=function_id,
                expected_name=function_name,
                recorded_name=recorded_function_name,
            )

        result: RecordedResult = {
            "output": output,
            "error": error,
        }
        return result

    @db_retry()
    def check_operation_execution(
        self, workflow_id: str, function_id: int, function_name: str
    ) -> Optional[RecordedResult]:
        with self.engine.begin() as c:
            return self._check_operation_execution_txn(
                workflow_id, function_id, function_name, c
            )

    @db_retry()
    def check_child_workflow(
        self, workflow_uuid: str, function_id: int
    ) -> Optional[str]:
        sql = sa.select(SystemSchema.operation_outputs.c.child_workflow_id).where(
            SystemSchema.operation_outputs.c.workflow_uuid == workflow_uuid,
            SystemSchema.operation_outputs.c.function_id == function_id,
        )

        # If in a transaction, use the provided connection
        row: Any
        with self.engine.begin() as c:
            row = c.execute(sql).fetchone()

        if row is None:
            return None
        return str(row[0])

    @db_retry()
    def send(
        self,
        workflow_uuid: str,
        function_id: int,
        destination_uuid: str,
        message: Any,
        topic: Optional[str] = None,
    ) -> None:
        function_name = "DBOS.send"
        topic = topic if topic is not None else _dbos_null_topic
        with self.engine.begin() as c:
            recorded_output = self._check_operation_execution_txn(
                workflow_uuid, function_id, function_name, conn=c
            )
            if self._debug_mode and recorded_output is None:
                raise Exception(
                    "called send in debug mode without a previous execution"
                )

            if recorded_output is not None:
                dbos_logger.debug(
                    f"Replaying send, id: {function_id}, destination_uuid: {destination_uuid}, topic: {topic}"
                )
                return  # Already sent before
            else:
                dbos_logger.debug(
                    f"Running send, id: {function_id}, destination_uuid: {destination_uuid}, topic: {topic}"
                )

            try:
                c.execute(
                    pg.insert(SystemSchema.notifications).values(
                        destination_uuid=destination_uuid,
                        topic=topic,
                        message=_serialization.serialize(message),
                    )
                )
            except DBAPIError as dbapi_error:
                # Foreign key violation
                if dbapi_error.orig.sqlstate == "23503":  # type: ignore
                    raise DBOSNonExistentWorkflowError(destination_uuid)
                raise
            output: OperationResultInternal = {
                "workflow_uuid": workflow_uuid,
                "function_id": function_id,
                "function_name": function_name,
                "output": None,
                "error": None,
            }
            self._record_operation_result_txn(output, conn=c)

    @db_retry()
    def recv(
        self,
        workflow_uuid: str,
        function_id: int,
        timeout_function_id: int,
        topic: Optional[str],
        timeout_seconds: float = 60,
    ) -> Any:
        function_name = "DBOS.recv"
        topic = topic if topic is not None else _dbos_null_topic

        # First, check for previous executions.
        recorded_output = self.check_operation_execution(
            workflow_uuid, function_id, function_name
        )
        if self._debug_mode and recorded_output is None:
            raise Exception("called recv in debug mode without a previous execution")
        if recorded_output is not None:
            dbos_logger.debug(f"Replaying recv, id: {function_id}, topic: {topic}")
            if recorded_output["output"] is not None:
                return _serialization.deserialize(recorded_output["output"])
            else:
                raise Exception("No output recorded in the last recv")
        else:
            dbos_logger.debug(f"Running recv, id: {function_id}, topic: {topic}")

        # Insert a condition to the notifications map, so the listener can notify it when a message is received.
        payload = f"{workflow_uuid}::{topic}"
        condition = threading.Condition()
        # Must acquire first before adding to the map. Otherwise, the notification listener may notify it before the condition is acquired and waited.
        condition.acquire()
        success, _ = self.notifications_map.set(payload, condition)
        if not success:
            # This should not happen, but if it does, it means the workflow is executed concurrently.
            condition.release()
            self.notifications_map.pop(payload)
            raise DBOSWorkflowConflictIDError(workflow_uuid)

        # Check if the key is already in the database. If not, wait for the notification.
        init_recv: Sequence[Any]
        with self.engine.begin() as c:
            init_recv = c.execute(
                sa.select(
                    SystemSchema.notifications.c.topic,
                ).where(
                    SystemSchema.notifications.c.destination_uuid == workflow_uuid,
                    SystemSchema.notifications.c.topic == topic,
                )
            ).fetchall()

        if len(init_recv) == 0:
            # Wait for the notification
            # Support OAOO sleep
            actual_timeout = self.sleep(
                workflow_uuid, timeout_function_id, timeout_seconds, skip_sleep=True
            )
            condition.wait(timeout=actual_timeout)
        condition.release()
        self.notifications_map.pop(payload)

        # Transactionally consume and return the message if it's in the database, otherwise return null.
        with self.engine.begin() as c:
            oldest_entry_cte = (
                sa.select(
                    SystemSchema.notifications.c.destination_uuid,
                    SystemSchema.notifications.c.topic,
                    SystemSchema.notifications.c.message,
                    SystemSchema.notifications.c.created_at_epoch_ms,
                )
                .where(
                    SystemSchema.notifications.c.destination_uuid == workflow_uuid,
                    SystemSchema.notifications.c.topic == topic,
                )
                .order_by(SystemSchema.notifications.c.created_at_epoch_ms.asc())
                .limit(1)
                .cte("oldest_entry")
            )
            delete_stmt = (
                sa.delete(SystemSchema.notifications)
                .where(
                    SystemSchema.notifications.c.destination_uuid
                    == oldest_entry_cte.c.destination_uuid,
                    SystemSchema.notifications.c.topic == oldest_entry_cte.c.topic,
                    SystemSchema.notifications.c.created_at_epoch_ms
                    == oldest_entry_cte.c.created_at_epoch_ms,
                )
                .returning(SystemSchema.notifications.c.message)
            )
            rows = c.execute(delete_stmt).fetchall()
            message: Any = None
            if len(rows) > 0:
                message = _serialization.deserialize(rows[0][0])
            self._record_operation_result_txn(
                {
                    "workflow_uuid": workflow_uuid,
                    "function_id": function_id,
                    "function_name": function_name,
                    "output": _serialization.serialize(
                        message
                    ),  # None will be serialized to 'null'
                    "error": None,
                },
                conn=c,
            )
        return message

    def _notification_listener(self) -> None:
        while self._run_background_processes:
            try:
                # since we're using the psycopg connection directly, we need a url without the "+pycopg" suffix
                url = sa.URL.create(
                    "postgresql", **self.engine.url.translate_connect_args()
                )
                # Listen to notifications
                self.notification_conn = psycopg.connect(
                    url.render_as_string(hide_password=False), autocommit=True
                )

                self.notification_conn.execute("LISTEN dbos_notifications_channel")
                self.notification_conn.execute("LISTEN dbos_workflow_events_channel")

                while self._run_background_processes:
                    gen = self.notification_conn.notifies()
                    for notify in gen:
                        channel = notify.channel
                        dbos_logger.debug(
                            f"Received notification on channel: {channel}, payload: {notify.payload}"
                        )
                        if channel == "dbos_notifications_channel":
                            if notify.payload:
                                condition = self.notifications_map.get(notify.payload)
                                if condition is None:
                                    # No condition found for this payload
                                    continue
                                condition.acquire()
                                condition.notify_all()
                                condition.release()
                                dbos_logger.debug(
                                    f"Signaled notifications condition for {notify.payload}"
                                )
                        elif channel == "dbos_workflow_events_channel":
                            if notify.payload:
                                condition = self.workflow_events_map.get(notify.payload)
                                if condition is None:
                                    # No condition found for this payload
                                    continue
                                condition.acquire()
                                condition.notify_all()
                                condition.release()
                                dbos_logger.debug(
                                    f"Signaled workflow_events condition for {notify.payload}"
                                )
                        else:
                            dbos_logger.error(f"Unknown channel: {channel}")
            except Exception as e:
                if self._run_background_processes:
                    dbos_logger.warning(f"Notification listener error: {e}")
                    time.sleep(1)
                    # Then the loop will try to reconnect and restart the listener
            finally:
                if self.notification_conn is not None:
                    self.notification_conn.close()

    @db_retry()
    def sleep(
        self,
        workflow_uuid: str,
        function_id: int,
        seconds: float,
        skip_sleep: bool = False,
    ) -> float:
        function_name = "DBOS.sleep"
        recorded_output = self.check_operation_execution(
            workflow_uuid, function_id, function_name
        )
        end_time: float
        if self._debug_mode and recorded_output is None:
            raise Exception("called sleep in debug mode without a previous execution")

        if recorded_output is not None:
            dbos_logger.debug(f"Replaying sleep, id: {function_id}, seconds: {seconds}")
            assert recorded_output["output"] is not None, "no recorded end time"
            end_time = _serialization.deserialize(recorded_output["output"])
        else:
            dbos_logger.debug(f"Running sleep, id: {function_id}, seconds: {seconds}")
            end_time = time.time() + seconds
            try:
                self.record_operation_result(
                    {
                        "workflow_uuid": workflow_uuid,
                        "function_id": function_id,
                        "function_name": function_name,
                        "output": _serialization.serialize(end_time),
                        "error": None,
                    }
                )
            except DBOSWorkflowConflictIDError:
                pass
        duration = max(0, end_time - time.time())
        if not skip_sleep:
            time.sleep(duration)
        return duration

    @db_retry()
    def set_event(
        self,
        workflow_uuid: str,
        function_id: int,
        key: str,
        message: Any,
    ) -> None:
        function_name = "DBOS.setEvent"
        with self.engine.begin() as c:
            recorded_output = self._check_operation_execution_txn(
                workflow_uuid, function_id, function_name, conn=c
            )
            if self._debug_mode and recorded_output is None:
                raise Exception(
                    "called set_event in debug mode without a previous execution"
                )
            if recorded_output is not None:
                dbos_logger.debug(f"Replaying set_event, id: {function_id}, key: {key}")
                return  # Already sent before
            else:
                dbos_logger.debug(f"Running set_event, id: {function_id}, key: {key}")

            c.execute(
                pg.insert(SystemSchema.workflow_events)
                .values(
                    workflow_uuid=workflow_uuid,
                    key=key,
                    value=_serialization.serialize(message),
                )
                .on_conflict_do_update(
                    index_elements=["workflow_uuid", "key"],
                    set_={"value": _serialization.serialize(message)},
                )
            )
            output: OperationResultInternal = {
                "workflow_uuid": workflow_uuid,
                "function_id": function_id,
                "function_name": function_name,
                "output": None,
                "error": None,
            }
            self._record_operation_result_txn(output, conn=c)

    @db_retry()
    def get_event(
        self,
        target_uuid: str,
        key: str,
        timeout_seconds: float = 60,
        caller_ctx: Optional[GetEventWorkflowContext] = None,
    ) -> Any:
        function_name = "DBOS.getEvent"
        get_sql = sa.select(
            SystemSchema.workflow_events.c.value,
        ).where(
            SystemSchema.workflow_events.c.workflow_uuid == target_uuid,
            SystemSchema.workflow_events.c.key == key,
        )
        # Check for previous executions only if it's in a workflow
        if caller_ctx is not None:
            recorded_output = self.check_operation_execution(
                caller_ctx["workflow_uuid"], caller_ctx["function_id"], function_name
            )
            if self._debug_mode and recorded_output is None:
                raise Exception(
                    "called get_event in debug mode without a previous execution"
                )
            if recorded_output is not None:
                dbos_logger.debug(
                    f"Replaying get_event, id: {caller_ctx['function_id']}, key: {key}"
                )
                if recorded_output["output"] is not None:
                    return _serialization.deserialize(recorded_output["output"])
                else:
                    raise Exception("No output recorded in the last get_event")
            else:
                dbos_logger.debug(
                    f"Running get_event, id: {caller_ctx['function_id']}, key: {key}"
                )

        payload = f"{target_uuid}::{key}"
        condition = threading.Condition()
        condition.acquire()
        success, existing_condition = self.workflow_events_map.set(payload, condition)
        if not success:
            # Wait on the existing condition
            condition.release()
            condition = existing_condition
            condition.acquire()

        # Check if the key is already in the database. If not, wait for the notification.
        init_recv: Sequence[Any]
        with self.engine.begin() as c:
            init_recv = c.execute(get_sql).fetchall()

        value: Any = None
        if len(init_recv) > 0:
            value = _serialization.deserialize(init_recv[0][0])
        else:
            # Wait for the notification
            actual_timeout = timeout_seconds
            if caller_ctx is not None:
                # Support OAOO sleep for workflows
                actual_timeout = self.sleep(
                    caller_ctx["workflow_uuid"],
                    caller_ctx["timeout_function_id"],
                    timeout_seconds,
                    skip_sleep=True,
                )
            condition.wait(timeout=actual_timeout)

            # Read the value from the database
            with self.engine.begin() as c:
                final_recv = c.execute(get_sql).fetchall()
                if len(final_recv) > 0:
                    value = _serialization.deserialize(final_recv[0][0])
        condition.release()
        self.workflow_events_map.pop(payload)

        # Record the output if it's in a workflow
        if caller_ctx is not None:
            self.record_operation_result(
                {
                    "workflow_uuid": caller_ctx["workflow_uuid"],
                    "function_id": caller_ctx["function_id"],
                    "function_name": function_name,
                    "output": _serialization.serialize(
                        value
                    ),  # None will be serialized to 'null'
                    "error": None,
                }
            )
        return value

    def _enqueue(
        self,
        workflow_id: str,
        queue_name: str,
        conn: sa.Connection,
        *,
        enqueue_options: Optional[EnqueueOptionsInternal],
    ) -> None:
        if self._debug_mode:
            raise Exception("called enqueue in debug mode")
        try:
            deduplication_id = (
                enqueue_options["deduplication_id"]
                if enqueue_options is not None
                else None
            )
            priority = (
                enqueue_options["priority"] if enqueue_options is not None else None
            )
            # Default to 0 (highest priority) if not provided
            if priority is None:
                priority = 0
            query = (
                pg.insert(SystemSchema.workflow_queue)
                .values(
                    workflow_uuid=workflow_id,
                    queue_name=queue_name,
                    deduplication_id=deduplication_id,
                    priority=priority,
                )
                .on_conflict_do_nothing(
                    index_elements=SystemSchema.workflow_queue.primary_key.columns
                )
            )  # Ignore primary key constraint violation
            conn.execute(query)
        except DBAPIError as dbapi_error:
            # Unique constraint violation for the deduplication ID
            if dbapi_error.orig.sqlstate == "23505":  # type: ignore
                assert (
                    deduplication_id is not None
                ), f"deduplication_id should not be None. Workflow ID: {workflow_id}, Queue name: {queue_name}."
                raise DBOSQueueDeduplicatedError(
                    workflow_id, queue_name, deduplication_id
                )

    def start_queued_workflows(
        self, queue: "Queue", executor_id: str, app_version: str
    ) -> List[str]:
        if self._debug_mode:
            return []

        start_time_ms = int(time.time() * 1000)
        if queue.limiter is not None:
            limiter_period_ms = int(queue.limiter["period"] * 1000)
        with self.engine.begin() as c:
            # Execute with snapshot isolation to ensure multiple workers respect limits
            c.execute(sa.text("SET TRANSACTION ISOLATION LEVEL REPEATABLE READ"))

            # If there is a limiter, compute how many functions have started in its period.
            if queue.limiter is not None:
                query = (
                    sa.select(sa.func.count())
                    .select_from(SystemSchema.workflow_queue)
                    .where(SystemSchema.workflow_queue.c.queue_name == queue.name)
                    .where(
                        SystemSchema.workflow_queue.c.started_at_epoch_ms.isnot(None)
                    )
                    .where(
                        SystemSchema.workflow_queue.c.started_at_epoch_ms
                        > start_time_ms - limiter_period_ms
                    )
                )
                num_recent_queries = c.execute(query).fetchone()[0]  # type: ignore
                if num_recent_queries >= queue.limiter["limit"]:
                    return []

            # Dequeue functions eligible for this worker and ordered by the time at which they were enqueued.
            # If there is a global or local concurrency limit N, select only the N oldest enqueued
            # functions, else select all of them.

            # First lets figure out how many tasks are eligible for dequeue.
            # This means figuring out how many unstarted tasks are within the local and global concurrency limits
            running_tasks_query = (
                sa.select(
                    SystemSchema.workflow_status.c.executor_id,
                    sa.func.count().label("task_count"),
                )
                .select_from(
                    SystemSchema.workflow_queue.join(
                        SystemSchema.workflow_status,
                        SystemSchema.workflow_queue.c.workflow_uuid
                        == SystemSchema.workflow_status.c.workflow_uuid,
                    )
                )
                .where(SystemSchema.workflow_queue.c.queue_name == queue.name)
                .where(
                    SystemSchema.workflow_queue.c.started_at_epoch_ms.isnot(
                        None
                    )  # Task is started
                )
                .where(
                    SystemSchema.workflow_queue.c.completed_at_epoch_ms.is_(
                        None
                    )  # Task is not completed.
                )
                .group_by(SystemSchema.workflow_status.c.executor_id)
            )
            running_tasks_result = c.execute(running_tasks_query).fetchall()
            running_tasks_result_dict = {row[0]: row[1] for row in running_tasks_result}
            running_tasks_for_this_worker = running_tasks_result_dict.get(
                executor_id, 0
            )  # Get count for current executor

            max_tasks = float("inf")
            if queue.worker_concurrency is not None:
                max_tasks = max(
                    0, queue.worker_concurrency - running_tasks_for_this_worker
                )
            if queue.concurrency is not None:
                total_running_tasks = sum(running_tasks_result_dict.values())
                # Queue global concurrency limit should always be >= running_tasks_count
                # This should never happen but a check + warning doesn't hurt
                if total_running_tasks > queue.concurrency:
                    dbos_logger.warning(
                        f"Total running tasks ({total_running_tasks}) exceeds the global concurrency limit ({queue.concurrency})"
                    )
                available_tasks = max(0, queue.concurrency - total_running_tasks)
                max_tasks = min(max_tasks, available_tasks)

            # Retrieve the first max_tasks workflows in the queue.
            # Only retrieve workflows of the appropriate version (or without version set)
            query = (
                sa.select(
                    SystemSchema.workflow_queue.c.workflow_uuid,
                )
                .select_from(
                    SystemSchema.workflow_queue.join(
                        SystemSchema.workflow_status,
                        SystemSchema.workflow_queue.c.workflow_uuid
                        == SystemSchema.workflow_status.c.workflow_uuid,
                    )
                )
                .where(SystemSchema.workflow_queue.c.queue_name == queue.name)
                .where(SystemSchema.workflow_queue.c.started_at_epoch_ms == None)
                .where(SystemSchema.workflow_queue.c.completed_at_epoch_ms == None)
                .where(
                    sa.or_(
                        SystemSchema.workflow_status.c.application_version
                        == app_version,
                        SystemSchema.workflow_status.c.application_version.is_(None),
                    )
                )
                .order_by(
                    SystemSchema.workflow_queue.c.priority.asc(),
                    SystemSchema.workflow_queue.c.created_at_epoch_ms.asc(),
                )
                .with_for_update(nowait=True)  # Error out early
            )
            # Apply limit only if max_tasks is finite
            if max_tasks != float("inf"):
                query = query.limit(int(max_tasks))

            rows = c.execute(query).fetchall()

            # Get the workflow IDs
            dequeued_ids: List[str] = [row[0] for row in rows]
            if len(dequeued_ids) > 0:
                dbos_logger.debug(
                    f"[{queue.name}] dequeueing {len(dequeued_ids)} task(s)"
                )
            ret_ids: list[str] = []

            for id in dequeued_ids:
                # If we have a limiter, stop starting functions when the number
                # of functions started this period exceeds the limit.
                if queue.limiter is not None:
                    if len(ret_ids) + num_recent_queries >= queue.limiter["limit"]:
                        break

                # To start a function, first set its status to PENDING and update its executor ID
                res = c.execute(
                    SystemSchema.workflow_status.update()
                    .where(SystemSchema.workflow_status.c.workflow_uuid == id)
                    .where(
                        SystemSchema.workflow_status.c.status
                        == WorkflowStatusString.ENQUEUED.value
                    )
                    .values(
                        status=WorkflowStatusString.PENDING.value,
                        application_version=app_version,
                        executor_id=executor_id,
                        # If a timeout is set, set the deadline on dequeue
                        workflow_deadline_epoch_ms=sa.case(
                            (
                                sa.and_(
                                    SystemSchema.workflow_status.c.workflow_timeout_ms.isnot(
                                        None
                                    ),
                                    SystemSchema.workflow_status.c.workflow_deadline_epoch_ms.is_(
                                        None
                                    ),
                                ),
                                sa.func.extract("epoch", sa.func.now()) * 1000
                                + SystemSchema.workflow_status.c.workflow_timeout_ms,
                            ),
                            else_=SystemSchema.workflow_status.c.workflow_deadline_epoch_ms,
                        ),
                    )
                )
                if res.rowcount > 0:
                    # Then give it a start time and assign the executor ID
                    c.execute(
                        SystemSchema.workflow_queue.update()
                        .where(SystemSchema.workflow_queue.c.workflow_uuid == id)
                        .values(started_at_epoch_ms=start_time_ms)
                    )
                    ret_ids.append(id)

            # If we have a limiter, garbage-collect all completed functions started
            # before the period. If there's no limiter, there's no need--they were
            # deleted on completion.
            if queue.limiter is not None:
                c.execute(
                    sa.delete(SystemSchema.workflow_queue)
                    .where(SystemSchema.workflow_queue.c.completed_at_epoch_ms != None)
                    .where(SystemSchema.workflow_queue.c.queue_name == queue.name)
                    .where(
                        SystemSchema.workflow_queue.c.started_at_epoch_ms
                        < start_time_ms - limiter_period_ms
                    )
                )

            # Return the IDs of all functions we started
            return ret_ids

    @db_retry()
    def remove_from_queue(self, workflow_id: str, queue: "Queue") -> None:
        if self._debug_mode:
            raise Exception("called remove_from_queue in debug mode")

        with self.engine.begin() as c:
            if queue.limiter is None:
                c.execute(
                    sa.delete(SystemSchema.workflow_queue).where(
                        SystemSchema.workflow_queue.c.workflow_uuid == workflow_id
                    )
                )
            else:
                c.execute(
                    sa.update(SystemSchema.workflow_queue)
                    .where(SystemSchema.workflow_queue.c.workflow_uuid == workflow_id)
                    .values(completed_at_epoch_ms=int(time.time() * 1000))
                )

    @db_retry()
    def clear_queue_assignment(self, workflow_id: str) -> bool:
        if self._debug_mode:
            raise Exception("called clear_queue_assignment in debug mode")

        with self.engine.connect() as conn:
            with conn.begin() as transaction:
                # Reset the start time in the queue to mark it as not started
                res = conn.execute(
                    sa.update(SystemSchema.workflow_queue)
                    .where(SystemSchema.workflow_queue.c.workflow_uuid == workflow_id)
                    .where(
                        SystemSchema.workflow_queue.c.completed_at_epoch_ms.is_(None)
                    )
                    .values(started_at_epoch_ms=None)
                )

                # If no rows were affected, the workflow is not anymore in the queue or was already completed
                if res.rowcount == 0:
                    transaction.rollback()
                    return False

                # Reset the status of the task to "ENQUEUED"
                res = conn.execute(
                    sa.update(SystemSchema.workflow_status)
                    .where(SystemSchema.workflow_status.c.workflow_uuid == workflow_id)
                    .values(status=WorkflowStatusString.ENQUEUED.value)
                )
                if res.rowcount == 0:
                    # This should never happen
                    raise Exception(
                        f"UNREACHABLE: Workflow {workflow_id} is found in the workflow_queue table but not found in the workflow_status table"
                    )
                return True

    T = TypeVar("T")

    def call_function_as_step(self, fn: Callable[[], T], function_name: str) -> T:
        ctx = get_local_dbos_context()
        if ctx and ctx.is_transaction():
            raise Exception(f"Invalid call to `{function_name}` inside a transaction")
        if ctx and ctx.is_workflow():
            ctx.function_id += 1
            res = self.check_operation_execution(
                ctx.workflow_id, ctx.function_id, function_name
            )
            if res is not None:
                if res["output"] is not None:
                    resstat: SystemDatabase.T = _serialization.deserialize(
                        res["output"]
                    )
                    return resstat
                elif res["error"] is not None:
                    raise _serialization.deserialize_exception(res["error"])
                else:
                    raise Exception(
                        f"Recorded output and error are both None for {function_name}"
                    )
        result = fn()
        if ctx and ctx.is_workflow():
            self.record_operation_result(
                {
                    "workflow_uuid": ctx.workflow_id,
                    "function_id": ctx.function_id,
                    "function_name": function_name,
                    "output": _serialization.serialize(result),
                    "error": None,
                }
            )
        return result

    @db_retry()
    def init_workflow(
        self,
        status: WorkflowStatusInternal,
        inputs: str,
        *,
        max_recovery_attempts: Optional[int],
        enqueue_options: Optional[EnqueueOptionsInternal],
    ) -> tuple[WorkflowStatuses, Optional[int]]:
        """
        Synchronously record the status and inputs for workflows in a single transaction
        """
        with self.engine.begin() as conn:
            wf_status, workflow_deadline_epoch_ms = self._insert_workflow_status(
                status, conn, max_recovery_attempts=max_recovery_attempts
            )
            # TODO: Modify the inputs if they were changed by `update_workflow_inputs`
            self._update_workflow_inputs(status["workflow_uuid"], inputs, conn)

            if (
                status["queue_name"] is not None
                and wf_status == WorkflowStatusString.ENQUEUED.value
            ):
                self._enqueue(
                    status["workflow_uuid"],
                    status["queue_name"],
                    conn,
                    enqueue_options=enqueue_options,
                )
        return wf_status, workflow_deadline_epoch_ms


def reset_system_database(postgres_db_url: sa.URL, sysdb_name: str) -> None:
    try:
        # Connect to postgres default database
        engine = sa.create_engine(
            postgres_db_url.set(drivername="postgresql+psycopg"),
            connect_args={"connect_timeout": 10},
        )

        with engine.connect() as conn:
            # Set autocommit required for database dropping
            conn.execution_options(isolation_level="AUTOCOMMIT")

            # Terminate existing connections
            conn.execute(
                sa.text(
                    """
                SELECT pg_terminate_backend(pg_stat_activity.pid)
                FROM pg_stat_activity
                WHERE pg_stat_activity.datname = :db_name
                AND pid <> pg_backend_pid()
            """
                ),
                {"db_name": sysdb_name},
            )

            # Drop the database
            conn.execute(sa.text(f"DROP DATABASE IF EXISTS {sysdb_name}"))

    except sa.exc.SQLAlchemyError as e:
        dbos_logger.error(f"Error resetting system database: {str(e)}")
        raise e<|MERGE_RESOLUTION|>--- conflicted
+++ resolved
@@ -555,7 +555,6 @@
                 )
             )
 
-    @db_retry()
     def cancel_workflow(
         self,
         workflow_id: str,
@@ -590,7 +589,6 @@
                 )
             )
 
-    @db_retry()
     def resume_workflow(self, workflow_id: str) -> None:
         if self._debug_mode:
             raise Exception("called resume_workflow in debug mode")
@@ -636,22 +634,6 @@
                 )
             )
 
-<<<<<<< HEAD
-    def get_max_function_id(self, workflow_uuid: str) -> Optional[int]:
-        with self.engine.begin() as conn:
-            max_function_id_row = conn.execute(
-                sa.select(
-                    sa.func.max(SystemSchema.operation_outputs.c.function_id)
-                ).where(SystemSchema.operation_outputs.c.workflow_uuid == workflow_uuid)
-            ).fetchone()
-
-            max_function_id = max_function_id_row[0] if max_function_id_row else None
-
-            return max_function_id
-
-    @db_retry()
-=======
->>>>>>> 1007acf8
     def fork_workflow(
         self,
         original_workflow_id: str,
@@ -861,7 +843,6 @@
             )
             return inputs
 
-    @db_retry()
     def get_workflows(self, input: GetWorkflowsInput) -> List[WorkflowStatus]:
         """
         Retrieve a list of workflows result and inputs based on the input criteria. The result is a list of external-facing workflow status objects.
@@ -974,7 +955,6 @@
             infos.append(info)
         return infos
 
-    @db_retry()
     def get_queued_workflows(
         self, input: GetQueuedWorkflowsInput
     ) -> List[WorkflowStatus]:
@@ -1086,7 +1066,6 @@
 
         return infos
 
-    @db_retry()
     def get_pending_workflows(
         self, executor_id: str, app_version: str
     ) -> list[GetPendingWorkflowsOutput]:
@@ -1111,7 +1090,6 @@
                 for row in rows
             ]
 
-    @db_retry()
     def get_workflow_steps(self, workflow_id: str) -> List[StepInfo]:
         with self.engine.begin() as c:
             rows = c.execute(
@@ -1958,7 +1936,6 @@
                     .values(completed_at_epoch_ms=int(time.time() * 1000))
                 )
 
-    @db_retry()
     def clear_queue_assignment(self, workflow_id: str) -> bool:
         if self._debug_mode:
             raise Exception("called clear_queue_assignment in debug mode")
