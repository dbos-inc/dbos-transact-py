--- conflicted
+++ resolved
@@ -332,13 +332,8 @@
         status: WorkflowStatusInternal,
         conn: sa.Connection,
         *,
-<<<<<<< HEAD
-        max_recovery_attempts: int = DEFAULT_MAX_RECOVERY_ATTEMPTS,
+        max_recovery_attempts: Optional[int],
     ) -> tuple[WorkflowStatuses, Optional[int]]:
-=======
-        max_recovery_attempts: Optional[int],
-    ) -> WorkflowStatuses:
->>>>>>> 1cea8131
         if self._debug_mode:
             raise Exception("called insert_workflow_status in debug mode")
         wf_status: WorkflowStatuses = status["status"]
@@ -1872,13 +1867,8 @@
         status: WorkflowStatusInternal,
         inputs: str,
         *,
-<<<<<<< HEAD
-        max_recovery_attempts: int = DEFAULT_MAX_RECOVERY_ATTEMPTS,
+        max_recovery_attempts: Optional[int],
     ) -> tuple[WorkflowStatuses, Optional[int]]:
-=======
-        max_recovery_attempts: Optional[int],
-    ) -> WorkflowStatuses:
->>>>>>> 1cea8131
         """
         Synchronously record the status and inputs for workflows in a single transaction
         """
