import asyncio
import time
import uuid
from typing import (
    TYPE_CHECKING,
    Any,
    AsyncGenerator,
    Generator,
    Generic,
    List,
    Optional,
    TypedDict,
    TypeVar,
    Union,
)

import sqlalchemy as sa

from dbos import _serialization
from dbos._app_db import ApplicationDatabase
from dbos._context import MaxPriority, MinPriority
from dbos._sys_db import SystemDatabase

if TYPE_CHECKING:
    from dbos._dbos import WorkflowHandle, WorkflowHandleAsync

from dbos._dbos_config import get_system_database_url, is_valid_database_url
from dbos._error import DBOSException, DBOSNonExistentWorkflowError
from dbos._registrations import DEFAULT_MAX_RECOVERY_ATTEMPTS
from dbos._serialization import WorkflowInputs
from dbos._sys_db import (
    EnqueueOptionsInternal,
    StepInfo,
    SystemDatabase,
    WorkflowStatus,
    WorkflowStatusInternal,
    WorkflowStatusString,
    _dbos_stream_closed_sentinel,
    workflow_is_active,
)
from dbos._workflow_commands import (
    fork_workflow,
    get_workflow,
    list_queued_workflows,
    list_workflow_steps,
    list_workflows,
)

R = TypeVar("R", covariant=True)  # A generic type for workflow return values


# Required EnqueueOptions fields
class _EnqueueOptionsRequired(TypedDict):
    workflow_name: str
    queue_name: str


# Optional EnqueueOptions fields
class EnqueueOptions(_EnqueueOptionsRequired, total=False):
    workflow_id: str
    app_version: str
    workflow_timeout: float
    deduplication_id: str
    priority: int
    max_recovery_attempts: int


def validate_enqueue_options(options: EnqueueOptions) -> None:
    priority = options.get("priority")
    if priority is not None and (priority < MinPriority or priority > MaxPriority):
        raise DBOSException(
            f"Invalid priority {priority}. Priority must be between {MinPriority}~{MaxPriority}."
        )


class WorkflowHandleClientPolling(Generic[R]):

    def __init__(self, workflow_id: str, sys_db: SystemDatabase):
        self.workflow_id = workflow_id
        self._sys_db = sys_db

    def get_workflow_id(self) -> str:
        return self.workflow_id

    def get_result(self) -> R:
        res: R = self._sys_db.await_workflow_result(self.workflow_id)
        return res

    def get_status(self) -> WorkflowStatus:
        status = get_workflow(self._sys_db, self.workflow_id)
        if status is None:
            raise DBOSNonExistentWorkflowError(self.workflow_id)
        return status


class WorkflowHandleClientAsyncPolling(Generic[R]):

    def __init__(self, workflow_id: str, sys_db: SystemDatabase):
        self.workflow_id = workflow_id
        self._sys_db = sys_db

    def get_workflow_id(self) -> str:
        return self.workflow_id

    async def get_result(self) -> R:
        res: R = await asyncio.to_thread(
            self._sys_db.await_workflow_result, self.workflow_id
        )
        return res

    async def get_status(self) -> WorkflowStatus:
        status = await asyncio.to_thread(get_workflow, self._sys_db, self.workflow_id)
        if status is None:
            raise DBOSNonExistentWorkflowError(self.workflow_id)
        return status


class DBOSClient:

    _app_db: ApplicationDatabase | None = None

    def __init__(
        self,
        database_url: Optional[str] = None,  # DEPRECATED
        *,
        system_database_url: Optional[str] = None,
        system_database_engine: Optional[sa.Engine] = None,
        application_database_url: Optional[str] = None,
        dbos_system_schema: Optional[str] = "dbos",
        system_database: Optional[str] = None,  # DEPRECATED
    ):
        application_database_url = (
            database_url if database_url else application_database_url
        )
        system_database_url = get_system_database_url(
            {
                "system_database_url": system_database_url,
                "database_url": application_database_url,
                "database": {"sys_db_name": system_database},
            }
        )
        assert is_valid_database_url(system_database_url)
        if application_database_url:
            assert is_valid_database_url(application_database_url)
        # We only create database connections but do not run migrations
        self._sys_db = SystemDatabase.create(
            system_database_url=system_database_url,
            engine_kwargs={
                "pool_timeout": 30,
                "max_overflow": 0,
                "pool_size": 2,
            },
<<<<<<< HEAD
            engine=system_database_engine,
=======
            schema=dbos_system_schema,
>>>>>>> 87d004aa
        )
        self._sys_db.check_connection()
        if application_database_url:
            self._app_db = ApplicationDatabase.create(
                database_url=application_database_url,
                engine_kwargs={
                    "pool_timeout": 30,
                    "max_overflow": 0,
                    "pool_size": 2,
                },
                schema=dbos_system_schema,
            )

    def destroy(self) -> None:
        self._sys_db.destroy()

    def _enqueue(self, options: EnqueueOptions, *args: Any, **kwargs: Any) -> str:
        validate_enqueue_options(options)
        workflow_name = options["workflow_name"]
        queue_name = options["queue_name"]

        max_recovery_attempts = options.get("max_recovery_attempts")
        if max_recovery_attempts is None:
            max_recovery_attempts = DEFAULT_MAX_RECOVERY_ATTEMPTS
        workflow_id = options.get("workflow_id")
        if workflow_id is None:
            workflow_id = str(uuid.uuid4())
        workflow_timeout = options.get("workflow_timeout", None)
        enqueue_options_internal: EnqueueOptionsInternal = {
            "deduplication_id": options.get("deduplication_id"),
            "priority": options.get("priority"),
            "app_version": options.get("app_version"),
        }

        inputs: WorkflowInputs = {
            "args": args,
            "kwargs": kwargs,
        }

        status: WorkflowStatusInternal = {
            "workflow_uuid": workflow_id,
            "status": WorkflowStatusString.ENQUEUED.value,
            "name": workflow_name,
            "class_name": None,
            "queue_name": queue_name,
            "app_version": enqueue_options_internal["app_version"],
            "config_name": None,
            "authenticated_user": None,
            "assumed_role": None,
            "authenticated_roles": None,
            "output": None,
            "error": None,
            "created_at": None,
            "updated_at": None,
            "executor_id": None,
            "recovery_attempts": None,
            "app_id": None,
            "workflow_timeout_ms": (
                int(workflow_timeout * 1000) if workflow_timeout is not None else None
            ),
            "workflow_deadline_epoch_ms": None,
            "deduplication_id": enqueue_options_internal["deduplication_id"],
            "priority": (
                enqueue_options_internal["priority"]
                if enqueue_options_internal["priority"] is not None
                else 0
            ),
            "inputs": _serialization.serialize_args(inputs),
        }

        self._sys_db.init_workflow(
            status,
            max_recovery_attempts=None,
        )
        return workflow_id

    def enqueue(
        self, options: EnqueueOptions, *args: Any, **kwargs: Any
    ) -> "WorkflowHandle[R]":
        workflow_id = self._enqueue(options, *args, **kwargs)
        return WorkflowHandleClientPolling[R](workflow_id, self._sys_db)

    async def enqueue_async(
        self, options: EnqueueOptions, *args: Any, **kwargs: Any
    ) -> "WorkflowHandleAsync[R]":
        workflow_id = await asyncio.to_thread(self._enqueue, options, *args, **kwargs)
        return WorkflowHandleClientAsyncPolling[R](workflow_id, self._sys_db)

    def retrieve_workflow(self, workflow_id: str) -> "WorkflowHandle[R]":
        status = get_workflow(self._sys_db, workflow_id)
        if status is None:
            raise DBOSNonExistentWorkflowError(workflow_id)
        return WorkflowHandleClientPolling[R](workflow_id, self._sys_db)

    async def retrieve_workflow_async(
        self, workflow_id: str
    ) -> "WorkflowHandleAsync[R]":
        status = await asyncio.to_thread(get_workflow, self._sys_db, workflow_id)
        if status is None:
            raise DBOSNonExistentWorkflowError(workflow_id)
        return WorkflowHandleClientAsyncPolling[R](workflow_id, self._sys_db)

    def send(
        self,
        destination_id: str,
        message: Any,
        topic: Optional[str] = None,
        idempotency_key: Optional[str] = None,
    ) -> None:
        idempotency_key = idempotency_key if idempotency_key else str(uuid.uuid4())
        status: WorkflowStatusInternal = {
            "workflow_uuid": f"{destination_id}-{idempotency_key}",
            "status": WorkflowStatusString.SUCCESS.value,
            "name": "temp_workflow-send-client",
            "class_name": None,
            "queue_name": None,
            "config_name": None,
            "authenticated_user": None,
            "assumed_role": None,
            "authenticated_roles": None,
            "output": None,
            "error": None,
            "created_at": None,
            "updated_at": None,
            "executor_id": None,
            "recovery_attempts": None,
            "app_id": None,
            "app_version": None,
            "workflow_timeout_ms": None,
            "workflow_deadline_epoch_ms": None,
            "deduplication_id": None,
            "priority": 0,
            "inputs": _serialization.serialize_args({"args": (), "kwargs": {}}),
        }
        with self._sys_db.engine.begin() as conn:
            self._sys_db._insert_workflow_status(
                status, conn, max_recovery_attempts=None
            )
        self._sys_db.send(status["workflow_uuid"], 0, destination_id, message, topic)

    async def send_async(
        self,
        destination_id: str,
        message: Any,
        topic: Optional[str] = None,
        idempotency_key: Optional[str] = None,
    ) -> None:
        return await asyncio.to_thread(
            self.send, destination_id, message, topic, idempotency_key
        )

    def get_event(self, workflow_id: str, key: str, timeout_seconds: float = 60) -> Any:
        return self._sys_db.get_event(workflow_id, key, timeout_seconds)

    async def get_event_async(
        self, workflow_id: str, key: str, timeout_seconds: float = 60
    ) -> Any:
        return await asyncio.to_thread(
            self.get_event, workflow_id, key, timeout_seconds
        )

    def cancel_workflow(self, workflow_id: str) -> None:
        self._sys_db.cancel_workflow(workflow_id)

    async def cancel_workflow_async(self, workflow_id: str) -> None:
        await asyncio.to_thread(self.cancel_workflow, workflow_id)

    def resume_workflow(self, workflow_id: str) -> "WorkflowHandle[Any]":
        self._sys_db.resume_workflow(workflow_id)
        return WorkflowHandleClientPolling[Any](workflow_id, self._sys_db)

    async def resume_workflow_async(
        self, workflow_id: str
    ) -> "WorkflowHandleAsync[Any]":
        await asyncio.to_thread(self.resume_workflow, workflow_id)
        return WorkflowHandleClientAsyncPolling[Any](workflow_id, self._sys_db)

    def list_workflows(
        self,
        *,
        workflow_ids: Optional[List[str]] = None,
        status: Optional[Union[str, List[str]]] = None,
        start_time: Optional[str] = None,
        end_time: Optional[str] = None,
        name: Optional[str] = None,
        app_version: Optional[str] = None,
        user: Optional[str] = None,
        limit: Optional[int] = None,
        offset: Optional[int] = None,
        sort_desc: bool = False,
        workflow_id_prefix: Optional[str] = None,
        load_input: bool = True,
        load_output: bool = True,
    ) -> List[WorkflowStatus]:
        return list_workflows(
            self._sys_db,
            workflow_ids=workflow_ids,
            status=status,
            start_time=start_time,
            end_time=end_time,
            name=name,
            app_version=app_version,
            user=user,
            limit=limit,
            offset=offset,
            sort_desc=sort_desc,
            workflow_id_prefix=workflow_id_prefix,
            load_input=load_input,
            load_output=load_output,
        )

    async def list_workflows_async(
        self,
        *,
        workflow_ids: Optional[List[str]] = None,
        status: Optional[Union[str, List[str]]] = None,
        start_time: Optional[str] = None,
        end_time: Optional[str] = None,
        name: Optional[str] = None,
        app_version: Optional[str] = None,
        user: Optional[str] = None,
        limit: Optional[int] = None,
        offset: Optional[int] = None,
        sort_desc: bool = False,
        workflow_id_prefix: Optional[str] = None,
        load_input: bool = True,
        load_output: bool = True,
    ) -> List[WorkflowStatus]:
        return await asyncio.to_thread(
            self.list_workflows,
            workflow_ids=workflow_ids,
            status=status,
            start_time=start_time,
            end_time=end_time,
            name=name,
            app_version=app_version,
            user=user,
            limit=limit,
            offset=offset,
            sort_desc=sort_desc,
            workflow_id_prefix=workflow_id_prefix,
            load_input=load_input,
            load_output=load_output,
        )

    def list_queued_workflows(
        self,
        *,
        queue_name: Optional[str] = None,
        status: Optional[Union[str, List[str]]] = None,
        start_time: Optional[str] = None,
        end_time: Optional[str] = None,
        name: Optional[str] = None,
        limit: Optional[int] = None,
        offset: Optional[int] = None,
        sort_desc: bool = False,
        load_input: bool = True,
    ) -> List[WorkflowStatus]:
        return list_queued_workflows(
            self._sys_db,
            queue_name=queue_name,
            status=status,
            start_time=start_time,
            end_time=end_time,
            name=name,
            limit=limit,
            offset=offset,
            sort_desc=sort_desc,
            load_input=load_input,
        )

    async def list_queued_workflows_async(
        self,
        *,
        queue_name: Optional[str] = None,
        status: Optional[Union[str, List[str]]] = None,
        start_time: Optional[str] = None,
        end_time: Optional[str] = None,
        name: Optional[str] = None,
        limit: Optional[int] = None,
        offset: Optional[int] = None,
        sort_desc: bool = False,
        load_input: bool = True,
    ) -> List[WorkflowStatus]:
        return await asyncio.to_thread(
            self.list_queued_workflows,
            queue_name=queue_name,
            status=status,
            start_time=start_time,
            end_time=end_time,
            name=name,
            limit=limit,
            offset=offset,
            sort_desc=sort_desc,
            load_input=load_input,
        )

    def list_workflow_steps(self, workflow_id: str) -> List[StepInfo]:
        return list_workflow_steps(self._sys_db, self._app_db, workflow_id)

    async def list_workflow_steps_async(self, workflow_id: str) -> List[StepInfo]:
        return await asyncio.to_thread(self.list_workflow_steps, workflow_id)

    def fork_workflow(
        self,
        workflow_id: str,
        start_step: int,
        *,
        application_version: Optional[str] = None,
    ) -> "WorkflowHandle[Any]":
        forked_workflow_id = fork_workflow(
            self._sys_db,
            self._app_db,
            workflow_id,
            start_step,
            application_version=application_version,
        )
        return WorkflowHandleClientPolling[Any](forked_workflow_id, self._sys_db)

    async def fork_workflow_async(
        self,
        workflow_id: str,
        start_step: int,
        *,
        application_version: Optional[str] = None,
    ) -> "WorkflowHandleAsync[Any]":
        forked_workflow_id = await asyncio.to_thread(
            fork_workflow,
            self._sys_db,
            self._app_db,
            workflow_id,
            start_step,
            application_version=application_version,
        )
        return WorkflowHandleClientAsyncPolling[Any](forked_workflow_id, self._sys_db)

    def read_stream(self, workflow_id: str, key: str) -> Generator[Any, Any, None]:
        """
        Read values from a stream as a generator.
        This function reads values from a stream identified by the workflow_id and key,
        yielding each value in order until the stream is closed or the workflow terminates.

        Args:
            workflow_id: The ID of the workflow that wrote to the stream
            key: The stream key to read from

        Yields:
            The values written to the stream in order
        """
        offset = 0
        while True:
            try:
                value = self._sys_db.read_stream(workflow_id, key, offset)
                if value == _dbos_stream_closed_sentinel:
                    break
                yield value
                offset += 1
            except ValueError:
                # Poll the offset until a value arrives or the workflow terminates
                status = get_workflow(self._sys_db, workflow_id)
                if status is None:
                    break
                if not workflow_is_active(status.status):
                    break
                time.sleep(1.0)
                continue

    async def read_stream_async(
        self, workflow_id: str, key: str
    ) -> AsyncGenerator[Any, None]:
        """
        Read values from a stream as an async generator.
        This function reads values from a stream identified by the workflow_id and key,
        yielding each value in order until the stream is closed or the workflow terminates.

        Args:
            workflow_id: The ID of the workflow that wrote to the stream
            key: The stream key to read from

        Yields:
            The values written to the stream in order
        """
        offset = 0
        while True:
            try:
                value = await asyncio.to_thread(
                    self._sys_db.read_stream, workflow_id, key, offset
                )
                if value == _dbos_stream_closed_sentinel:
                    break
                yield value
                offset += 1
            except ValueError:
                # Poll the offset until a value arrives or the workflow terminates
                status = await asyncio.to_thread(
                    get_workflow, self._sys_db, workflow_id
                )
                if status is None:
                    break
                if not workflow_is_active(status.status):
                    break
                await asyncio.sleep(1.0)
                continue<|MERGE_RESOLUTION|>--- conflicted
+++ resolved
@@ -150,11 +150,8 @@
                 "max_overflow": 0,
                 "pool_size": 2,
             },
-<<<<<<< HEAD
             engine=system_database_engine,
-=======
             schema=dbos_system_schema,
->>>>>>> 87d004aa
         )
         self._sys_db.check_connection()
         if application_database_url:
