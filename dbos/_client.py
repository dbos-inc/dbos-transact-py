import asyncio
import sys
import time
import uuid
from typing import Any, Generic, List, Optional, TypedDict, TypeVar

from dbos._app_db import ApplicationDatabase

if sys.version_info < (3, 11):
    from typing_extensions import NotRequired
else:
    from typing import NotRequired

from dbos import _serialization
from dbos._dbos import WorkflowHandle, WorkflowHandleAsync
from dbos._error import DBOSNonExistentWorkflowError
from dbos._registrations import DEFAULT_MAX_RECOVERY_ATTEMPTS
from dbos._serialization import WorkflowInputs
from dbos._sys_db import (
    StepInfo,
    SystemDatabase,
    WorkflowStatus,
    WorkflowStatusInternal,
    WorkflowStatusString,
)
from dbos._workflow_commands import (
    fork_workflow,
    get_workflow,
    list_queued_workflows,
    list_workflow_steps,
    list_workflows,
)

R = TypeVar("R", covariant=True)  # A generic type for workflow return values


class EnqueueOptions(TypedDict):
    workflow_name: str
    queue_name: str
    workflow_id: NotRequired[str]
    app_version: NotRequired[str]
    workflow_timeout: NotRequired[float]


class WorkflowHandleClientPolling(Generic[R]):

    def __init__(self, workflow_id: str, sys_db: SystemDatabase):
        self.workflow_id = workflow_id
        self._sys_db = sys_db

    def get_workflow_id(self) -> str:
        return self.workflow_id

    def get_result(self) -> R:
        res: R = self._sys_db.await_workflow_result(self.workflow_id)
        return res

    def get_status(self) -> WorkflowStatus:
        status = get_workflow(self._sys_db, self.workflow_id, True)
        if status is None:
            raise DBOSNonExistentWorkflowError(self.workflow_id)
        return status


class WorkflowHandleClientAsyncPolling(Generic[R]):

    def __init__(self, workflow_id: str, sys_db: SystemDatabase):
        self.workflow_id = workflow_id
        self._sys_db = sys_db

    def get_workflow_id(self) -> str:
        return self.workflow_id

    async def get_result(self) -> R:
        res: R = await asyncio.to_thread(
            self._sys_db.await_workflow_result, self.workflow_id
        )
        return res

    async def get_status(self) -> WorkflowStatus:
        status = await asyncio.to_thread(
            get_workflow, self._sys_db, self.workflow_id, True
        )
        if status is None:
            raise DBOSNonExistentWorkflowError(self.workflow_id)
        return status


class DBOSClient:
    def __init__(self, database_url: str, *, system_database: Optional[str] = None):
<<<<<<< HEAD
        self._sys_db = SystemDatabase(database_url, sys_db_name=system_database)
=======
        db_config = parse_database_url_to_dbconfig(database_url)
        if system_database is not None:
            db_config["sys_db_name"] = system_database
        self._sys_db = SystemDatabase(db_config)
        self._app_db = ApplicationDatabase(db_config)
>>>>>>> 448d1b85

    def destroy(self) -> None:
        self._sys_db.destroy()

    def _enqueue(self, options: EnqueueOptions, *args: Any, **kwargs: Any) -> str:
        workflow_name = options["workflow_name"]
        queue_name = options["queue_name"]

        app_version = options.get("app_version")
        max_recovery_attempts = options.get("max_recovery_attempts")
        if max_recovery_attempts is None:
            max_recovery_attempts = DEFAULT_MAX_RECOVERY_ATTEMPTS
        workflow_id = options.get("workflow_id")
        if workflow_id is None:
            workflow_id = str(uuid.uuid4())
        workflow_timeout = options.get("workflow_timeout", None)

        status: WorkflowStatusInternal = {
            "workflow_uuid": workflow_id,
            "status": WorkflowStatusString.ENQUEUED.value,
            "name": workflow_name,
            "class_name": None,
            "queue_name": queue_name,
            "app_version": app_version,
            "config_name": None,
            "authenticated_user": None,
            "assumed_role": None,
            "authenticated_roles": None,
            "request": None,
            "output": None,
            "error": None,
            "created_at": None,
            "updated_at": None,
            "executor_id": None,
            "recovery_attempts": None,
            "app_id": None,
            "workflow_timeout_ms": (
                int(workflow_timeout * 1000) if workflow_timeout is not None else None
            ),
            "workflow_deadline_epoch_ms": None,
        }

        inputs: WorkflowInputs = {
            "args": args,
            "kwargs": kwargs,
        }

        self._sys_db.init_workflow(
            status, _serialization.serialize_args(inputs), max_recovery_attempts=None
        )
        return workflow_id

    def enqueue(
        self, options: EnqueueOptions, *args: Any, **kwargs: Any
    ) -> WorkflowHandle[R]:
        workflow_id = self._enqueue(options, *args, **kwargs)
        return WorkflowHandleClientPolling[R](workflow_id, self._sys_db)

    async def enqueue_async(
        self, options: EnqueueOptions, *args: Any, **kwargs: Any
    ) -> WorkflowHandleAsync[R]:
        workflow_id = await asyncio.to_thread(self._enqueue, options, *args, **kwargs)
        return WorkflowHandleClientAsyncPolling[R](workflow_id, self._sys_db)

    def retrieve_workflow(self, workflow_id: str) -> WorkflowHandle[R]:
        status = get_workflow(self._sys_db, workflow_id, True)
        if status is None:
            raise DBOSNonExistentWorkflowError(workflow_id)
        return WorkflowHandleClientPolling[R](workflow_id, self._sys_db)

    async def retrieve_workflow_async(self, workflow_id: str) -> WorkflowHandleAsync[R]:
        status = asyncio.to_thread(get_workflow, self._sys_db, workflow_id, True)
        if status is None:
            raise DBOSNonExistentWorkflowError(workflow_id)
        return WorkflowHandleClientAsyncPolling[R](workflow_id, self._sys_db)

    def send(
        self,
        destination_id: str,
        message: Any,
        topic: Optional[str] = None,
        idempotency_key: Optional[str] = None,
    ) -> None:
        idempotency_key = idempotency_key if idempotency_key else str(uuid.uuid4())
        status: WorkflowStatusInternal = {
            "workflow_uuid": f"{destination_id}-{idempotency_key}",
            "status": WorkflowStatusString.SUCCESS.value,
            "name": "temp_workflow-send-client",
            "class_name": None,
            "queue_name": None,
            "config_name": None,
            "authenticated_user": None,
            "assumed_role": None,
            "authenticated_roles": None,
            "request": None,
            "output": None,
            "error": None,
            "created_at": None,
            "updated_at": None,
            "executor_id": None,
            "recovery_attempts": None,
            "app_id": None,
            "app_version": None,
            "workflow_timeout_ms": None,
            "workflow_deadline_epoch_ms": None,
        }
        with self._sys_db.engine.begin() as conn:
            self._sys_db.insert_workflow_status(
                status, conn, max_recovery_attempts=None
            )
        self._sys_db.send(status["workflow_uuid"], 0, destination_id, message, topic)

    async def send_async(
        self,
        destination_id: str,
        message: Any,
        topic: Optional[str] = None,
        idempotency_key: Optional[str] = None,
    ) -> None:
        return await asyncio.to_thread(
            self.send, destination_id, message, topic, idempotency_key
        )

    def get_event(self, workflow_id: str, key: str, timeout_seconds: float = 60) -> Any:
        return self._sys_db.get_event(workflow_id, key, timeout_seconds)

    async def get_event_async(
        self, workflow_id: str, key: str, timeout_seconds: float = 60
    ) -> Any:
        return await asyncio.to_thread(
            self.get_event, workflow_id, key, timeout_seconds
        )

    def cancel_workflow(self, workflow_id: str) -> None:
        self._sys_db.cancel_workflow(workflow_id)

    async def cancel_workflow_async(self, workflow_id: str) -> None:
        await asyncio.to_thread(self.cancel_workflow, workflow_id)

    def resume_workflow(self, workflow_id: str) -> None:
        self._sys_db.resume_workflow(workflow_id)

    async def resume_workflow_async(self, workflow_id: str) -> None:
        await asyncio.to_thread(self.resume_workflow, workflow_id)

    def list_workflows(
        self,
        *,
        workflow_ids: Optional[List[str]] = None,
        status: Optional[str] = None,
        start_time: Optional[str] = None,
        end_time: Optional[str] = None,
        name: Optional[str] = None,
        app_version: Optional[str] = None,
        user: Optional[str] = None,
        limit: Optional[int] = None,
        offset: Optional[int] = None,
        sort_desc: bool = False,
        workflow_id_prefix: Optional[str] = None,
    ) -> List[WorkflowStatus]:
        return list_workflows(
            self._sys_db,
            workflow_ids=workflow_ids,
            status=status,
            start_time=start_time,
            end_time=end_time,
            name=name,
            app_version=app_version,
            user=user,
            limit=limit,
            offset=offset,
            sort_desc=sort_desc,
            workflow_id_prefix=workflow_id_prefix,
        )

    async def list_workflows_async(
        self,
        *,
        workflow_ids: Optional[List[str]] = None,
        status: Optional[str] = None,
        start_time: Optional[str] = None,
        end_time: Optional[str] = None,
        name: Optional[str] = None,
        app_version: Optional[str] = None,
        user: Optional[str] = None,
        limit: Optional[int] = None,
        offset: Optional[int] = None,
        sort_desc: bool = False,
    ) -> List[WorkflowStatus]:
        return await asyncio.to_thread(
            self.list_workflows,
            workflow_ids=workflow_ids,
            status=status,
            start_time=start_time,
            end_time=end_time,
            name=name,
            app_version=app_version,
            user=user,
            limit=limit,
            offset=offset,
            sort_desc=sort_desc,
        )

    def list_queued_workflows(
        self,
        *,
        queue_name: Optional[str] = None,
        status: Optional[str] = None,
        start_time: Optional[str] = None,
        end_time: Optional[str] = None,
        name: Optional[str] = None,
        limit: Optional[int] = None,
        offset: Optional[int] = None,
        sort_desc: bool = False,
    ) -> List[WorkflowStatus]:
        return list_queued_workflows(
            self._sys_db,
            queue_name=queue_name,
            status=status,
            start_time=start_time,
            end_time=end_time,
            name=name,
            limit=limit,
            offset=offset,
            sort_desc=sort_desc,
        )

    async def list_queued_workflows_async(
        self,
        *,
        queue_name: Optional[str] = None,
        status: Optional[str] = None,
        start_time: Optional[str] = None,
        end_time: Optional[str] = None,
        name: Optional[str] = None,
        limit: Optional[int] = None,
        offset: Optional[int] = None,
        sort_desc: bool = False,
    ) -> List[WorkflowStatus]:
        return await asyncio.to_thread(
            self.list_queued_workflows,
            queue_name=queue_name,
            status=status,
            start_time=start_time,
            end_time=end_time,
            name=name,
            limit=limit,
            offset=offset,
            sort_desc=sort_desc,
        )

    def list_workflow_steps(self, workflow_id: str) -> List[StepInfo]:
        return list_workflow_steps(self._sys_db, self._app_db, workflow_id)

    async def list_workflow_steps_async(self, workflow_id: str) -> List[StepInfo]:
        return await asyncio.to_thread(self.list_workflow_steps, workflow_id)

    def fork_workflow(self, workflow_id: str, start_step: int) -> WorkflowHandle[R]:
        forked_workflow_id = fork_workflow(
            self._sys_db, self._app_db, workflow_id, start_step
        )
        return WorkflowHandleClientPolling[R](forked_workflow_id, self._sys_db)

    async def fork_workflow_async(
        self, workflow_id: str, start_step: int
    ) -> WorkflowHandleAsync[R]:
        forked_workflow_id = await asyncio.to_thread(
            fork_workflow, self._sys_db, self._app_db, workflow_id, start_step
        )
        return WorkflowHandleClientAsyncPolling[R](forked_workflow_id, self._sys_db)<|MERGE_RESOLUTION|>--- conflicted
+++ resolved
@@ -88,15 +88,8 @@
 
 class DBOSClient:
     def __init__(self, database_url: str, *, system_database: Optional[str] = None):
-<<<<<<< HEAD
         self._sys_db = SystemDatabase(database_url, sys_db_name=system_database)
-=======
-        db_config = parse_database_url_to_dbconfig(database_url)
-        if system_database is not None:
-            db_config["sys_db_name"] = system_database
-        self._sys_db = SystemDatabase(db_config)
-        self._app_db = ApplicationDatabase(db_config)
->>>>>>> 448d1b85
+        self._app_db = ApplicationDatabase(database_url)
 
     def destroy(self) -> None:
         self._sys_db.destroy()
