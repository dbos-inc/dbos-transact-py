--- conflicted
+++ resolved
@@ -41,11 +41,7 @@
             )
 
 
-<<<<<<< HEAD
-def run_postgres_migrations(engine: sa.Engine) -> None:
-=======
 def run_dbos_migrations(engine: sa.Engine, schema: str) -> None:
->>>>>>> 205566d7
     """Run DBOS-managed migrations by executing each SQL command in dbos_migrations."""
     with engine.begin() as conn:
         # Get current migration version
@@ -56,12 +52,8 @@
         last_applied = current_version[0] if current_version else 0
 
         # Apply migrations starting from the next version
-<<<<<<< HEAD
-        for i, migration_sql in enumerate(postgres_migrations, 1):
-=======
         migrations = get_dbos_migrations(schema)
         for i, migration_sql in enumerate(migrations, 1):
->>>>>>> 205566d7
             if i <= last_applied:
                 continue
 
@@ -87,12 +79,8 @@
             last_applied = i
 
 
-<<<<<<< HEAD
-postgres_migration_one = """
-=======
 def get_dbos_migration_one(schema: str) -> str:
     return f"""
->>>>>>> 205566d7
 -- Enable uuid extension for generating UUIDs
 CREATE EXTENSION IF NOT EXISTS "uuid-ossp";
 
@@ -214,13 +202,15 @@
 );
 """
 
-postgres_migration_two = """
-ALTER TABLE dbos.workflow_status ADD COLUMN queue_partition_key TEXT;
+
+def get_dbos_migration_two(schema: str) -> str:
+    return f"""
+ALTER TABLE \"{schema}\".workflow_status ADD COLUMN queue_partition_key TEXT;
 """
 
 
 def get_dbos_migrations(schema: str) -> list[str]:
-    return [get_dbos_migration_one(schema)]
+    return [get_dbos_migration_one(schema), get_dbos_migration_two(schema)]
 
 
 def get_sqlite_timestamp_expr() -> str:
@@ -309,13 +299,8 @@
 );
 """
 
-<<<<<<< HEAD
 sqlite_migration_two = """
 ALTER TABLE workflow_status ADD COLUMN queue_partition_key TEXT;
 """
 
-postgres_migrations = [postgres_migration_one, postgres_migration_two]
-sqlite_migrations = [sqlite_migration_one, sqlite_migration_two]
-=======
-sqlite_migrations = [sqlite_migration_one]
->>>>>>> 205566d7
+sqlite_migrations = [sqlite_migration_one, sqlite_migration_two]