"""Errors thrown by DBOS."""

from enum import Enum
from typing import Optional


class DBOSException(Exception):
    """
    Base class of DBOS Exceptions.

    Attributes:
        message(str): The error message string
        dbos_error_code(DBOSErrorCode): The error code, from the `DBOSErrorCode` enum

    """

    def __init__(self, message: str, dbos_error_code: Optional[int] = None):
        self.message = message
        self.dbos_error_code = dbos_error_code
        self.status_code: Optional[int] = None
        super().__init__(self.message)

    def __str__(self) -> str:
        if self.dbos_error_code:
            return f"DBOS Error {self.dbos_error_code}: {self.message}"
        return f"DBOS Error: {self.message}"


class DBOSErrorCode(Enum):
    ConflictingIDError = 1
    RecoveryError = 2
    InitializationError = 3
    WorkflowFunctionNotFound = 4
    NonExistentWorkflowError = 5
    DeadLetterQueueError = 6
    MaxStepRetriesExceeded = 7
    NotAuthorized = 8
    ConflictingWorkflowError = 9
<<<<<<< HEAD
    WorkflowCancelled = 10
=======
    ConflictingRegistrationError = 25
>>>>>>> 5d552ba1


class DBOSWorkflowConflictIDError(DBOSException):
    """Exception raised when a workflow database record already exists."""

    def __init__(self, workflow_id: str):
        super().__init__(
            f"Conflicting workflow ID {workflow_id}",
            dbos_error_code=DBOSErrorCode.ConflictingIDError.value,
        )


class DBOSConflictingWorkflowError(DBOSException):
    """Exception raised different workflows started with the same workflow ID."""

    def __init__(self, workflow_id: str, message: Optional[str] = None):
        super().__init__(
            f"Conflicting workflow invocation with the same ID ({workflow_id}): {message}",
            dbos_error_code=DBOSErrorCode.ConflictingWorkflowError.value,
        )


class DBOSRecoveryError(DBOSException):
    """Exception raised when a workflow recovery fails."""

    def __init__(self, workflow_id: str, message: Optional[str] = None):
        super().__init__(
            f"Recovery error for workflow ID {workflow_id}: {message}",
            dbos_error_code=DBOSErrorCode.RecoveryError.value,
        )


class DBOSInitializationError(DBOSException):
    """Exception raised when DBOS initialization did not complete."""

    def __init__(self, message: str):
        super().__init__(
            f"Error initializing DBOS Transact: {message}",
            DBOSErrorCode.InitializationError.value,
        )


class DBOSWorkflowFunctionNotFoundError(DBOSException):
    """Exception raised when the database refers to a workflow function that is not registered in the codebase."""

    def __init__(self, workflow_id: str, message: Optional[str] = None):
        super().__init__(
            f"Workflow function not found for workflow ID {workflow_id}: {message}",
            dbos_error_code=DBOSErrorCode.WorkflowFunctionNotFound.value,
        )


class DBOSNonExistentWorkflowError(DBOSException):
    """Exception raised when a workflow database record does not exist for a given ID."""

    def __init__(self, destination_id: str):
        super().__init__(
            f"Sent to non-existent destination workflow ID: {destination_id}",
            dbos_error_code=DBOSErrorCode.NonExistentWorkflowError.value,
        )


class DBOSDeadLetterQueueError(DBOSException):
    """Exception raised when a workflow database record does not exist for a given ID."""

    def __init__(self, wf_id: str, max_retries: int):
        super().__init__(
            f"Workflow {wf_id} has been moved to the dead-letter queue after exceeding the maximum of ${max_retries} retries",
            dbos_error_code=DBOSErrorCode.DeadLetterQueueError.value,
        )


class DBOSNotAuthorizedError(DBOSException):
    """Exception raised by DBOS role-based security when the user is not authorized to access a function."""

    def __init__(self, msg: str):
        super().__init__(
            msg,
            dbos_error_code=DBOSErrorCode.NotAuthorized.value,
        )
        self.status_code = 403


class DBOSMaxStepRetriesExceeded(DBOSException):
    """Exception raised when a step was retried the maximimum number of times without success."""

    def __init__(self) -> None:
        super().__init__(
            "Step reached maximum retries.",
            dbos_error_code=DBOSErrorCode.MaxStepRetriesExceeded.value,
        )


<<<<<<< HEAD
class DBOSWorkflowCancelledError(DBOSException):
    """Exception raised when the workflow has already been cancelled."""

    def __init__(self, msg: str) -> None:
        super().__init__(
            msg,
            dbos_error_code=DBOSErrorCode.WorkflowCancelled.value,
=======
class DBOSConflictingRegistrationError(DBOSException):
    """Exception raised when conflicting decorators are applied to the same function."""

    def __init__(self, name: str) -> None:
        super().__init__(
            f"Operation (Name: {name}) is already registered with a conflicting function type",
            dbos_error_code=DBOSErrorCode.ConflictingRegistrationError.value,
>>>>>>> 5d552ba1
        )<|MERGE_RESOLUTION|>--- conflicted
+++ resolved
@@ -36,11 +36,8 @@
     MaxStepRetriesExceeded = 7
     NotAuthorized = 8
     ConflictingWorkflowError = 9
-<<<<<<< HEAD
     WorkflowCancelled = 10
-=======
     ConflictingRegistrationError = 25
->>>>>>> 5d552ba1
 
 
 class DBOSWorkflowConflictIDError(DBOSException):
@@ -134,7 +131,6 @@
         )
 
 
-<<<<<<< HEAD
 class DBOSWorkflowCancelledError(DBOSException):
     """Exception raised when the workflow has already been cancelled."""
 
@@ -142,7 +138,9 @@
         super().__init__(
             msg,
             dbos_error_code=DBOSErrorCode.WorkflowCancelled.value,
-=======
+        )
+
+
 class DBOSConflictingRegistrationError(DBOSException):
     """Exception raised when conflicting decorators are applied to the same function."""
 
@@ -150,5 +148,4 @@
         super().__init__(
             f"Operation (Name: {name}) is already registered with a conflicting function type",
             dbos_error_code=DBOSErrorCode.ConflictingRegistrationError.value,
->>>>>>> 5d552ba1
         )