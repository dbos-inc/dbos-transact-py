--- conflicted
+++ resolved
@@ -396,17 +396,10 @@
                 dbos_logger.warning(f"DBOS was already launched")
                 return
             self._launched = True
-<<<<<<< HEAD
             self._debug_mode = debug_mode
-            if self.app_version == "":
-                self.app_version = self._registry.compute_app_version()
-            dbos_logger.info(f"Application version: {self.app_version}")
-            dbos_tracer.app_version = self.app_version
-=======
             if GlobalParams.app_version == "":
                 GlobalParams.app_version = self._registry.compute_app_version()
             dbos_logger.info(f"Application version: {GlobalParams.app_version}")
->>>>>>> 8f910cd7
             self._executor_field = ThreadPoolExecutor(max_workers=64)
             self._sys_db_field = SystemDatabase(self.config, debug_mode=debug_mode)
             self._app_db_field = ApplicationDatabase(self.config, debug_mode=debug_mode)
