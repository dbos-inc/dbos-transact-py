from __future__ import annotations

import asyncio
import atexit
import hashlib
import inspect
import json
import os
import sys
import threading
import traceback
from concurrent.futures import ThreadPoolExecutor
from dataclasses import dataclass
from logging import Logger
from typing import (
    TYPE_CHECKING,
    Any,
    Callable,
    Coroutine,
    Generic,
    List,
    Literal,
    Optional,
    Protocol,
    Tuple,
    Type,
    TypeVar,
    Union,
    cast,
    overload,
)

from opentelemetry.trace import Span

<<<<<<< HEAD
from dbos._conductor.conductor import ConductorWebsocket
=======
from dbos._utils import GlobalParams
>>>>>>> 647807d8

from ._classproperty import classproperty
from ._core import (
    TEMP_SEND_WF_NAME,
    WorkflowHandlePolling,
    decorate_step,
    decorate_transaction,
    decorate_workflow,
    execute_workflow_by_id,
    get_event,
    recv,
    send,
    set_event,
    start_workflow,
    workflow_wrapper,
)
from ._queue import Queue, queue_thread
from ._recovery import recover_pending_workflows, startup_recovery_thread
from ._registrations import (
    DEFAULT_MAX_RECOVERY_ATTEMPTS,
    DBOSClassInfo,
    get_or_create_class_info,
    set_dbos_func_name,
    set_temp_workflow_type,
)
from ._roles import default_required_roles, required_roles
from ._scheduler import ScheduledWorkflow, scheduled
from ._sys_db import reset_system_database
from ._tracer import dbos_tracer

if TYPE_CHECKING:
    from fastapi import FastAPI
    from ._kafka import _KafkaConsumerWorkflow
    from ._request import Request
    from flask import Flask

from sqlalchemy.orm import Session

from ._request import Request

if sys.version_info < (3, 10):
    from typing_extensions import ParamSpec, TypeAlias
else:
    from typing import ParamSpec, TypeAlias

from ._admin_server import AdminServer
from ._app_db import ApplicationDatabase
from ._context import (
    EnterDBOSStep,
    TracedAttributes,
    assert_current_dbos_context,
    get_local_dbos_context,
)
from ._dbos_config import ConfigFile, load_config, set_env_vars
from ._error import (
    DBOSConflictingRegistrationError,
    DBOSException,
    DBOSNonExistentWorkflowError,
)
from ._logger import add_otlp_to_all_loggers, dbos_logger
from ._sys_db import SystemDatabase

# Most DBOS functions are just any callable F, so decorators / wrappers work on F
# There are cases where the parameters P and return value R should be separate
#   Such as for start_workflow, which will return WorkflowHandle[R]
#   In those cases, use something like Workflow[P,R]
F = TypeVar("F", bound=Callable[..., Any])

P = ParamSpec("P")  # A generic type for workflow parameters
R = TypeVar("R", covariant=True)  # A generic type for workflow return values

T = TypeVar("T")


class DBOSCallProtocol(Protocol[P, R]):
    __name__: str
    __qualname__: str

    def __call__(*args: P.args, **kwargs: P.kwargs) -> R: ...


Workflow: TypeAlias = DBOSCallProtocol[P, R]


IsolationLevel = Literal[
    "SERIALIZABLE",
    "REPEATABLE READ",
    "READ COMMITTED",
]

_dbos_global_instance: Optional[DBOS] = None
_dbos_global_registry: Optional[DBOSRegistry] = None


def _get_dbos_instance() -> DBOS:
    global _dbos_global_instance
    if _dbos_global_instance is not None:
        return _dbos_global_instance
    raise DBOSException("No DBOS was created yet")


def _get_or_create_dbos_registry() -> DBOSRegistry:
    # Currently get / init the global registry
    global _dbos_global_registry
    if _dbos_global_registry is None:
        _dbos_global_registry = DBOSRegistry()
    return _dbos_global_registry


RegisteredJob = Tuple[
    threading.Event, Callable[..., Any], Tuple[Any, ...], dict[str, Any]
]


class DBOSRegistry:
    def __init__(self) -> None:
        self.workflow_info_map: dict[str, Workflow[..., Any]] = {}
        self.function_type_map: dict[str, str] = {}
        self.class_info_map: dict[str, type] = {}
        self.instance_info_map: dict[str, object] = {}
        self.queue_info_map: dict[str, Queue] = {}
        self.pollers: list[RegisteredJob] = []
        self.dbos: Optional[DBOS] = None
        self.config: Optional[ConfigFile] = None
        self.workflow_cancelled_map: dict[str, bool] = {}

    def register_wf_function(self, name: str, wrapped_func: F, functype: str) -> None:
        if name in self.function_type_map:
            if self.function_type_map[name] != functype:
                raise DBOSConflictingRegistrationError(name)
        self.function_type_map[name] = functype
        self.workflow_info_map[name] = wrapped_func

    def register_class(self, cls: type, ci: DBOSClassInfo) -> None:
        class_name = cls.__name__
        if class_name in self.class_info_map:
            if self.class_info_map[class_name] is not cls:
                raise Exception(f"Duplicate type registration for class '{class_name}'")
        else:
            self.class_info_map[class_name] = cls

    def create_class_info(self, cls: Type[T]) -> Type[T]:
        ci = get_or_create_class_info(cls)
        self.register_class(cls, ci)
        return cls

    def register_poller(
        self, evt: threading.Event, func: Callable[..., Any], *args: Any, **kwargs: Any
    ) -> None:
        if self.dbos and self.dbos._launched:
            self.dbos.stop_events.append(evt)
            self.dbos._executor.submit(func, *args, **kwargs)
        else:
            self.pollers.append((evt, func, args, kwargs))

    def register_instance(self, inst: object) -> None:
        config_name = getattr(inst, "config_name")
        class_name = inst.__class__.__name__
        fn = f"{class_name}/{config_name}"
        if fn in self.instance_info_map:
            if self.instance_info_map[fn] is not inst:
                raise Exception(
                    f"Duplicate instance registration for class '{class_name}' instance '{config_name}'"
                )
        else:
            self.instance_info_map[fn] = inst

    def cancel_workflow(self, workflow_id: str) -> None:
        self.workflow_cancelled_map[workflow_id] = True

    def is_workflow_cancelled(self, workflow_id: str) -> bool:
        return self.workflow_cancelled_map.get(workflow_id, False)

    def clear_workflow_cancelled(self, workflow_id: str) -> None:
        self.workflow_cancelled_map.pop(workflow_id, None)

    def compute_app_version(self) -> str:
        """
        An application's version is computed from a hash of the source of its workflows.
        This is guaranteed to be stable given identical source code because it uses an MD5 hash
        and because it iterates through the workflows in sorted order.
        This way, if the app's workflows are updated (which would break recovery), its version changes.
        App version can be manually set through the DBOS__APPVERSION environment variable.
        """
        hasher = hashlib.md5()
        sources = sorted(
            [inspect.getsource(wf) for wf in self.workflow_info_map.values()]
        )
        for source in sources:
            hasher.update(source.encode("utf-8"))
        return hasher.hexdigest()


class DBOS:
    """
    Main access class for DBOS functionality.

    `DBOS` contains functions and properties for:
    1. Decorating classes, workflows, and steps
    2. Starting workflow functions
    3. Retrieving workflow status information
    4. Interacting with workflows via events and messages
    5. Accessing context, including the current user, request, SQL session, logger, and tracer

    """

    ### Lifecycles ###
    # We provide a singleton, created / accessed as `DBOS(args)`
    #  Access to the the singleton, or current context, via `DBOS.<thing>`
    #
    # If a DBOS decorator is used before there is a DBOS, the information gets
    #  put in _dbos_global_registry.  When the DBOS is finally created, it will
    #  get picked up.  Information can be added later.
    #
    # If an application wants to control lifecycle of DBOS via singleton:
    #  Create DBOS with `DBOS()`
    #   Use DBOS or the instance returned from DBOS()
    #  DBOS.destroy() to get rid of it so that DBOS() returns a new one

    def __new__(
        cls: Type[DBOS],
        *,
        config: Optional[ConfigFile] = None,
        fastapi: Optional["FastAPI"] = None,
        flask: Optional["Flask"] = None,
        conductor_url: Optional[str] = None,
    ) -> DBOS:
        global _dbos_global_instance
        global _dbos_global_registry
        if _dbos_global_instance is None:
            if (
                _dbos_global_registry is not None
                and _dbos_global_registry.config is not None
            ):
                if config is not None and config is not _dbos_global_registry.config:
                    raise DBOSException(
                        f"DBOS configured multiple times with conflicting information"
                    )
                config = _dbos_global_registry.config

            _dbos_global_instance = super().__new__(cls)
            _dbos_global_instance.__init__(fastapi=fastapi, config=config, flask=flask, conductor_url=conductor_url)  # type: ignore
        else:
            if (config is not None and _dbos_global_instance.config is not config) or (
                _dbos_global_instance.fastapi is not fastapi
            ):
                raise DBOSException(
                    f"DBOS Initialized multiple times with conflicting configuration / fastapi information"
                )
        return _dbos_global_instance

    @classmethod
    def destroy(cls, *, destroy_registry: bool = False) -> None:
        global _dbos_global_instance
        if _dbos_global_instance is not None:
            _dbos_global_instance._destroy()
        _dbos_global_instance = None
        if destroy_registry:
            global _dbos_global_registry
            _dbos_global_registry = None
        GlobalParams.app_version = os.environ.get("DBOS__APPVERSION", "")
        GlobalParams.executor_id = os.environ.get("DBOS__VMID", "local")

    def __init__(
        self,
        *,
        config: Optional[ConfigFile] = None,
        fastapi: Optional["FastAPI"] = None,
        flask: Optional["Flask"] = None,
        conductor_url: Optional[str] = None,
    ) -> None:
        if hasattr(self, "_initialized") and self._initialized:
            return

        self._initialized: bool = True
        if config is None:
            config = load_config()
        set_env_vars(config)
        dbos_tracer.config(config)
        dbos_logger.info("Initializing DBOS")
        self.config: ConfigFile = config
        self._launched: bool = False
        self._sys_db_field: Optional[SystemDatabase] = None
        self._app_db_field: Optional[ApplicationDatabase] = None
        self._registry: DBOSRegistry = _get_or_create_dbos_registry()
        self._registry.dbos = self
        self._admin_server_field: Optional[AdminServer] = None
        self.stop_events: List[threading.Event] = []
        self.fastapi: Optional["FastAPI"] = fastapi
        self.flask: Optional["Flask"] = flask
        self._executor_field: Optional[ThreadPoolExecutor] = None
        self._background_threads: List[threading.Thread] = []
<<<<<<< HEAD
        self._executor_id: str = os.environ.get("DBOS__VMID", "local")
        self.app_version: str = os.environ.get("DBOS__APPVERSION", "")
        self.conductor_url: Optional[str] = conductor_url
        self.conductor_websocket: Optional[ConductorWebsocket] = None
=======
>>>>>>> 647807d8

        # If using FastAPI, set up middleware and lifecycle events
        if self.fastapi is not None:
            from ._fastapi import setup_fastapi_middleware

            setup_fastapi_middleware(self.fastapi, _get_dbos_instance())

        # If using Flask, set up middleware
        if self.flask is not None:
            from ._flask import setup_flask_middleware

            setup_flask_middleware(self.flask)

        # Register send_stub as a workflow
        def send_temp_workflow(
            destination_id: str, message: Any, topic: Optional[str]
        ) -> None:
            self.send(destination_id, message, topic)

        temp_send_wf = workflow_wrapper(self._registry, send_temp_workflow)
        set_dbos_func_name(send_temp_workflow, TEMP_SEND_WF_NAME)
        set_temp_workflow_type(send_temp_workflow, "send")
        self._registry.register_wf_function(TEMP_SEND_WF_NAME, temp_send_wf, "send")

        for handler in dbos_logger.handlers:
            handler.flush()

    @property
    def _executor(self) -> ThreadPoolExecutor:
        if self._executor_field is None:
            raise DBOSException("Executor accessed before DBOS was launched")
        rv: ThreadPoolExecutor = self._executor_field
        return rv

    @property
    def _sys_db(self) -> SystemDatabase:
        if self._sys_db_field is None:
            raise DBOSException("System database accessed before DBOS was launched")
        rv: SystemDatabase = self._sys_db_field
        return rv

    @property
    def _app_db(self) -> ApplicationDatabase:
        if self._app_db_field is None:
            raise DBOSException(
                "Application database accessed before DBOS was launched"
            )
        rv: ApplicationDatabase = self._app_db_field
        return rv

    @property
    def _admin_server(self) -> AdminServer:
        if self._admin_server_field is None:
            raise DBOSException("Admin server accessed before DBOS was launched")
        rv: AdminServer = self._admin_server_field
        return rv

    @classmethod
    def launch(cls) -> None:
        if _dbos_global_instance is not None:
            _dbos_global_instance._launch()

    def _launch(self) -> None:
        try:
            if self._launched:
                dbos_logger.warning(f"DBOS was already launched")
                return
            self._launched = True
            if GlobalParams.app_version == "":
                GlobalParams.app_version = self._registry.compute_app_version()
            dbos_logger.info(f"Application version: {GlobalParams.app_version}")
            self._executor_field = ThreadPoolExecutor(max_workers=64)
            self._sys_db_field = SystemDatabase(self.config)
            self._app_db_field = ApplicationDatabase(self.config)
            admin_port = self.config["runtimeConfig"].get("admin_port")
            if admin_port is None:
                admin_port = 3001
            self._admin_server_field = AdminServer(dbos=self, port=admin_port)

            workflow_ids = self._sys_db.get_pending_workflows(
                GlobalParams.executor_id, GlobalParams.app_version
            )
            if (len(workflow_ids)) > 0:
                self.logger.info(
                    f"Recovering {len(workflow_ids)} workflows from application version {GlobalParams.app_version}"
                )
            else:
                self.logger.info(
                    f"No workflows to recover from application version {GlobalParams.app_version}"
                )

            self._executor.submit(startup_recovery_thread, self, workflow_ids)

            # Listen to notifications
            notification_listener_thread = threading.Thread(
                target=self._sys_db._notification_listener,
                daemon=True,
            )
            notification_listener_thread.start()
            self._background_threads.append(notification_listener_thread)

            # Start flush workflow buffers thread
            flush_workflow_buffers_thread = threading.Thread(
                target=self._sys_db.flush_workflow_buffers,
                daemon=True,
            )
            flush_workflow_buffers_thread.start()
            self._background_threads.append(flush_workflow_buffers_thread)

            # Start the queue thread
            evt = threading.Event()
            self.stop_events.append(evt)
            bg_queue_thread = threading.Thread(
                target=queue_thread, args=(evt, self), daemon=True
            )
            bg_queue_thread.start()
            self._background_threads.append(bg_queue_thread)

            # Start the conductor thread if requested
            evt = threading.Event()
            self.stop_events.append(evt)
            if self.conductor_url is not None:
                self.conductor_websocket = ConductorWebsocket(
                    self, self.conductor_url, evt
                )
                self.conductor_websocket.start()
                self._background_threads.append(self.conductor_websocket)

            # Grab any pollers that were deferred and start them
            for evt, func, args, kwargs in self._registry.pollers:
                self.stop_events.append(evt)
                poller_thread = threading.Thread(
                    target=func, args=args, kwargs=kwargs, daemon=True
                )
                poller_thread.start()
                self._background_threads.append(poller_thread)
            self._registry.pollers = []

            dbos_logger.info("DBOS launched!")

            # Flush handlers and add OTLP to all loggers if enabled
            # to enable their export in DBOS Cloud
            for handler in dbos_logger.handlers:
                handler.flush()
            add_otlp_to_all_loggers()
        except Exception:
            dbos_logger.error(f"DBOS failed to launch: {traceback.format_exc()}")
            raise

    @classmethod
    def reset_system_database(cls) -> None:
        """
        Destroy the DBOS system database. Useful for resetting the state of DBOS between tests.
        This is a destructive operation and should only be used in a test environment.
        More information on testing DBOS apps: https://docs.dbos.dev/python/tutorials/testing
        """
        if _dbos_global_instance is not None:
            _dbos_global_instance._reset_system_database()

    def _reset_system_database(self) -> None:
        assert (
            not self._launched
        ), "The system database cannot be reset after DBOS is launched. Resetting the system database is a destructive operation that should only be used in a test environment."
        reset_system_database(self.config)

    def _destroy(self) -> None:
        self._initialized = False
        for event in self.stop_events:
            event.set()
        if self._sys_db_field is not None:
            self._sys_db_field.destroy()
            self._sys_db_field = None
        if self._app_db_field is not None:
            self._app_db_field.destroy()
            self._app_db_field = None
        if self._admin_server_field is not None:
            self._admin_server_field.stop()
            self._admin_server_field = None
        if (
            self.conductor_websocket is not None
            and self.conductor_websocket.websocket is not None
        ):
            self.conductor_websocket.websocket.close()
        # CB - This needs work, some things ought to stop before DBs are tossed out,
        #  on the other hand it hangs to move it
        if self._executor_field is not None:
            self._executor_field.shutdown(cancel_futures=True)
            self._executor_field = None
        for bg_thread in self._background_threads:
            bg_thread.join()

    @classmethod
    def register_instance(cls, inst: object) -> None:
        return _get_or_create_dbos_registry().register_instance(inst)

    # Decorators for DBOS functionality
    @classmethod
    def workflow(
        cls, *, max_recovery_attempts: int = DEFAULT_MAX_RECOVERY_ATTEMPTS
    ) -> Callable[[Callable[P, R]], Callable[P, R]]:
        """Decorate a function for use as a DBOS workflow."""
        return decorate_workflow(_get_or_create_dbos_registry(), max_recovery_attempts)

    @classmethod
    def transaction(
        cls, isolation_level: IsolationLevel = "SERIALIZABLE"
    ) -> Callable[[F], F]:
        """
        Decorate a function for use as a DBOS transaction.

        Args:
            isolation_level(IsolationLevel): Transaction isolation level

        """
        return decorate_transaction(_get_or_create_dbos_registry(), isolation_level)

    @classmethod
    def step(
        cls,
        *,
        retries_allowed: bool = False,
        interval_seconds: float = 1.0,
        max_attempts: int = 3,
        backoff_rate: float = 2.0,
    ) -> Callable[[Callable[P, R]], Callable[P, R]]:
        """
        Decorate and configure a function for use as a DBOS step.

        Args:
            retries_allowed(bool): If true, enable retries on thrown exceptions
            interval_seconds(float): Time between retry attempts
            backoff_rate(float): Multiplier for exponentially increasing `interval_seconds` between retries
            max_attempts(int): Maximum number of retries before raising an exception

        """

        return decorate_step(
            _get_or_create_dbos_registry(),
            retries_allowed=retries_allowed,
            interval_seconds=interval_seconds,
            max_attempts=max_attempts,
            backoff_rate=backoff_rate,
        )

    @classmethod
    def dbos_class(cls) -> Callable[[Type[T]], Type[T]]:
        """
        Decorate a class that contains DBOS member functions.

        All DBOS classes must be decorated, as this associates the class with
        its member functions.
        """

        return _get_or_create_dbos_registry().create_class_info

    @classmethod
    def default_required_roles(cls, roles: List[str]) -> Callable[[Type[T]], Type[T]]:
        """
        Decorate a class with the default list of required roles.

        The defaults can be overridden on a per-function basis with `required_roles`.

        Args:
            roles(List[str]): The list of roles to be used on class member functions

        """

        return default_required_roles(_get_or_create_dbos_registry(), roles)

    @classmethod
    def required_roles(cls, roles: List[str]) -> Callable[[F], F]:
        """
        Decorate a function with a list of required access roles.

        If the function is called from a context that does not provide at least one
        role from the list, a `DBOSNotAuthorizedError` exception will be raised.

        Args:
            roles(List[str]): The list of roles to be used on class member functions

        """

        return required_roles(roles)

    @classmethod
    def scheduled(cls, cron: str) -> Callable[[ScheduledWorkflow], ScheduledWorkflow]:
        """Decorate a workflow function with its invocation schedule."""

        return scheduled(_get_or_create_dbos_registry(), cron)

    @classmethod
    def kafka_consumer(
        cls,
        config: dict[str, Any],
        topics: list[str],
        in_order: bool = False,
    ) -> Callable[[_KafkaConsumerWorkflow], _KafkaConsumerWorkflow]:
        """Decorate a function to be used as a Kafka consumer."""
        try:
            from ._kafka import kafka_consumer

            return kafka_consumer(
                _get_or_create_dbos_registry(), config, topics, in_order
            )
        except ModuleNotFoundError as e:
            raise DBOSException(
                f"{e.name} dependency not found. Please install {e.name} via your package manager."
            ) from e

    @overload
    @classmethod
    def start_workflow(
        cls,
        func: Workflow[P, Coroutine[Any, Any, R]],
        *args: P.args,
        **kwargs: P.kwargs,
    ) -> WorkflowHandle[R]: ...

    @overload
    @classmethod
    def start_workflow(
        cls,
        func: Workflow[P, R],
        *args: P.args,
        **kwargs: P.kwargs,
    ) -> WorkflowHandle[R]: ...

    @classmethod
    def start_workflow(
        cls,
        func: Workflow[P, Union[R, Coroutine[Any, Any, R]]],
        *args: P.args,
        **kwargs: P.kwargs,
    ) -> WorkflowHandle[R]:
        """Invoke a workflow function in the background, returning a handle to the ongoing execution."""
        return cast(
            WorkflowHandle[R],
            start_workflow(_get_dbos_instance(), func, None, True, *args, **kwargs),
        )

    @classmethod
    def get_workflow_status(cls, workflow_id: str) -> Optional[WorkflowStatus]:
        """Return the status of a workflow execution."""
        ctx = get_local_dbos_context()
        if ctx and ctx.is_within_workflow():
            ctx.function_id += 1
            stat = _get_dbos_instance()._sys_db.get_workflow_status_within_wf(
                workflow_id, ctx.workflow_id, ctx.function_id
            )
        else:
            stat = _get_dbos_instance()._sys_db.get_workflow_status(workflow_id)
        if stat is None:
            return None

        return WorkflowStatus(
            workflow_id=workflow_id,
            status=stat["status"],
            name=stat["name"],
            executor_id=stat["executor_id"],
            recovery_attempts=stat["recovery_attempts"],
            class_name=stat["class_name"],
            config_name=stat["config_name"],
            queue_name=stat["queue_name"],
            authenticated_user=stat["authenticated_user"],
            assumed_role=stat["assumed_role"],
            authenticated_roles=(
                json.loads(stat["authenticated_roles"])
                if stat["authenticated_roles"] is not None
                else None
            ),
        )

    @classmethod
    def retrieve_workflow(
        cls, workflow_id: str, existing_workflow: bool = True
    ) -> WorkflowHandle[R]:
        """Return a `WorkflowHandle` for a workflow execution."""
        dbos = _get_dbos_instance()
        if existing_workflow:
            stat = dbos.get_workflow_status(workflow_id)
            if stat is None:
                raise DBOSNonExistentWorkflowError(workflow_id)
        return WorkflowHandlePolling(workflow_id, dbos)

    @classmethod
    def send(
        cls, destination_id: str, message: Any, topic: Optional[str] = None
    ) -> None:
        """Send a message to a workflow execution."""
        return send(_get_dbos_instance(), destination_id, message, topic)

    @classmethod
    async def send_async(
        cls, destination_id: str, message: Any, topic: Optional[str] = None
    ) -> None:
        """Send a message to a workflow execution."""
        await asyncio.to_thread(lambda: DBOS.send(destination_id, message, topic))

    @classmethod
    def recv(cls, topic: Optional[str] = None, timeout_seconds: float = 60) -> Any:
        """
        Receive a workflow message.

        This function is to be called from within a workflow.
        `recv` will return the message sent on `topic`, waiting if necessary.
        """
        return recv(_get_dbos_instance(), topic, timeout_seconds)

    @classmethod
    async def recv_async(
        cls, topic: Optional[str] = None, timeout_seconds: float = 60
    ) -> Any:
        """
        Receive a workflow message.

        This function is to be called from within a workflow.
        `recv_async` will return the message sent on `topic`, asyncronously waiting if necessary.
        """
        return await asyncio.to_thread(lambda: DBOS.recv(topic, timeout_seconds))

    @classmethod
    def sleep(cls, seconds: float) -> None:
        """
        Sleep for the specified time (in seconds).

        It is important to use `DBOS.sleep` or `DBOS.sleep_async` (as opposed to any other sleep) within workflows,
        as the DBOS sleep methods are durable and completed sleeps will be skipped during recovery.
        """
        if seconds <= 0:
            return
        cur_ctx = get_local_dbos_context()
        if cur_ctx is not None:
            # Must call it within a workflow
            assert (
                cur_ctx.is_workflow()
            ), "sleep() must be called from within a workflow"
            attributes: TracedAttributes = {
                "name": "sleep",
            }
            with EnterDBOSStep(attributes):
                ctx = assert_current_dbos_context()
                _get_dbos_instance()._sys_db.sleep(
                    ctx.workflow_id, ctx.curr_step_function_id, seconds
                )
        else:
            # Cannot call it from outside of a workflow
            raise DBOSException("sleep() must be called from within a workflow")

    @classmethod
    async def sleep_async(cls, seconds: float) -> None:
        """
        Sleep for the specified time (in seconds).

        It is important to use `DBOS.sleep` or `DBOS.sleep_async` (as opposed to any other sleep) within workflows,
        as the DBOS sleep methods are durable and completed sleeps will be skipped during recovery.
        """
        await asyncio.to_thread(lambda: DBOS.sleep(seconds))

    @classmethod
    def set_event(cls, key: str, value: Any) -> None:
        """
        Set a workflow event.

        `set_event` sets the `value` of `key` for the current workflow instance ID.
        This `value` can then be retrieved by other functions, using `get_event` below.
        If the event `key` already exists, its `value` is updated.
        This function can only be called from within a workflow.

        Args:
            key(str): The event key / name within the workflow
            value(Any): A serializable value to associate with the key

        """
        return set_event(_get_dbos_instance(), key, value)

    @classmethod
    async def set_event_async(cls, key: str, value: Any) -> None:
        """
        Set a workflow event.

        `set_event_async` sets the `value` of `key` for the current workflow instance ID.
        This `value` can then be retrieved by other functions, using `get_event` below.
        If the event `key` already exists, its `value` is updated.
        This function can only be called from within a workflow.

        Args:
            key(str): The event key / name within the workflow
            value(Any): A serializable value to associate with the key

        """
        await asyncio.to_thread(lambda: DBOS.set_event(key, value))

    @classmethod
    def get_event(cls, workflow_id: str, key: str, timeout_seconds: float = 60) -> Any:
        """
        Return the `value` of a workflow event, waiting for it to occur if necessary.

        `get_event` waits for a corresponding `set_event` by the workflow with ID `workflow_id` with the same `key`.

        Args:
            workflow_id(str): The workflow instance ID that is expected to call `set_event` on `key`
            key(str): The event key / name within the workflow
            timeout_seconds(float): The amount of time to wait, in case `set_event` has not yet been called byt the workflow

        """
        return get_event(_get_dbos_instance(), workflow_id, key, timeout_seconds)

    @classmethod
    async def get_event_async(
        cls, workflow_id: str, key: str, timeout_seconds: float = 60
    ) -> Any:
        """
        Return the `value` of a workflow event, waiting for it to occur if necessary.

        `get_event_async` waits for a corresponding `set_event` by the workflow with ID `workflow_id` with the same `key`.

        Args:
            workflow_id(str): The workflow instance ID that is expected to call `set_event` on `key`
            key(str): The event key / name within the workflow
            timeout_seconds(float): The amount of time to wait, in case `set_event` has not yet been called byt the workflow

        """
        return await asyncio.to_thread(
            lambda: DBOS.get_event(workflow_id, key, timeout_seconds)
        )

    @classmethod
    def execute_workflow_id(cls, workflow_id: str) -> WorkflowHandle[Any]:
        """Execute a workflow by ID (for recovery)."""
        return execute_workflow_by_id(_get_dbos_instance(), workflow_id)

    @classmethod
    def restart_workflow(cls, workflow_id: str) -> None:
        """Execute a workflow by ID (for recovery)."""
        execute_workflow_by_id(_get_dbos_instance(), workflow_id, True)

    @classmethod
    def recover_pending_workflows(
        cls, executor_ids: List[str] = ["local"]
    ) -> List[WorkflowHandle[Any]]:
        """Find all PENDING workflows and execute them."""
        return recover_pending_workflows(_get_dbos_instance(), executor_ids)

    @classmethod
    def cancel_workflow(cls, workflow_id: str) -> None:
        """Cancel a workflow by ID."""
        _get_dbos_instance()._sys_db.cancel_workflow(workflow_id)
        _get_or_create_dbos_registry().cancel_workflow(workflow_id)

    @classmethod
    def resume_workflow(cls, workflow_id: str) -> WorkflowHandle[Any]:
        """Resume a workflow by ID."""
        _get_dbos_instance()._sys_db.resume_workflow(workflow_id)
        _get_or_create_dbos_registry().clear_workflow_cancelled(workflow_id)
        return execute_workflow_by_id(_get_dbos_instance(), workflow_id, False)

    @classproperty
    def logger(cls) -> Logger:
        """Return the DBOS `Logger` for the current context."""
        return dbos_logger  # TODO get from context if appropriate...

    @classproperty
    def config(cls) -> ConfigFile:
        """Return the DBOS `ConfigFile` for the current context."""
        global _dbos_global_instance
        if _dbos_global_instance is not None:
            return _dbos_global_instance.config
        reg = _get_or_create_dbos_registry()
        if reg.config is not None:
            return reg.config
        config = load_config()
        reg.config = config
        return config

    @classproperty
    def sql_session(cls) -> Session:
        """Return the SQLAlchemy `Session` for the current context, which must be within a transaction function."""
        ctx = assert_current_dbos_context()
        assert ctx.is_transaction(), "db is only available within a transaction."
        rv = ctx.sql_session
        assert rv
        return rv

    @classproperty
    def workflow_id(cls) -> str:
        """Return the workflow ID for the current context, which must be executing a workflow function."""
        ctx = assert_current_dbos_context()
        assert (
            ctx.is_within_workflow()
        ), "workflow_id is only available within a DBOS operation."
        return ctx.workflow_id

    @classproperty
    def parent_workflow_id(cls) -> str:
        """
        Return the workflow ID for the parent workflow.

        `parent_workflow_id` must be accessed from within a workflow function.
        """

        ctx = assert_current_dbos_context()
        assert (
            ctx.is_within_workflow()
        ), "parent_workflow_id is only available within a workflow."
        return ctx.parent_workflow_id

    @classproperty
    def span(cls) -> Span:
        """Return the tracing `Span` associated with the current context."""
        ctx = assert_current_dbos_context()
        return ctx.get_current_span()

    @classproperty
    def request(cls) -> Optional["Request"]:
        """Return the HTTP `Request`, if any, associated with the current context."""
        ctx = assert_current_dbos_context()
        return ctx.request

    @classproperty
    def authenticated_user(cls) -> Optional[str]:
        """Return the current authenticated user, if any, associated with the current context."""
        ctx = assert_current_dbos_context()
        return ctx.authenticated_user

    @classproperty
    def authenticated_roles(cls) -> Optional[List[str]]:
        """Return the roles granted to the current authenticated user, if any, associated with the current context."""
        ctx = assert_current_dbos_context()
        return ctx.authenticated_roles

    @classproperty
    def assumed_role(cls) -> Optional[str]:
        """Return the role currently assumed by the authenticated user, if any, associated with the current context."""
        ctx = assert_current_dbos_context()
        return ctx.assumed_role

    @classmethod
    def set_authentication(
        cls, authenticated_user: Optional[str], authenticated_roles: Optional[List[str]]
    ) -> None:
        """Set the current authenticated user and granted roles into the current context."""
        ctx = assert_current_dbos_context()
        ctx.authenticated_user = authenticated_user
        ctx.authenticated_roles = authenticated_roles


@dataclass
class WorkflowStatus:
    """
    Status of workflow execution.

    This captures the state of a workflow execution at a point in time.

    Attributes:
        workflow_id(str):  The ID of the workflow execution
        status(str):  The status of the execution, from `WorkflowStatusString`
        name(str): The workflow function name
        executor_id(str): The ID of the executor running the workflow
        class_name(str): For member functions, the name of the class containing the workflow function
        config_name(str): For instance member functions, the name of the class instance for the execution
        queue_name(str): For workflows that are or were queued, the queue name
        authenticated_user(str): The user who invoked the workflow
        assumed_role(str): The access role used by the user to allow access to the workflow function
        authenticated_roles(List[str]): List of all access roles available to the authenticated user
        recovery_attempts(int): Number of times the workflow has been restarted (usually by recovery)

    """

    workflow_id: str
    status: str
    name: str
    executor_id: Optional[str]
    class_name: Optional[str]
    config_name: Optional[str]
    queue_name: Optional[str]
    authenticated_user: Optional[str]
    assumed_role: Optional[str]
    authenticated_roles: Optional[List[str]]
    recovery_attempts: Optional[int]


class WorkflowHandle(Generic[R], Protocol):
    """
    Handle to a workflow function.

    `WorkflowHandle` represents a current or previous workflow function invocation,
    allowing its status and result to be accessed.

    Attributes:
        workflow_id(str): Workflow ID of the function invocation

    """

    def __init__(self, workflow_id: str) -> None: ...

    workflow_id: str

    def get_workflow_id(self) -> str:
        """Return the applicable workflow ID."""
        ...

    def get_result(self) -> R:
        """Return the result of the workflow function invocation, waiting if necessary."""
        ...

    def get_status(self) -> WorkflowStatus:
        """Return the current workflow function invocation status as `WorkflowStatus`."""
        ...


class DBOSConfiguredInstance:
    """
    Base class for classes containing DBOS member functions.

    When a class contains DBOS functions that access instance state, the DBOS workflow
    executor needs a name for the instance.  This name is recorded in the database, and
    used to refer to the proper instance upon recovery.

    Use `DBOSConfiguredInstance` to specify the instance name and register the instance
    with the DBOS workflow executor.

    Attributes:
        config_name(str):  Instance name

    """

    def __init__(self, config_name: str) -> None:
        self.config_name = config_name
        DBOS.register_instance(self)


# Apps that import DBOS probably don't exit.  If they do, let's see if
#   it looks like startup was abandoned or a call was forgotten...
def _dbos_exit_hook() -> None:
    if _dbos_global_registry is None:
        # Probably used as or for a support module
        return
    if _dbos_global_instance is None:
        print("DBOS exiting; functions were registered but DBOS() was not called")
        dbos_logger.warning(
            "DBOS exiting; functions were registered but DBOS() was not called"
        )
        return
    if not _dbos_global_instance._launched:
        if _dbos_global_instance.fastapi is not None:
            # FastAPI lifespan middleware will call launch/destroy, so we can ignore this.
            # This is likely to happen during fastapi dev runs, where the reloader loads the module multiple times.
            return
        print("DBOS exiting; DBOS exists but launch() was not called")
        dbos_logger.warning("DBOS exiting; DBOS exists but launch() was not called")
        return
    # If we get here, we're exiting normally
    _dbos_global_instance.destroy()


# Register the exit hook
atexit.register(_dbos_exit_hook)<|MERGE_RESOLUTION|>--- conflicted
+++ resolved
@@ -32,11 +32,8 @@
 
 from opentelemetry.trace import Span
 
-<<<<<<< HEAD
 from dbos._conductor.conductor import ConductorWebsocket
-=======
 from dbos._utils import GlobalParams
->>>>>>> 647807d8
 
 from ._classproperty import classproperty
 from ._core import (
@@ -329,13 +326,8 @@
         self.flask: Optional["Flask"] = flask
         self._executor_field: Optional[ThreadPoolExecutor] = None
         self._background_threads: List[threading.Thread] = []
-<<<<<<< HEAD
-        self._executor_id: str = os.environ.get("DBOS__VMID", "local")
-        self.app_version: str = os.environ.get("DBOS__APPVERSION", "")
         self.conductor_url: Optional[str] = conductor_url
         self.conductor_websocket: Optional[ConductorWebsocket] = None
-=======
->>>>>>> 647807d8
 
         # If using FastAPI, set up middleware and lifecycle events
         if self.fastapi is not None:
