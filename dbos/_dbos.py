from __future__ import annotations

import asyncio
import atexit
import hashlib
import inspect
import json
import os
import sys
import threading
import traceback
from concurrent.futures import ThreadPoolExecutor
from dataclasses import dataclass
from logging import Logger
from typing import (
    TYPE_CHECKING,
    Any,
    Callable,
    Coroutine,
    Generic,
    List,
    Literal,
    Optional,
    Protocol,
    Tuple,
    Type,
    TypeVar,
    Union,
    cast,
    overload,
)

from opentelemetry.trace import Span

from ._classproperty import classproperty
from ._core import (
    TEMP_SEND_WF_NAME,
    WorkflowHandlePolling,
    decorate_step,
    decorate_transaction,
    decorate_workflow,
    execute_workflow_by_id,
    get_event,
    recv,
    send,
    set_event,
    start_workflow,
    workflow_wrapper,
)
from ._queue import Queue, queue_thread
from ._recovery import recover_pending_workflows, startup_recovery_thread
from ._registrations import (
    DEFAULT_MAX_RECOVERY_ATTEMPTS,
    DBOSClassInfo,
    get_or_create_class_info,
    set_dbos_func_name,
    set_temp_workflow_type,
)
from ._roles import default_required_roles, required_roles
from ._scheduler import ScheduledWorkflow, scheduled
from ._sys_db import reset_system_database
from ._tracer import dbos_tracer

if TYPE_CHECKING:
    from fastapi import FastAPI
    from ._kafka import _KafkaConsumerWorkflow
    from ._request import Request
    from flask import Flask

from sqlalchemy.orm import Session

from ._request import Request

if sys.version_info < (3, 10):
    from typing_extensions import ParamSpec, TypeAlias
else:
    from typing import ParamSpec, TypeAlias

from ._admin_server import AdminServer
from ._app_db import ApplicationDatabase
from ._context import (
    EnterDBOSStep,
    TracedAttributes,
    assert_current_dbos_context,
    get_local_dbos_context,
)
from ._dbos_config import ConfigFile, load_config, set_env_vars
from ._error import (
    DBOSConflictingRegistrationError,
    DBOSException,
    DBOSNonExistentWorkflowError,
)
from ._logger import add_otlp_to_all_loggers, dbos_logger
from ._sys_db import SystemDatabase

# Most DBOS functions are just any callable F, so decorators / wrappers work on F
# There are cases where the parameters P and return value R should be separate
#   Such as for start_workflow, which will return WorkflowHandle[R]
#   In those cases, use something like Workflow[P,R]
F = TypeVar("F", bound=Callable[..., Any])

P = ParamSpec("P")  # A generic type for workflow parameters
R = TypeVar("R", covariant=True)  # A generic type for workflow return values

T = TypeVar("T")


class DBOSCallProtocol(Protocol[P, R]):
    __name__: str
    __qualname__: str

    def __call__(*args: P.args, **kwargs: P.kwargs) -> R: ...


Workflow: TypeAlias = DBOSCallProtocol[P, R]


IsolationLevel = Literal[
    "SERIALIZABLE",
    "REPEATABLE READ",
    "READ COMMITTED",
]

_dbos_global_instance: Optional[DBOS] = None
_dbos_global_registry: Optional[DBOSRegistry] = None


def _get_dbos_instance() -> DBOS:
    global _dbos_global_instance
    if _dbos_global_instance is not None:
        return _dbos_global_instance
    raise DBOSException("No DBOS was created yet")


def _get_or_create_dbos_registry() -> DBOSRegistry:
    # Currently get / init the global registry
    global _dbos_global_registry
    if _dbos_global_registry is None:
        _dbos_global_registry = DBOSRegistry()
    return _dbos_global_registry


RegisteredJob = Tuple[
    threading.Event, Callable[..., Any], Tuple[Any, ...], dict[str, Any]
]


class DBOSRegistry:
    def __init__(self) -> None:
        self.workflow_info_map: dict[str, Workflow[..., Any]] = {}
        self.function_type_map: dict[str, str] = {}
        self.class_info_map: dict[str, type] = {}
        self.instance_info_map: dict[str, object] = {}
        self.queue_info_map: dict[str, Queue] = {}
        self.pollers: list[RegisteredJob] = []
        self.dbos: Optional[DBOS] = None
        self.config: Optional[ConfigFile] = None

    def register_wf_function(self, name: str, wrapped_func: F, functype: str) -> None:
        if name in self.function_type_map:
            if self.function_type_map[name] != functype:
                raise DBOSConflictingRegistrationError(name)
        self.function_type_map[name] = functype
        self.workflow_info_map[name] = wrapped_func

    def register_class(self, cls: type, ci: DBOSClassInfo) -> None:
        class_name = cls.__name__
        if class_name in self.class_info_map:
            if self.class_info_map[class_name] is not cls:
                raise Exception(f"Duplicate type registration for class '{class_name}'")
        else:
            self.class_info_map[class_name] = cls

    def create_class_info(self, cls: Type[T]) -> Type[T]:
        ci = get_or_create_class_info(cls)
        self.register_class(cls, ci)
        return cls

    def register_poller(
        self, evt: threading.Event, func: Callable[..., Any], *args: Any, **kwargs: Any
    ) -> None:
        if self.dbos and self.dbos._launched:
            self.dbos.stop_events.append(evt)
            self.dbos._executor.submit(func, *args, **kwargs)
        else:
            self.pollers.append((evt, func, args, kwargs))

    def register_instance(self, inst: object) -> None:
        config_name = getattr(inst, "config_name")
        class_name = inst.__class__.__name__
        fn = f"{class_name}/{config_name}"
        if fn in self.instance_info_map:
            if self.instance_info_map[fn] is not inst:
                raise Exception(
                    f"Duplicate instance registration for class '{class_name}' instance '{config_name}'"
                )
        else:
            self.instance_info_map[fn] = inst

    def compute_app_version(self) -> str:
        """
        An application's version is computed from a hash of the source of its workflows.
        This is guaranteed to be stable given identical source code because it uses an MD5 hash
        and because it iterates through the workflows in sorted order.
        This way, if the app's workflows are updated (which would break recovery), its version changes.
        App version can be manually set through the DBOS__APPVERSION environment variable.
        """
        hasher = hashlib.md5()
        sources = sorted(
            [inspect.getsource(wf) for wf in self.workflow_info_map.values()]
        )
        for source in sources:
            hasher.update(source.encode("utf-8"))
        return hasher.hexdigest()


class DBOS:
    """
    Main access class for DBOS functionality.

    `DBOS` contains functions and properties for:
    1. Decorating classes, workflows, and steps
    2. Starting workflow functions
    3. Retrieving workflow status information
    4. Interacting with workflows via events and messages
    5. Accessing context, including the current user, request, SQL session, logger, and tracer

    """

    ### Lifecycles ###
    # We provide a singleton, created / accessed as `DBOS(args)`
    #  Access to the the singleton, or current context, via `DBOS.<thing>`
    #
    # If a DBOS decorator is used before there is a DBOS, the information gets
    #  put in _dbos_global_registry.  When the DBOS is finally created, it will
    #  get picked up.  Information can be added later.
    #
    # If an application wants to control lifecycle of DBOS via singleton:
    #  Create DBOS with `DBOS()`
    #   Use DBOS or the instance returned from DBOS()
    #  DBOS.destroy() to get rid of it so that DBOS() returns a new one

    def __new__(
        cls: Type[DBOS],
        *,
        config: Optional[ConfigFile] = None,
        fastapi: Optional["FastAPI"] = None,
        flask: Optional["Flask"] = None,
    ) -> DBOS:
        global _dbos_global_instance
        global _dbos_global_registry
        if _dbos_global_instance is None:
            if (
                _dbos_global_registry is not None
                and _dbos_global_registry.config is not None
            ):
                if config is not None and config is not _dbos_global_registry.config:
                    raise DBOSException(
                        f"DBOS configured multiple times with conflicting information"
                    )
                config = _dbos_global_registry.config

            _dbos_global_instance = super().__new__(cls)
            _dbos_global_instance.__init__(fastapi=fastapi, config=config, flask=flask)  # type: ignore
        else:
            if (config is not None and _dbos_global_instance.config is not config) or (
                _dbos_global_instance.fastapi is not fastapi
            ):
                raise DBOSException(
                    f"DBOS Initialized multiple times with conflicting configuration / fastapi information"
                )
        return _dbos_global_instance

    @classmethod
    def destroy(cls, *, destroy_registry: bool = False) -> None:
        global _dbos_global_instance
        if _dbos_global_instance is not None:
            _dbos_global_instance._destroy()
        _dbos_global_instance = None
        if destroy_registry:
            global _dbos_global_registry
            _dbos_global_registry = None

    def __init__(
        self,
        *,
        config: Optional[ConfigFile] = None,
        fastapi: Optional["FastAPI"] = None,
        flask: Optional["Flask"] = None,
    ) -> None:
        if hasattr(self, "_initialized") and self._initialized:
            return

        self._initialized: bool = True
        if config is None:
            config = load_config()
        set_env_vars(config)
        dbos_tracer.config(config)
        dbos_logger.info("Initializing DBOS")
        self.config: ConfigFile = config
        self._launched: bool = False
        self._sys_db_field: Optional[SystemDatabase] = None
        self._app_db_field: Optional[ApplicationDatabase] = None
        self._registry: DBOSRegistry = _get_or_create_dbos_registry()
        self._registry.dbos = self
        self._admin_server_field: Optional[AdminServer] = None
        self.stop_events: List[threading.Event] = []
        self.fastapi: Optional["FastAPI"] = fastapi
        self.flask: Optional["Flask"] = flask
        self._executor_field: Optional[ThreadPoolExecutor] = None
        self._background_threads: List[threading.Thread] = []
        self._executor_id: str = os.environ.get("DBOS__VMID", "local")
<<<<<<< HEAD
        self._debug_wf_id: Optional[str] = os.getenv("DBOS_DEBUG_WORKFLOW_ID")
=======
        self.app_version: str = os.environ.get("DBOS__APPVERSION", "")
>>>>>>> 5d552ba1

        # If using FastAPI, set up middleware and lifecycle events
        if self.fastapi is not None:
            from ._fastapi import setup_fastapi_middleware

            setup_fastapi_middleware(self.fastapi, _get_dbos_instance())

        # If using Flask, set up middleware
        if self.flask is not None:
            from ._flask import setup_flask_middleware

            setup_flask_middleware(self.flask)

        # Register send_stub as a workflow
        def send_temp_workflow(
            destination_id: str, message: Any, topic: Optional[str]
        ) -> None:
            self.send(destination_id, message, topic)

        temp_send_wf = workflow_wrapper(self._registry, send_temp_workflow)
        set_dbos_func_name(send_temp_workflow, TEMP_SEND_WF_NAME)
        set_temp_workflow_type(send_temp_workflow, "send")
        self._registry.register_wf_function(TEMP_SEND_WF_NAME, temp_send_wf, "send")

        for handler in dbos_logger.handlers:
            handler.flush()

    @property
    def _executor(self) -> ThreadPoolExecutor:
        if self._executor_field is None:
            raise DBOSException("Executor accessed before DBOS was launched")
        rv: ThreadPoolExecutor = self._executor_field
        return rv

    @property
    def _sys_db(self) -> SystemDatabase:
        if self._sys_db_field is None:
            raise DBOSException("System database accessed before DBOS was launched")
        rv: SystemDatabase = self._sys_db_field
        return rv

    @property
    def _app_db(self) -> ApplicationDatabase:
        if self._app_db_field is None:
            raise DBOSException(
                "Application database accessed before DBOS was launched"
            )
        rv: ApplicationDatabase = self._app_db_field
        return rv

    @property
    def _admin_server(self) -> AdminServer:
        if self._admin_server_field is None:
            raise DBOSException("Admin server accessed before DBOS was launched")
        rv: AdminServer = self._admin_server_field
        return rv

    @property
    def _debug_mode(self) -> bool:
        return self._debug_wf_id is not None

    @classmethod
    def launch(cls) -> None:
        if _dbos_global_instance is not None:
            _dbos_global_instance._launch()

    def _launch(self) -> None:
        try:
            if self._launched:
                dbos_logger.warning(f"DBOS was already launched")
                return
            self._launched = True
            if self.app_version == "":
                self.app_version = self._registry.compute_app_version()
            dbos_logger.info(f"Application version: {self.app_version}")
            dbos_tracer.app_version = self.app_version
            self._executor_field = ThreadPoolExecutor(max_workers=64)
            self._sys_db_field = SystemDatabase(self.config, self._debug_mode)
            self._app_db_field = ApplicationDatabase(self.config, self._debug_mode)

            if self._debug_wf_id is not None:
                dbos_logger.info(f"Debugging workflow {self._debug_wf_id}")
                handle = self.execute_workflow_id(self._debug_wf_id)
                result = handle.get_result()
                dbos_logger.info("Workflow Debugging complete. Exiting process.")
                self._destroy()
                sys.exit(0)
                return  # return for cases where process.exit is mocked

            admin_port = self.config["runtimeConfig"].get("admin_port")
            if admin_port is None:
                admin_port = 3001
            self._admin_server_field = AdminServer(dbos=self, port=admin_port)

            workflow_ids = self._sys_db.get_pending_workflows(
                self._executor_id, self.app_version
            )
            if (len(workflow_ids)) > 0:
                self.logger.info(
                    f"Recovering {len(workflow_ids)} workflows from application version {self.app_version}"
                )
            else:
                self.logger.info(
                    f"No workflows to recover from application version {self.app_version}"
                )

            self._executor.submit(startup_recovery_thread, self, workflow_ids)

            # Listen to notifications
            notification_listener_thread = threading.Thread(
                target=self._sys_db._notification_listener,
                daemon=True,
            )
            notification_listener_thread.start()
            self._background_threads.append(notification_listener_thread)

            # Start flush workflow buffers thread
            flush_workflow_buffers_thread = threading.Thread(
                target=self._sys_db.flush_workflow_buffers,
                daemon=True,
            )
            flush_workflow_buffers_thread.start()
            self._background_threads.append(flush_workflow_buffers_thread)

            # Start the queue thread
            evt = threading.Event()
            self.stop_events.append(evt)
            bg_queue_thread = threading.Thread(
                target=queue_thread, args=(evt, self), daemon=True
            )
            bg_queue_thread.start()
            self._background_threads.append(bg_queue_thread)

            # Grab any pollers that were deferred and start them
            for evt, func, args, kwargs in self._registry.pollers:
                self.stop_events.append(evt)
                poller_thread = threading.Thread(
                    target=func, args=args, kwargs=kwargs, daemon=True
                )
                poller_thread.start()
                self._background_threads.append(poller_thread)
            self._registry.pollers = []

            dbos_logger.info("DBOS launched!")

            # Flush handlers and add OTLP to all loggers if enabled
            # to enable their export in DBOS Cloud
            for handler in dbos_logger.handlers:
                handler.flush()
            add_otlp_to_all_loggers(self.app_version)
        except Exception:
            dbos_logger.error(f"DBOS failed to launch: {traceback.format_exc()}")
            raise

    @classmethod
    def reset_system_database(cls) -> None:
        """
        Destroy the DBOS system database. Useful for resetting the state of DBOS between tests.
        This is a destructive operation and should only be used in a test environment.
        More information on testing DBOS apps: https://docs.dbos.dev/python/tutorials/testing
        """
        if _dbos_global_instance is not None:
            _dbos_global_instance._reset_system_database()

    def _reset_system_database(self) -> None:
        assert (
            not self._launched
        ), "The system database cannot be reset after DBOS is launched. Resetting the system database is a destructive operation that should only be used in a test environment."
        reset_system_database(self.config)

    def _destroy(self) -> None:
        self._initialized = False
        for event in self.stop_events:
            event.set()
        if self._sys_db_field is not None:
            self._sys_db_field.destroy()
            self._sys_db_field = None
        if self._app_db_field is not None:
            self._app_db_field.destroy()
            self._app_db_field = None
        if self._admin_server_field is not None:
            self._admin_server_field.stop()
            self._admin_server_field = None
        # CB - This needs work, some things ought to stop before DBs are tossed out,
        #  on the other hand it hangs to move it
        if self._executor_field is not None:
            self._executor_field.shutdown(cancel_futures=True)
            self._executor_field = None
        for bg_thread in self._background_threads:
            bg_thread.join()

    @classmethod
    def register_instance(cls, inst: object) -> None:
        return _get_or_create_dbos_registry().register_instance(inst)

    # Decorators for DBOS functionality
    @classmethod
    def workflow(
        cls, *, max_recovery_attempts: int = DEFAULT_MAX_RECOVERY_ATTEMPTS
    ) -> Callable[[Callable[P, R]], Callable[P, R]]:
        """Decorate a function for use as a DBOS workflow."""
        return decorate_workflow(_get_or_create_dbos_registry(), max_recovery_attempts)

    @classmethod
    def transaction(
        cls, isolation_level: IsolationLevel = "SERIALIZABLE"
    ) -> Callable[[F], F]:
        """
        Decorate a function for use as a DBOS transaction.

        Args:
            isolation_level(IsolationLevel): Transaction isolation level

        """
        return decorate_transaction(_get_or_create_dbos_registry(), isolation_level)

    @classmethod
    def step(
        cls,
        *,
        retries_allowed: bool = False,
        interval_seconds: float = 1.0,
        max_attempts: int = 3,
        backoff_rate: float = 2.0,
    ) -> Callable[[Callable[P, R]], Callable[P, R]]:
        """
        Decorate and configure a function for use as a DBOS step.

        Args:
            retries_allowed(bool): If true, enable retries on thrown exceptions
            interval_seconds(float): Time between retry attempts
            backoff_rate(float): Multiplier for exponentially increasing `interval_seconds` between retries
            max_attempts(int): Maximum number of retries before raising an exception

        """

        return decorate_step(
            _get_or_create_dbos_registry(),
            retries_allowed=retries_allowed,
            interval_seconds=interval_seconds,
            max_attempts=max_attempts,
            backoff_rate=backoff_rate,
        )

    @classmethod
    def dbos_class(cls) -> Callable[[Type[T]], Type[T]]:
        """
        Decorate a class that contains DBOS member functions.

        All DBOS classes must be decorated, as this associates the class with
        its member functions.
        """

        return _get_or_create_dbos_registry().create_class_info

    @classmethod
    def default_required_roles(cls, roles: List[str]) -> Callable[[Type[T]], Type[T]]:
        """
        Decorate a class with the default list of required roles.

        The defaults can be overridden on a per-function basis with `required_roles`.

        Args:
            roles(List[str]): The list of roles to be used on class member functions

        """

        return default_required_roles(_get_or_create_dbos_registry(), roles)

    @classmethod
    def required_roles(cls, roles: List[str]) -> Callable[[F], F]:
        """
        Decorate a function with a list of required access roles.

        If the function is called from a context that does not provide at least one
        role from the list, a `DBOSNotAuthorizedError` exception will be raised.

        Args:
            roles(List[str]): The list of roles to be used on class member functions

        """

        return required_roles(roles)

    @classmethod
    def scheduled(cls, cron: str) -> Callable[[ScheduledWorkflow], ScheduledWorkflow]:
        """Decorate a workflow function with its invocation schedule."""

        return scheduled(_get_or_create_dbos_registry(), cron)

    @classmethod
    def kafka_consumer(
        cls,
        config: dict[str, Any],
        topics: list[str],
        in_order: bool = False,
    ) -> Callable[[_KafkaConsumerWorkflow], _KafkaConsumerWorkflow]:
        """Decorate a function to be used as a Kafka consumer."""
        try:
            from ._kafka import kafka_consumer

            return kafka_consumer(
                _get_or_create_dbos_registry(), config, topics, in_order
            )
        except ModuleNotFoundError as e:
            raise DBOSException(
                f"{e.name} dependency not found. Please install {e.name} via your package manager."
            ) from e

    @overload
    @classmethod
    def start_workflow(
        cls,
        func: Workflow[P, Coroutine[Any, Any, R]],
        *args: P.args,
        **kwargs: P.kwargs,
    ) -> WorkflowHandle[R]: ...

    @overload
    @classmethod
    def start_workflow(
        cls,
        func: Workflow[P, R],
        *args: P.args,
        **kwargs: P.kwargs,
    ) -> WorkflowHandle[R]: ...

    @classmethod
    def start_workflow(
        cls,
        func: Workflow[P, Union[R, Coroutine[Any, Any, R]]],
        *args: P.args,
        **kwargs: P.kwargs,
    ) -> WorkflowHandle[R]:
        """Invoke a workflow function in the background, returning a handle to the ongoing execution."""
        return cast(
            WorkflowHandle[R],
            start_workflow(_get_dbos_instance(), func, None, True, *args, **kwargs),
        )

    @classmethod
    def get_workflow_status(cls, workflow_id: str) -> Optional[WorkflowStatus]:
        """Return the status of a workflow execution."""
        ctx = get_local_dbos_context()
        if ctx and ctx.is_within_workflow():
            ctx.function_id += 1
            stat = _get_dbos_instance()._sys_db.get_workflow_status_within_wf(
                workflow_id, ctx.workflow_id, ctx.function_id
            )
        else:
            stat = _get_dbos_instance()._sys_db.get_workflow_status(workflow_id)
        if stat is None:
            return None

        return WorkflowStatus(
            workflow_id=workflow_id,
            status=stat["status"],
            name=stat["name"],
            executor_id=stat["executor_id"],
            recovery_attempts=stat["recovery_attempts"],
            class_name=stat["class_name"],
            config_name=stat["config_name"],
            queue_name=stat["queue_name"],
            authenticated_user=stat["authenticated_user"],
            assumed_role=stat["assumed_role"],
            authenticated_roles=(
                json.loads(stat["authenticated_roles"])
                if stat["authenticated_roles"] is not None
                else None
            ),
        )

    @classmethod
    def retrieve_workflow(
        cls, workflow_id: str, existing_workflow: bool = True
    ) -> WorkflowHandle[R]:
        """Return a `WorkflowHandle` for a workflow execution."""
        dbos = _get_dbos_instance()
        if existing_workflow:
            stat = dbos.get_workflow_status(workflow_id)
            if stat is None:
                raise DBOSNonExistentWorkflowError(workflow_id)
        return WorkflowHandlePolling(workflow_id, dbos)

    @classmethod
    def send(
        cls, destination_id: str, message: Any, topic: Optional[str] = None
    ) -> None:
        """Send a message to a workflow execution."""
        return send(_get_dbos_instance(), destination_id, message, topic)

    @classmethod
    async def send_async(
        cls, destination_id: str, message: Any, topic: Optional[str] = None
    ) -> None:
        """Send a message to a workflow execution."""
        await asyncio.to_thread(lambda: DBOS.send(destination_id, message, topic))

    @classmethod
    def recv(cls, topic: Optional[str] = None, timeout_seconds: float = 60) -> Any:
        """
        Receive a workflow message.

        This function is to be called from within a workflow.
        `recv` will return the message sent on `topic`, waiting if necessary.
        """
        return recv(_get_dbos_instance(), topic, timeout_seconds)

    @classmethod
    async def recv_async(
        cls, topic: Optional[str] = None, timeout_seconds: float = 60
    ) -> Any:
        """
        Receive a workflow message.

        This function is to be called from within a workflow.
        `recv_async` will return the message sent on `topic`, asyncronously waiting if necessary.
        """
        return await asyncio.to_thread(lambda: DBOS.recv(topic, timeout_seconds))

    @classmethod
    def sleep(cls, seconds: float) -> None:
        """
        Sleep for the specified time (in seconds).

        It is important to use `DBOS.sleep` or `DBOS.sleep_async` (as opposed to any other sleep) within workflows,
        as the DBOS sleep methods are durable and completed sleeps will be skipped during recovery.
        """
        if seconds <= 0:
            return
        cur_ctx = get_local_dbos_context()
        if cur_ctx is not None:
            # Must call it within a workflow
            assert (
                cur_ctx.is_workflow()
            ), "sleep() must be called from within a workflow"
            attributes: TracedAttributes = {
                "name": "sleep",
            }
            with EnterDBOSStep(attributes):
                ctx = assert_current_dbos_context()
                _get_dbos_instance()._sys_db.sleep(
                    ctx.workflow_id, ctx.curr_step_function_id, seconds
                )
        else:
            # Cannot call it from outside of a workflow
            raise DBOSException("sleep() must be called from within a workflow")

    @classmethod
    async def sleep_async(cls, seconds: float) -> None:
        """
        Sleep for the specified time (in seconds).

        It is important to use `DBOS.sleep` or `DBOS.sleep_async` (as opposed to any other sleep) within workflows,
        as the DBOS sleep methods are durable and completed sleeps will be skipped during recovery.
        """
        await asyncio.to_thread(lambda: DBOS.sleep(seconds))

    @classmethod
    def set_event(cls, key: str, value: Any) -> None:
        """
        Set a workflow event.

        `set_event` sets the `value` of `key` for the current workflow instance ID.
        This `value` can then be retrieved by other functions, using `get_event` below.
        If the event `key` already exists, its `value` is updated.
        This function can only be called from within a workflow.

        Args:
            key(str): The event key / name within the workflow
            value(Any): A serializable value to associate with the key

        """
        return set_event(_get_dbos_instance(), key, value)

    @classmethod
    async def set_event_async(cls, key: str, value: Any) -> None:
        """
        Set a workflow event.

        `set_event_async` sets the `value` of `key` for the current workflow instance ID.
        This `value` can then be retrieved by other functions, using `get_event` below.
        If the event `key` already exists, its `value` is updated.
        This function can only be called from within a workflow.

        Args:
            key(str): The event key / name within the workflow
            value(Any): A serializable value to associate with the key

        """
        await asyncio.to_thread(lambda: DBOS.set_event(key, value))

    @classmethod
    def get_event(cls, workflow_id: str, key: str, timeout_seconds: float = 60) -> Any:
        """
        Return the `value` of a workflow event, waiting for it to occur if necessary.

        `get_event` waits for a corresponding `set_event` by the workflow with ID `workflow_id` with the same `key`.

        Args:
            workflow_id(str): The workflow instance ID that is expected to call `set_event` on `key`
            key(str): The event key / name within the workflow
            timeout_seconds(float): The amount of time to wait, in case `set_event` has not yet been called byt the workflow

        """
        return get_event(_get_dbos_instance(), workflow_id, key, timeout_seconds)

    @classmethod
    async def get_event_async(
        cls, workflow_id: str, key: str, timeout_seconds: float = 60
    ) -> Any:
        """
        Return the `value` of a workflow event, waiting for it to occur if necessary.

        `get_event_async` waits for a corresponding `set_event` by the workflow with ID `workflow_id` with the same `key`.

        Args:
            workflow_id(str): The workflow instance ID that is expected to call `set_event` on `key`
            key(str): The event key / name within the workflow
            timeout_seconds(float): The amount of time to wait, in case `set_event` has not yet been called byt the workflow

        """
        return await asyncio.to_thread(
            lambda: DBOS.get_event(workflow_id, key, timeout_seconds)
        )

    @classmethod
    def execute_workflow_id(cls, workflow_id: str) -> WorkflowHandle[Any]:
        """Execute a workflow by ID (for recovery)."""
        return execute_workflow_by_id(_get_dbos_instance(), workflow_id)

    @classmethod
    def restart_workflow(cls, workflow_id: str) -> None:
        """Execute a workflow by ID (for recovery)."""
        execute_workflow_by_id(_get_dbos_instance(), workflow_id, True)

    @classmethod
    def recover_pending_workflows(
        cls, executor_ids: List[str] = ["local"]
    ) -> List[WorkflowHandle[Any]]:
        """Find all PENDING workflows and execute them."""
        return recover_pending_workflows(_get_dbos_instance(), executor_ids)

    @classmethod
    def cancel_workflow(cls, workflow_id: str) -> None:
        """Cancel a workflow by ID."""
        _get_dbos_instance()._sys_db.cancel_workflow(workflow_id)

    @classmethod
    def resume_workflow(cls, workflow_id: str) -> WorkflowHandle[Any]:
        """Resume a workflow by ID."""
        _get_dbos_instance()._sys_db.resume_workflow(workflow_id)
        return execute_workflow_by_id(_get_dbos_instance(), workflow_id, False)

    @classproperty
    def logger(cls) -> Logger:
        """Return the DBOS `Logger` for the current context."""
        return dbos_logger  # TODO get from context if appropriate...

    @classproperty
    def config(cls) -> ConfigFile:
        """Return the DBOS `ConfigFile` for the current context."""
        global _dbos_global_instance
        if _dbos_global_instance is not None:
            return _dbos_global_instance.config
        reg = _get_or_create_dbos_registry()
        if reg.config is not None:
            return reg.config
        config = load_config()
        reg.config = config
        return config

    @classproperty
    def sql_session(cls) -> Session:
        """Return the SQLAlchemy `Session` for the current context, which must be within a transaction function."""
        ctx = assert_current_dbos_context()
        assert ctx.is_transaction(), "db is only available within a transaction."
        rv = ctx.sql_session
        assert rv
        return rv

    @classproperty
    def workflow_id(cls) -> str:
        """Return the workflow ID for the current context, which must be executing a workflow function."""
        ctx = assert_current_dbos_context()
        assert (
            ctx.is_within_workflow()
        ), "workflow_id is only available within a DBOS operation."
        return ctx.workflow_id

    @classproperty
    def parent_workflow_id(cls) -> str:
        """
        Return the workflow ID for the parent workflow.

        `parent_workflow_id` must be accessed from within a workflow function.
        """

        ctx = assert_current_dbos_context()
        assert (
            ctx.is_within_workflow()
        ), "parent_workflow_id is only available within a workflow."
        return ctx.parent_workflow_id

    @classproperty
    def span(cls) -> Span:
        """Return the tracing `Span` associated with the current context."""
        ctx = assert_current_dbos_context()
        return ctx.get_current_span()

    @classproperty
    def request(cls) -> Optional["Request"]:
        """Return the HTTP `Request`, if any, associated with the current context."""
        ctx = assert_current_dbos_context()
        return ctx.request

    @classproperty
    def authenticated_user(cls) -> Optional[str]:
        """Return the current authenticated user, if any, associated with the current context."""
        ctx = assert_current_dbos_context()
        return ctx.authenticated_user

    @classproperty
    def authenticated_roles(cls) -> Optional[List[str]]:
        """Return the roles granted to the current authenticated user, if any, associated with the current context."""
        ctx = assert_current_dbos_context()
        return ctx.authenticated_roles

    @classproperty
    def assumed_role(cls) -> Optional[str]:
        """Return the role currently assumed by the authenticated user, if any, associated with the current context."""
        ctx = assert_current_dbos_context()
        return ctx.assumed_role

    @classmethod
    def set_authentication(
        cls, authenticated_user: Optional[str], authenticated_roles: Optional[List[str]]
    ) -> None:
        """Set the current authenticated user and granted roles into the current context."""
        ctx = assert_current_dbos_context()
        ctx.authenticated_user = authenticated_user
        ctx.authenticated_roles = authenticated_roles


@dataclass
class WorkflowStatus:
    """
    Status of workflow execution.

    This captures the state of a workflow execution at a point in time.

    Attributes:
        workflow_id(str):  The ID of the workflow execution
        status(str):  The status of the execution, from `WorkflowStatusString`
        name(str): The workflow function name
        executor_id(str): The ID of the executor running the workflow
        class_name(str): For member functions, the name of the class containing the workflow function
        config_name(str): For instance member functions, the name of the class instance for the execution
        queue_name(str): For workflows that are or were queued, the queue name
        authenticated_user(str): The user who invoked the workflow
        assumed_role(str): The access role used by the user to allow access to the workflow function
        authenticated_roles(List[str]): List of all access roles available to the authenticated user
        recovery_attempts(int): Number of times the workflow has been restarted (usually by recovery)

    """

    workflow_id: str
    status: str
    name: str
    executor_id: Optional[str]
    class_name: Optional[str]
    config_name: Optional[str]
    queue_name: Optional[str]
    authenticated_user: Optional[str]
    assumed_role: Optional[str]
    authenticated_roles: Optional[List[str]]
    recovery_attempts: Optional[int]


class WorkflowHandle(Generic[R], Protocol):
    """
    Handle to a workflow function.

    `WorkflowHandle` represents a current or previous workflow function invocation,
    allowing its status and result to be accessed.

    Attributes:
        workflow_id(str): Workflow ID of the function invocation

    """

    def __init__(self, workflow_id: str) -> None: ...

    workflow_id: str

    def get_workflow_id(self) -> str:
        """Return the applicable workflow ID."""
        ...

    def get_result(self) -> R:
        """Return the result of the workflow function invocation, waiting if necessary."""
        ...

    def get_status(self) -> WorkflowStatus:
        """Return the current workflow function invocation status as `WorkflowStatus`."""
        ...


class DBOSConfiguredInstance:
    """
    Base class for classes containing DBOS member functions.

    When a class contains DBOS functions that access instance state, the DBOS workflow
    executor needs a name for the instance.  This name is recorded in the database, and
    used to refer to the proper instance upon recovery.

    Use `DBOSConfiguredInstance` to specify the instance name and register the instance
    with the DBOS workflow executor.

    Attributes:
        config_name(str):  Instance name

    """

    def __init__(self, config_name: str) -> None:
        self.config_name = config_name
        DBOS.register_instance(self)


# Apps that import DBOS probably don't exit.  If they do, let's see if
#   it looks like startup was abandoned or a call was forgotten...
def _dbos_exit_hook() -> None:
    if _dbos_global_registry is None:
        # Probably used as or for a support module
        return
    if _dbos_global_instance is None:
        print("DBOS exiting; functions were registered but DBOS() was not called")
        dbos_logger.warning(
            "DBOS exiting; functions were registered but DBOS() was not called"
        )
        return
    if not _dbos_global_instance._launched:
        if _dbos_global_instance.fastapi is not None:
            # FastAPI lifespan middleware will call launch/destroy, so we can ignore this.
            # This is likely to happen during fastapi dev runs, where the reloader loads the module multiple times.
            return
        print("DBOS exiting; DBOS exists but launch() was not called")
        dbos_logger.warning("DBOS exiting; DBOS exists but launch() was not called")
        return
    # If we get here, we're exiting normally
    _dbos_global_instance.destroy()


# Register the exit hook
atexit.register(_dbos_exit_hook)<|MERGE_RESOLUTION|>--- conflicted
+++ resolved
@@ -310,11 +310,8 @@
         self._executor_field: Optional[ThreadPoolExecutor] = None
         self._background_threads: List[threading.Thread] = []
         self._executor_id: str = os.environ.get("DBOS__VMID", "local")
-<<<<<<< HEAD
         self._debug_wf_id: Optional[str] = os.getenv("DBOS_DEBUG_WORKFLOW_ID")
-=======
         self.app_version: str = os.environ.get("DBOS__APPVERSION", "")
->>>>>>> 5d552ba1
 
         # If using FastAPI, set up middleware and lifecycle events
         if self.fastapi is not None:
