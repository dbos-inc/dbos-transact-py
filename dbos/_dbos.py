from __future__ import annotations

import asyncio
import atexit
import hashlib
import inspect
import json
import os
import sys
import threading
import traceback
from concurrent.futures import ThreadPoolExecutor
from dataclasses import dataclass
from logging import Logger
from typing import (
    TYPE_CHECKING,
    Any,
    Callable,
    Coroutine,
    Generic,
    List,
    Literal,
    Optional,
    Protocol,
    Tuple,
    Type,
    TypeVar,
    Union,
    cast,
    overload,
)

from opentelemetry.trace import Span

from ._classproperty import classproperty
from ._core import (
    TEMP_SEND_WF_NAME,
    WorkflowHandlePolling,
    decorate_step,
    decorate_transaction,
    decorate_workflow,
    execute_workflow_by_id,
    get_event,
    recv,
    send,
    set_event,
    start_workflow,
    workflow_wrapper,
)
from ._queue import Queue, queue_thread
from ._recovery import recover_pending_workflows, startup_recovery_thread
from ._registrations import (
    DEFAULT_MAX_RECOVERY_ATTEMPTS,
    DBOSClassInfo,
    get_or_create_class_info,
    set_dbos_func_name,
    set_temp_workflow_type,
)
from ._roles import default_required_roles, required_roles
from ._scheduler import ScheduledWorkflow, scheduled
from ._sys_db import reset_system_database
from ._tracer import dbos_tracer

if TYPE_CHECKING:
    from fastapi import FastAPI
    from ._kafka import _KafkaConsumerWorkflow
    from ._request import Request
    from flask import Flask

from sqlalchemy.orm import Session

from ._request import Request

if sys.version_info < (3, 10):
    from typing_extensions import ParamSpec, TypeAlias
else:
    from typing import ParamSpec, TypeAlias

from ._admin_server import AdminServer
from ._app_db import ApplicationDatabase
from ._context import (
    EnterDBOSStep,
    TracedAttributes,
    assert_current_dbos_context,
    get_local_dbos_context,
)
from ._dbos_config import ConfigFile, load_config, set_env_vars
from ._error import DBOSException, DBOSNonExistentWorkflowError
from ._logger import add_otlp_to_all_loggers, dbos_logger
from ._sys_db import SystemDatabase

# Most DBOS functions are just any callable F, so decorators / wrappers work on F
# There are cases where the parameters P and return value R should be separate
#   Such as for start_workflow, which will return WorkflowHandle[R]
#   In those cases, use something like Workflow[P,R]
F = TypeVar("F", bound=Callable[..., Any])

P = ParamSpec("P")  # A generic type for workflow parameters
R = TypeVar("R", covariant=True)  # A generic type for workflow return values

T = TypeVar("T")


class DBOSCallProtocol(Protocol[P, R]):
    __name__: str
    __qualname__: str

    def __call__(*args: P.args, **kwargs: P.kwargs) -> R: ...


Workflow: TypeAlias = DBOSCallProtocol[P, R]


IsolationLevel = Literal[
    "SERIALIZABLE",
    "REPEATABLE READ",
    "READ COMMITTED",
]

_dbos_global_instance: Optional[DBOS] = None
_dbos_global_registry: Optional[DBOSRegistry] = None


def _get_dbos_instance() -> DBOS:
    global _dbos_global_instance
    if _dbos_global_instance is not None:
        return _dbos_global_instance
    raise DBOSException("No DBOS was created yet")


def _get_or_create_dbos_registry() -> DBOSRegistry:
    # Currently get / init the global registry
    global _dbos_global_registry
    if _dbos_global_registry is None:
        _dbos_global_registry = DBOSRegistry()
    return _dbos_global_registry


RegisteredJob = Tuple[
    threading.Event, Callable[..., Any], Tuple[Any, ...], dict[str, Any]
]


class DBOSRegistry:
    def __init__(self) -> None:
        self.workflow_info_map: dict[str, Workflow[..., Any]] = {}
        self.class_info_map: dict[str, type] = {}
        self.instance_info_map: dict[str, object] = {}
        self.queue_info_map: dict[str, Queue] = {}
        self.pollers: list[RegisteredJob] = []
        self.dbos: Optional[DBOS] = None
        self.config: Optional[ConfigFile] = None
        self.workflow_cancelled_map: dict[str, bool] = {}

    def register_wf_function(self, name: str, wrapped_func: F) -> None:
        self.workflow_info_map[name] = wrapped_func

    def register_class(self, cls: type, ci: DBOSClassInfo) -> None:
        class_name = cls.__name__
        if class_name in self.class_info_map:
            if self.class_info_map[class_name] is not cls:
                raise Exception(f"Duplicate type registration for class '{class_name}'")
        else:
            self.class_info_map[class_name] = cls

    def create_class_info(self, cls: Type[T]) -> Type[T]:
        ci = get_or_create_class_info(cls)
        self.register_class(cls, ci)
        return cls

    def register_poller(
        self, evt: threading.Event, func: Callable[..., Any], *args: Any, **kwargs: Any
    ) -> None:
        if self.dbos and self.dbos._launched:
            self.dbos.stop_events.append(evt)
            self.dbos._executor.submit(func, *args, **kwargs)
        else:
            self.pollers.append((evt, func, args, kwargs))

    def register_instance(self, inst: object) -> None:
        config_name = getattr(inst, "config_name")
        class_name = inst.__class__.__name__
        fn = f"{class_name}/{config_name}"
        if fn in self.instance_info_map:
            if self.instance_info_map[fn] is not inst:
                raise Exception(
                    f"Duplicate instance registration for class '{class_name}' instance '{config_name}'"
                )
        else:
            self.instance_info_map[fn] = inst

<<<<<<< HEAD
    def cancel_workflow(self, workflow_id: str) -> None:
        self.workflow_cancelled_map[workflow_id] = True

    def is_workflow_cancelled(self, workflow_id: str) -> bool:
        return self.workflow_cancelled_map.get(workflow_id, False)

    def clear_workflow_cancelled(self, workflow_id: str) -> None:
        self.workflow_cancelled_map.pop(workflow_id, None)
=======
    def compute_app_version(self) -> str:
        """
        An application's version is computed from a hash of the source of its workflows.
        This is guaranteed to be stable given identical source code because it uses an MD5 hash
        and because it iterates through the workflows in sorted order.
        This way, if the app's workflows are updated (which would break recovery), its version changes.
        App version can be manually set through the DBOS__APPVERSION environment variable.
        """
        hasher = hashlib.md5()
        sources = sorted(
            [inspect.getsource(wf) for wf in self.workflow_info_map.values()]
        )
        for source in sources:
            hasher.update(source.encode("utf-8"))
        return hasher.hexdigest()
>>>>>>> ec240d86


class DBOS:
    """
    Main access class for DBOS functionality.

    `DBOS` contains functions and properties for:
    1. Decorating classes, workflows, and steps
    2. Starting workflow functions
    3. Retrieving workflow status information
    4. Interacting with workflows via events and messages
    5. Accessing context, including the current user, request, SQL session, logger, and tracer

    """

    ### Lifecycles ###
    # We provide a singleton, created / accessed as `DBOS(args)`
    #  Access to the the singleton, or current context, via `DBOS.<thing>`
    #
    # If a DBOS decorator is used before there is a DBOS, the information gets
    #  put in _dbos_global_registry.  When the DBOS is finally created, it will
    #  get picked up.  Information can be added later.
    #
    # If an application wants to control lifecycle of DBOS via singleton:
    #  Create DBOS with `DBOS()`
    #   Use DBOS or the instance returned from DBOS()
    #  DBOS.destroy() to get rid of it so that DBOS() returns a new one

    def __new__(
        cls: Type[DBOS],
        *,
        config: Optional[ConfigFile] = None,
        fastapi: Optional["FastAPI"] = None,
        flask: Optional["Flask"] = None,
    ) -> DBOS:
        global _dbos_global_instance
        global _dbos_global_registry
        if _dbos_global_instance is None:
            if (
                _dbos_global_registry is not None
                and _dbos_global_registry.config is not None
            ):
                if config is not None and config is not _dbos_global_registry.config:
                    raise DBOSException(
                        f"DBOS configured multiple times with conflicting information"
                    )
                config = _dbos_global_registry.config

            _dbos_global_instance = super().__new__(cls)
            _dbos_global_instance.__init__(fastapi=fastapi, config=config, flask=flask)  # type: ignore
        else:
            if (config is not None and _dbos_global_instance.config is not config) or (
                _dbos_global_instance.fastapi is not fastapi
            ):
                raise DBOSException(
                    f"DBOS Initialized multiple times with conflicting configuration / fastapi information"
                )
        return _dbos_global_instance

    @classmethod
    def destroy(cls, *, destroy_registry: bool = False) -> None:
        global _dbos_global_instance
        if _dbos_global_instance is not None:
            _dbos_global_instance._destroy()
        _dbos_global_instance = None
        if destroy_registry:
            global _dbos_global_registry
            _dbos_global_registry = None

    def __init__(
        self,
        *,
        config: Optional[ConfigFile] = None,
        fastapi: Optional["FastAPI"] = None,
        flask: Optional["Flask"] = None,
    ) -> None:
        if hasattr(self, "_initialized") and self._initialized:
            return

        self._initialized: bool = True
        if config is None:
            config = load_config()
        set_env_vars(config)
        dbos_tracer.config(config)
        dbos_logger.info("Initializing DBOS")
        self.config: ConfigFile = config
        self._launched: bool = False
        self._sys_db_field: Optional[SystemDatabase] = None
        self._app_db_field: Optional[ApplicationDatabase] = None
        self._registry: DBOSRegistry = _get_or_create_dbos_registry()
        self._registry.dbos = self
        self._admin_server_field: Optional[AdminServer] = None
        self.stop_events: List[threading.Event] = []
        self.fastapi: Optional["FastAPI"] = fastapi
        self.flask: Optional["Flask"] = flask
        self._executor_field: Optional[ThreadPoolExecutor] = None
        self._background_threads: List[threading.Thread] = []
        self._executor_id: str = os.environ.get("DBOS__VMID", "local")
        self.app_version: str = os.environ.get("DBOS__APPVERSION", "")

        # If using FastAPI, set up middleware and lifecycle events
        if self.fastapi is not None:
            from ._fastapi import setup_fastapi_middleware

            setup_fastapi_middleware(self.fastapi, _get_dbos_instance())

        # If using Flask, set up middleware
        if self.flask is not None:
            from ._flask import setup_flask_middleware

            setup_flask_middleware(self.flask)

        # Register send_stub as a workflow
        def send_temp_workflow(
            destination_id: str, message: Any, topic: Optional[str]
        ) -> None:
            self.send(destination_id, message, topic)

        temp_send_wf = workflow_wrapper(self._registry, send_temp_workflow)
        set_dbos_func_name(send_temp_workflow, TEMP_SEND_WF_NAME)
        set_temp_workflow_type(send_temp_workflow, "send")
        self._registry.register_wf_function(TEMP_SEND_WF_NAME, temp_send_wf)

        for handler in dbos_logger.handlers:
            handler.flush()

    @property
    def _executor(self) -> ThreadPoolExecutor:
        if self._executor_field is None:
            raise DBOSException("Executor accessed before DBOS was launched")
        rv: ThreadPoolExecutor = self._executor_field
        return rv

    @property
    def _sys_db(self) -> SystemDatabase:
        if self._sys_db_field is None:
            raise DBOSException("System database accessed before DBOS was launched")
        rv: SystemDatabase = self._sys_db_field
        return rv

    @property
    def _app_db(self) -> ApplicationDatabase:
        if self._app_db_field is None:
            raise DBOSException(
                "Application database accessed before DBOS was launched"
            )
        rv: ApplicationDatabase = self._app_db_field
        return rv

    @property
    def _admin_server(self) -> AdminServer:
        if self._admin_server_field is None:
            raise DBOSException("Admin server accessed before DBOS was launched")
        rv: AdminServer = self._admin_server_field
        return rv

    @classmethod
    def launch(cls) -> None:
        if _dbos_global_instance is not None:
            _dbos_global_instance._launch()

    def _launch(self) -> None:
        try:
            if self._launched:
                dbos_logger.warning(f"DBOS was already launched")
                return
            self._launched = True
            if self.app_version == "":
                self.app_version = self._registry.compute_app_version()
            dbos_logger.info(f"Application version: {self.app_version}")
            dbos_tracer.app_version = self.app_version
            self._executor_field = ThreadPoolExecutor(max_workers=64)
            self._sys_db_field = SystemDatabase(self.config)
            self._app_db_field = ApplicationDatabase(self.config)
            admin_port = self.config["runtimeConfig"].get("admin_port")
            if admin_port is None:
                admin_port = 3001
            self._admin_server_field = AdminServer(dbos=self, port=admin_port)

            workflow_ids = self._sys_db.get_pending_workflows(
                self._executor_id, self.app_version
            )
            if (len(workflow_ids)) > 0:
                self.logger.info(
                    f"Recovering {len(workflow_ids)} workflows from application version {self.app_version}"
                )
            else:
                self.logger.info(
                    f"No workflows to recover from application version {self.app_version}"
                )

            self._executor.submit(startup_recovery_thread, self, workflow_ids)

            # Listen to notifications
            notification_listener_thread = threading.Thread(
                target=self._sys_db._notification_listener,
                daemon=True,
            )
            notification_listener_thread.start()
            self._background_threads.append(notification_listener_thread)

            # Start flush workflow buffers thread
            flush_workflow_buffers_thread = threading.Thread(
                target=self._sys_db.flush_workflow_buffers,
                daemon=True,
            )
            flush_workflow_buffers_thread.start()
            self._background_threads.append(flush_workflow_buffers_thread)

            # Start the queue thread
            evt = threading.Event()
            self.stop_events.append(evt)
            bg_queue_thread = threading.Thread(
                target=queue_thread, args=(evt, self), daemon=True
            )
            bg_queue_thread.start()
            self._background_threads.append(bg_queue_thread)

            # Grab any pollers that were deferred and start them
            for evt, func, args, kwargs in self._registry.pollers:
                self.stop_events.append(evt)
                poller_thread = threading.Thread(
                    target=func, args=args, kwargs=kwargs, daemon=True
                )
                poller_thread.start()
                self._background_threads.append(poller_thread)
            self._registry.pollers = []

            dbos_logger.info("DBOS launched!")

            # Flush handlers and add OTLP to all loggers if enabled
            # to enable their export in DBOS Cloud
            for handler in dbos_logger.handlers:
                handler.flush()
            add_otlp_to_all_loggers(self.app_version)
        except Exception:
            dbos_logger.error(f"DBOS failed to launch: {traceback.format_exc()}")
            raise

    @classmethod
    def reset_system_database(cls) -> None:
        """
        Destroy the DBOS system database. Useful for resetting the state of DBOS between tests.
        This is a destructive operation and should only be used in a test environment.
        More information on testing DBOS apps: https://docs.dbos.dev/python/tutorials/testing
        """
        if _dbos_global_instance is not None:
            _dbos_global_instance._reset_system_database()

    def _reset_system_database(self) -> None:
        assert (
            not self._launched
        ), "The system database cannot be reset after DBOS is launched. Resetting the system database is a destructive operation that should only be used in a test environment."
        reset_system_database(self.config)

    def _destroy(self) -> None:
        self._initialized = False
        for event in self.stop_events:
            event.set()
        if self._sys_db_field is not None:
            self._sys_db_field.destroy()
            self._sys_db_field = None
        if self._app_db_field is not None:
            self._app_db_field.destroy()
            self._app_db_field = None
        if self._admin_server_field is not None:
            self._admin_server_field.stop()
            self._admin_server_field = None
        # CB - This needs work, some things ought to stop before DBs are tossed out,
        #  on the other hand it hangs to move it
        if self._executor_field is not None:
            self._executor_field.shutdown(cancel_futures=True)
            self._executor_field = None
        for bg_thread in self._background_threads:
            bg_thread.join()

    @classmethod
    def register_instance(cls, inst: object) -> None:
        return _get_or_create_dbos_registry().register_instance(inst)

    # Decorators for DBOS functionality
    @classmethod
    def workflow(
        cls, *, max_recovery_attempts: int = DEFAULT_MAX_RECOVERY_ATTEMPTS
    ) -> Callable[[Callable[P, R]], Callable[P, R]]:
        """Decorate a function for use as a DBOS workflow."""
        return decorate_workflow(_get_or_create_dbos_registry(), max_recovery_attempts)

    @classmethod
    def transaction(
        cls, isolation_level: IsolationLevel = "SERIALIZABLE"
    ) -> Callable[[F], F]:
        """
        Decorate a function for use as a DBOS transaction.

        Args:
            isolation_level(IsolationLevel): Transaction isolation level

        """
        return decorate_transaction(_get_or_create_dbos_registry(), isolation_level)

    @classmethod
    def step(
        cls,
        *,
        retries_allowed: bool = False,
        interval_seconds: float = 1.0,
        max_attempts: int = 3,
        backoff_rate: float = 2.0,
    ) -> Callable[[Callable[P, R]], Callable[P, R]]:
        """
        Decorate and configure a function for use as a DBOS step.

        Args:
            retries_allowed(bool): If true, enable retries on thrown exceptions
            interval_seconds(float): Time between retry attempts
            backoff_rate(float): Multiplier for exponentially increasing `interval_seconds` between retries
            max_attempts(int): Maximum number of retries before raising an exception

        """

        return decorate_step(
            _get_or_create_dbos_registry(),
            retries_allowed=retries_allowed,
            interval_seconds=interval_seconds,
            max_attempts=max_attempts,
            backoff_rate=backoff_rate,
        )

    @classmethod
    def dbos_class(cls) -> Callable[[Type[T]], Type[T]]:
        """
        Decorate a class that contains DBOS member functions.

        All DBOS classes must be decorated, as this associates the class with
        its member functions.
        """

        return _get_or_create_dbos_registry().create_class_info

    @classmethod
    def default_required_roles(cls, roles: List[str]) -> Callable[[Type[T]], Type[T]]:
        """
        Decorate a class with the default list of required roles.

        The defaults can be overridden on a per-function basis with `required_roles`.

        Args:
            roles(List[str]): The list of roles to be used on class member functions

        """

        return default_required_roles(_get_or_create_dbos_registry(), roles)

    @classmethod
    def required_roles(cls, roles: List[str]) -> Callable[[F], F]:
        """
        Decorate a function with a list of required access roles.

        If the function is called from a context that does not provide at least one
        role from the list, a `DBOSNotAuthorizedError` exception will be raised.

        Args:
            roles(List[str]): The list of roles to be used on class member functions

        """

        return required_roles(roles)

    @classmethod
    def scheduled(cls, cron: str) -> Callable[[ScheduledWorkflow], ScheduledWorkflow]:
        """Decorate a workflow function with its invocation schedule."""

        return scheduled(_get_or_create_dbos_registry(), cron)

    @classmethod
    def kafka_consumer(
        cls,
        config: dict[str, Any],
        topics: list[str],
        in_order: bool = False,
    ) -> Callable[[_KafkaConsumerWorkflow], _KafkaConsumerWorkflow]:
        """Decorate a function to be used as a Kafka consumer."""
        try:
            from ._kafka import kafka_consumer

            return kafka_consumer(
                _get_or_create_dbos_registry(), config, topics, in_order
            )
        except ModuleNotFoundError as e:
            raise DBOSException(
                f"{e.name} dependency not found. Please install {e.name} via your package manager."
            ) from e

    @overload
    @classmethod
    def start_workflow(
        cls,
        func: Workflow[P, Coroutine[Any, Any, R]],
        *args: P.args,
        **kwargs: P.kwargs,
    ) -> WorkflowHandle[R]: ...

    @overload
    @classmethod
    def start_workflow(
        cls,
        func: Workflow[P, R],
        *args: P.args,
        **kwargs: P.kwargs,
    ) -> WorkflowHandle[R]: ...

    @classmethod
    def start_workflow(
        cls,
        func: Workflow[P, Union[R, Coroutine[Any, Any, R]]],
        *args: P.args,
        **kwargs: P.kwargs,
    ) -> WorkflowHandle[R]:
        """Invoke a workflow function in the background, returning a handle to the ongoing execution."""
        return cast(
            WorkflowHandle[R],
            start_workflow(_get_dbos_instance(), func, None, True, *args, **kwargs),
        )

    @classmethod
    def get_workflow_status(cls, workflow_id: str) -> Optional[WorkflowStatus]:
        """Return the status of a workflow execution."""
        ctx = get_local_dbos_context()
        if ctx and ctx.is_within_workflow():
            ctx.function_id += 1
            stat = _get_dbos_instance()._sys_db.get_workflow_status_within_wf(
                workflow_id, ctx.workflow_id, ctx.function_id
            )
        else:
            stat = _get_dbos_instance()._sys_db.get_workflow_status(workflow_id)
        if stat is None:
            return None

        return WorkflowStatus(
            workflow_id=workflow_id,
            status=stat["status"],
            name=stat["name"],
            executor_id=stat["executor_id"],
            recovery_attempts=stat["recovery_attempts"],
            class_name=stat["class_name"],
            config_name=stat["config_name"],
            queue_name=stat["queue_name"],
            authenticated_user=stat["authenticated_user"],
            assumed_role=stat["assumed_role"],
            authenticated_roles=(
                json.loads(stat["authenticated_roles"])
                if stat["authenticated_roles"] is not None
                else None
            ),
        )

    @classmethod
    def retrieve_workflow(
        cls, workflow_id: str, existing_workflow: bool = True
    ) -> WorkflowHandle[R]:
        """Return a `WorkflowHandle` for a workflow execution."""
        dbos = _get_dbos_instance()
        if existing_workflow:
            stat = dbos.get_workflow_status(workflow_id)
            if stat is None:
                raise DBOSNonExistentWorkflowError(workflow_id)
        return WorkflowHandlePolling(workflow_id, dbos)

    @classmethod
    def send(
        cls, destination_id: str, message: Any, topic: Optional[str] = None
    ) -> None:
        """Send a message to a workflow execution."""
        return send(_get_dbos_instance(), destination_id, message, topic)

    @classmethod
    async def send_async(
        cls, destination_id: str, message: Any, topic: Optional[str] = None
    ) -> None:
        """Send a message to a workflow execution."""
        await asyncio.to_thread(lambda: DBOS.send(destination_id, message, topic))

    @classmethod
    def recv(cls, topic: Optional[str] = None, timeout_seconds: float = 60) -> Any:
        """
        Receive a workflow message.

        This function is to be called from within a workflow.
        `recv` will return the message sent on `topic`, waiting if necessary.
        """
        return recv(_get_dbos_instance(), topic, timeout_seconds)

    @classmethod
    async def recv_async(
        cls, topic: Optional[str] = None, timeout_seconds: float = 60
    ) -> Any:
        """
        Receive a workflow message.

        This function is to be called from within a workflow.
        `recv_async` will return the message sent on `topic`, asyncronously waiting if necessary.
        """
        return await asyncio.to_thread(lambda: DBOS.recv(topic, timeout_seconds))

    @classmethod
    def sleep(cls, seconds: float) -> None:
        """
        Sleep for the specified time (in seconds).

        It is important to use `DBOS.sleep` or `DBOS.sleep_async` (as opposed to any other sleep) within workflows,
        as the DBOS sleep methods are durable and completed sleeps will be skipped during recovery.
        """
        if seconds <= 0:
            return
        cur_ctx = get_local_dbos_context()
        if cur_ctx is not None:
            # Must call it within a workflow
            assert (
                cur_ctx.is_workflow()
            ), "sleep() must be called from within a workflow"
            attributes: TracedAttributes = {
                "name": "sleep",
            }
            with EnterDBOSStep(attributes):
                ctx = assert_current_dbos_context()
                _get_dbos_instance()._sys_db.sleep(
                    ctx.workflow_id, ctx.curr_step_function_id, seconds
                )
        else:
            # Cannot call it from outside of a workflow
            raise DBOSException("sleep() must be called from within a workflow")

    @classmethod
    async def sleep_async(cls, seconds: float) -> None:
        """
        Sleep for the specified time (in seconds).

        It is important to use `DBOS.sleep` or `DBOS.sleep_async` (as opposed to any other sleep) within workflows,
        as the DBOS sleep methods are durable and completed sleeps will be skipped during recovery.
        """
        await asyncio.to_thread(lambda: DBOS.sleep(seconds))

    @classmethod
    def set_event(cls, key: str, value: Any) -> None:
        """
        Set a workflow event.

        `set_event` sets the `value` of `key` for the current workflow instance ID.
        This `value` can then be retrieved by other functions, using `get_event` below.
        If the event `key` already exists, its `value` is updated.
        This function can only be called from within a workflow.

        Args:
            key(str): The event key / name within the workflow
            value(Any): A serializable value to associate with the key

        """
        return set_event(_get_dbos_instance(), key, value)

    @classmethod
    async def set_event_async(cls, key: str, value: Any) -> None:
        """
        Set a workflow event.

        `set_event_async` sets the `value` of `key` for the current workflow instance ID.
        This `value` can then be retrieved by other functions, using `get_event` below.
        If the event `key` already exists, its `value` is updated.
        This function can only be called from within a workflow.

        Args:
            key(str): The event key / name within the workflow
            value(Any): A serializable value to associate with the key

        """
        await asyncio.to_thread(lambda: DBOS.set_event(key, value))

    @classmethod
    def get_event(cls, workflow_id: str, key: str, timeout_seconds: float = 60) -> Any:
        """
        Return the `value` of a workflow event, waiting for it to occur if necessary.

        `get_event` waits for a corresponding `set_event` by the workflow with ID `workflow_id` with the same `key`.

        Args:
            workflow_id(str): The workflow instance ID that is expected to call `set_event` on `key`
            key(str): The event key / name within the workflow
            timeout_seconds(float): The amount of time to wait, in case `set_event` has not yet been called byt the workflow

        """
        return get_event(_get_dbos_instance(), workflow_id, key, timeout_seconds)

    @classmethod
    async def get_event_async(
        cls, workflow_id: str, key: str, timeout_seconds: float = 60
    ) -> Any:
        """
        Return the `value` of a workflow event, waiting for it to occur if necessary.

        `get_event_async` waits for a corresponding `set_event` by the workflow with ID `workflow_id` with the same `key`.

        Args:
            workflow_id(str): The workflow instance ID that is expected to call `set_event` on `key`
            key(str): The event key / name within the workflow
            timeout_seconds(float): The amount of time to wait, in case `set_event` has not yet been called byt the workflow

        """
        return await asyncio.to_thread(
            lambda: DBOS.get_event(workflow_id, key, timeout_seconds)
        )

    @classmethod
    def execute_workflow_id(cls, workflow_id: str) -> WorkflowHandle[Any]:
        """Execute a workflow by ID (for recovery)."""
        return execute_workflow_by_id(_get_dbos_instance(), workflow_id)

    @classmethod
    def restart_workflow(cls, workflow_id: str) -> None:
        """Execute a workflow by ID (for recovery)."""
        execute_workflow_by_id(_get_dbos_instance(), workflow_id, True)

    @classmethod
    def recover_pending_workflows(
        cls, executor_ids: List[str] = ["local"]
    ) -> List[WorkflowHandle[Any]]:
        """Find all PENDING workflows and execute them."""
        return recover_pending_workflows(_get_dbos_instance(), executor_ids)

    @classmethod
    def cancel_workflow(cls, workflow_id: str) -> None:
        """Cancel a workflow by ID."""
        _get_dbos_instance()._sys_db.cancel_workflow(workflow_id)
        _dbos_global_registry.cancel_workflow(workflow_id)

    @classmethod
    def resume_workflow(cls, workflow_id: str) -> WorkflowHandle[Any]:
        """Resume a workflow by ID."""
        _get_dbos_instance()._sys_db.resume_workflow(workflow_id)
        _dbos_global_registry.clear_workflow_cancelled(workflow_id)
        return execute_workflow_by_id(_get_dbos_instance(), workflow_id, False)

    @classproperty
    def logger(cls) -> Logger:
        """Return the DBOS `Logger` for the current context."""
        return dbos_logger  # TODO get from context if appropriate...

    @classproperty
    def config(cls) -> ConfigFile:
        """Return the DBOS `ConfigFile` for the current context."""
        global _dbos_global_instance
        if _dbos_global_instance is not None:
            return _dbos_global_instance.config
        reg = _get_or_create_dbos_registry()
        if reg.config is not None:
            return reg.config
        config = load_config()
        reg.config = config
        return config

    @classproperty
    def sql_session(cls) -> Session:
        """Return the SQLAlchemy `Session` for the current context, which must be within a transaction function."""
        ctx = assert_current_dbos_context()
        assert ctx.is_transaction(), "db is only available within a transaction."
        rv = ctx.sql_session
        assert rv
        return rv

    @classproperty
    def workflow_id(cls) -> str:
        """Return the workflow ID for the current context, which must be executing a workflow function."""
        ctx = assert_current_dbos_context()
        assert (
            ctx.is_within_workflow()
        ), "workflow_id is only available within a DBOS operation."
        return ctx.workflow_id

    @classproperty
    def parent_workflow_id(cls) -> str:
        """
        Return the workflow ID for the parent workflow.

        `parent_workflow_id` must be accessed from within a workflow function.
        """

        ctx = assert_current_dbos_context()
        assert (
            ctx.is_within_workflow()
        ), "parent_workflow_id is only available within a workflow."
        return ctx.parent_workflow_id

    @classproperty
    def span(cls) -> Span:
        """Return the tracing `Span` associated with the current context."""
        ctx = assert_current_dbos_context()
        return ctx.get_current_span()

    @classproperty
    def request(cls) -> Optional["Request"]:
        """Return the HTTP `Request`, if any, associated with the current context."""
        ctx = assert_current_dbos_context()
        return ctx.request

    @classproperty
    def authenticated_user(cls) -> Optional[str]:
        """Return the current authenticated user, if any, associated with the current context."""
        ctx = assert_current_dbos_context()
        return ctx.authenticated_user

    @classproperty
    def authenticated_roles(cls) -> Optional[List[str]]:
        """Return the roles granted to the current authenticated user, if any, associated with the current context."""
        ctx = assert_current_dbos_context()
        return ctx.authenticated_roles

    @classproperty
    def assumed_role(cls) -> Optional[str]:
        """Return the role currently assumed by the authenticated user, if any, associated with the current context."""
        ctx = assert_current_dbos_context()
        return ctx.assumed_role

    @classmethod
    def set_authentication(
        cls, authenticated_user: Optional[str], authenticated_roles: Optional[List[str]]
    ) -> None:
        """Set the current authenticated user and granted roles into the current context."""
        ctx = assert_current_dbos_context()
        ctx.authenticated_user = authenticated_user
        ctx.authenticated_roles = authenticated_roles


@dataclass
class WorkflowStatus:
    """
    Status of workflow execution.

    This captures the state of a workflow execution at a point in time.

    Attributes:
        workflow_id(str):  The ID of the workflow execution
        status(str):  The status of the execution, from `WorkflowStatusString`
        name(str): The workflow function name
        executor_id(str): The ID of the executor running the workflow
        class_name(str): For member functions, the name of the class containing the workflow function
        config_name(str): For instance member functions, the name of the class instance for the execution
        queue_name(str): For workflows that are or were queued, the queue name
        authenticated_user(str): The user who invoked the workflow
        assumed_role(str): The access role used by the user to allow access to the workflow function
        authenticated_roles(List[str]): List of all access roles available to the authenticated user
        recovery_attempts(int): Number of times the workflow has been restarted (usually by recovery)

    """

    workflow_id: str
    status: str
    name: str
    executor_id: Optional[str]
    class_name: Optional[str]
    config_name: Optional[str]
    queue_name: Optional[str]
    authenticated_user: Optional[str]
    assumed_role: Optional[str]
    authenticated_roles: Optional[List[str]]
    recovery_attempts: Optional[int]


class WorkflowHandle(Generic[R], Protocol):
    """
    Handle to a workflow function.

    `WorkflowHandle` represents a current or previous workflow function invocation,
    allowing its status and result to be accessed.

    Attributes:
        workflow_id(str): Workflow ID of the function invocation

    """

    def __init__(self, workflow_id: str) -> None: ...

    workflow_id: str

    def get_workflow_id(self) -> str:
        """Return the applicable workflow ID."""
        ...

    def get_result(self) -> R:
        """Return the result of the workflow function invocation, waiting if necessary."""
        ...

    def get_status(self) -> WorkflowStatus:
        """Return the current workflow function invocation status as `WorkflowStatus`."""
        ...


class DBOSConfiguredInstance:
    """
    Base class for classes containing DBOS member functions.

    When a class contains DBOS functions that access instance state, the DBOS workflow
    executor needs a name for the instance.  This name is recorded in the database, and
    used to refer to the proper instance upon recovery.

    Use `DBOSConfiguredInstance` to specify the instance name and register the instance
    with the DBOS workflow executor.

    Attributes:
        config_name(str):  Instance name

    """

    def __init__(self, config_name: str) -> None:
        self.config_name = config_name
        DBOS.register_instance(self)


# Apps that import DBOS probably don't exit.  If they do, let's see if
#   it looks like startup was abandoned or a call was forgotten...
def _dbos_exit_hook() -> None:
    if _dbos_global_registry is None:
        # Probably used as or for a support module
        return
    if _dbos_global_instance is None:
        print("DBOS exiting; functions were registered but DBOS() was not called")
        dbos_logger.warning(
            "DBOS exiting; functions were registered but DBOS() was not called"
        )
        return
    if not _dbos_global_instance._launched:
        if _dbos_global_instance.fastapi is not None:
            # FastAPI lifespan middleware will call launch/destroy, so we can ignore this.
            # This is likely to happen during fastapi dev runs, where the reloader loads the module multiple times.
            return
        print("DBOS exiting; DBOS exists but launch() was not called")
        dbos_logger.warning("DBOS exiting; DBOS exists but launch() was not called")
        return
    # If we get here, we're exiting normally
    _dbos_global_instance.destroy()


# Register the exit hook
atexit.register(_dbos_exit_hook)<|MERGE_RESOLUTION|>--- conflicted
+++ resolved
@@ -189,7 +189,6 @@
         else:
             self.instance_info_map[fn] = inst
 
-<<<<<<< HEAD
     def cancel_workflow(self, workflow_id: str) -> None:
         self.workflow_cancelled_map[workflow_id] = True
 
@@ -198,7 +197,7 @@
 
     def clear_workflow_cancelled(self, workflow_id: str) -> None:
         self.workflow_cancelled_map.pop(workflow_id, None)
-=======
+
     def compute_app_version(self) -> str:
         """
         An application's version is computed from a hash of the source of its workflows.
@@ -214,7 +213,6 @@
         for source in sources:
             hasher.update(source.encode("utf-8"))
         return hasher.hexdigest()
->>>>>>> ec240d86
 
 
 class DBOS:
