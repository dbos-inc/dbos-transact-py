import time
from typing import Any, Dict, Optional, cast

import psycopg
import sqlalchemy as sa
from sqlalchemy.exc import DBAPIError

from dbos._migration import ensure_dbos_schema, run_dbos_migrations
from dbos._schemas.system_database import SystemSchema

from ._logger import dbos_logger
from ._sys_db import SystemDatabase


class PostgresSystemDatabase(SystemDatabase):
    """PostgreSQL-specific implementation of SystemDatabase."""

<<<<<<< HEAD
    notification_conn: Optional[sa.PoolProxiedConnection] = None
=======
    def __init__(
        self,
        *,
        system_database_url: str,
        engine_kwargs: Dict[str, Any],
        schema: Optional[str],
        debug_mode: bool = False,
    ):
        super().__init__(
            system_database_url=system_database_url,
            engine_kwargs=engine_kwargs,
            debug_mode=debug_mode,
        )
        if schema is None:
            self.schema = "dbos"
        else:
            self.schema = schema
        SystemSchema.set_schema(self.schema)
        self.notification_conn: Optional[psycopg.connection.Connection] = None
>>>>>>> 87d004aa

    def _create_engine(
        self, system_database_url: str, engine_kwargs: Dict[str, Any]
    ) -> sa.Engine:
        url = sa.make_url(system_database_url).set(drivername="postgresql+psycopg")
        return sa.create_engine(url, **engine_kwargs)

    def run_migrations(self) -> None:
        """Run PostgreSQL-specific migrations."""
        if self._debug_mode:
            dbos_logger.warning("System database migrations are skipped in debug mode.")
            return
        system_db_url = self.engine.url
        sysdb_name = system_db_url.database
        # Unless we were provided an engine, if the system database does not already exist, create it
        if self.created_engine:
            engine = sa.create_engine(
                system_db_url.set(database="postgres"), **self._engine_kwargs
            )
            with engine.connect() as conn:
                conn.execution_options(isolation_level="AUTOCOMMIT")
                if not conn.execute(
                    sa.text("SELECT 1 FROM pg_database WHERE datname=:db_name"),
                    parameters={"db_name": sysdb_name},
                ).scalar():
                    dbos_logger.info(f"Creating system database {sysdb_name}")
                    conn.execute(sa.text(f"CREATE DATABASE {sysdb_name}"))
            engine.dispose()
        else:
            # If we were provided an engine, validate it can connect
            with self.engine.connect() as conn:
                conn.execute(sa.text("SELECT 1"))

        ensure_dbos_schema(self.engine, self.schema)
        run_dbos_migrations(self.engine, self.schema)

    def _cleanup_connections(self) -> None:
        """Clean up PostgreSQL-specific connections."""
        with self._listener_thread_lock:
            if self.notification_conn and self.notification_conn.dbapi_connection:
                self.notification_conn.dbapi_connection.close()
                self.notification_conn.invalidate()

    def _is_unique_constraint_violation(self, dbapi_error: DBAPIError) -> bool:
        """Check if the error is a unique constraint violation in PostgreSQL."""
        return dbapi_error.orig.sqlstate == "23505"  # type: ignore

    def _is_foreign_key_violation(self, dbapi_error: DBAPIError) -> bool:
        """Check if the error is a foreign key violation in PostgreSQL."""
        return dbapi_error.orig.sqlstate == "23503"  # type: ignore

    @staticmethod
    def _reset_system_database(database_url: str) -> None:
        """Reset the PostgreSQL system database by dropping it."""
        system_db_url = sa.make_url(database_url)
        sysdb_name = system_db_url.database

        if sysdb_name is None:
            raise ValueError(f"System database name not found in URL {system_db_url}")

        try:
            # Connect to postgres default database
            engine = sa.create_engine(
                system_db_url.set(database="postgres", drivername="postgresql+psycopg"),
                connect_args={"connect_timeout": 10},
            )

            with engine.connect() as conn:
                # Set autocommit required for database dropping
                conn.execution_options(isolation_level="AUTOCOMMIT")

                # Drop the database
                conn.execute(
                    sa.text(f"DROP DATABASE IF EXISTS {sysdb_name} WITH (FORCE)")
                )
            engine.dispose()
        except Exception as e:
            dbos_logger.error(f"Error resetting PostgreSQL system database: {str(e)}")
            raise e

    def _notification_listener(self) -> None:
        """Listen for PostgreSQL notifications using psycopg."""
        while self._run_background_processes:
            try:
                with self._listener_thread_lock:
                    self.notification_conn = self.engine.raw_connection()
                    self.notification_conn.detach()
                    psycopg_conn = cast(
                        psycopg.connection.Connection, self.notification_conn
                    )
                    psycopg_conn.set_autocommit(True)

                    psycopg_conn.execute("LISTEN dbos_notifications_channel")
                    psycopg_conn.execute("LISTEN dbos_workflow_events_channel")
                while self._run_background_processes:
                    gen = psycopg_conn.notifies()
                    for notify in gen:
                        channel = notify.channel
                        dbos_logger.debug(
                            f"Received notification on channel: {channel}, payload: {notify.payload}"
                        )
                        if channel == "dbos_notifications_channel":
                            if notify.payload:
                                condition = self.notifications_map.get(notify.payload)
                                if condition is None:
                                    # No condition found for this payload
                                    continue
                                condition.acquire()
                                condition.notify_all()
                                condition.release()
                                dbos_logger.debug(
                                    f"Signaled notifications condition for {notify.payload}"
                                )
                        elif channel == "dbos_workflow_events_channel":
                            if notify.payload:
                                condition = self.workflow_events_map.get(notify.payload)
                                if condition is None:
                                    # No condition found for this payload
                                    continue
                                condition.acquire()
                                condition.notify_all()
                                condition.release()
                                dbos_logger.debug(
                                    f"Signaled workflow_events condition for {notify.payload}"
                                )
                        else:
                            dbos_logger.error(f"Unknown channel: {channel}")
            except Exception as e:
                if self._run_background_processes:
                    dbos_logger.warning(f"Notification listener error: {e}")
                    time.sleep(1)
                    # Then the loop will try to reconnect and restart the listener
            finally:
                self._cleanup_connections()<|MERGE_RESOLUTION|>--- conflicted
+++ resolved
@@ -6,7 +6,6 @@
 from sqlalchemy.exc import DBAPIError
 
 from dbos._migration import ensure_dbos_schema, run_dbos_migrations
-from dbos._schemas.system_database import SystemSchema
 
 from ._logger import dbos_logger
 from ._sys_db import SystemDatabase
@@ -15,29 +14,7 @@
 class PostgresSystemDatabase(SystemDatabase):
     """PostgreSQL-specific implementation of SystemDatabase."""
 
-<<<<<<< HEAD
     notification_conn: Optional[sa.PoolProxiedConnection] = None
-=======
-    def __init__(
-        self,
-        *,
-        system_database_url: str,
-        engine_kwargs: Dict[str, Any],
-        schema: Optional[str],
-        debug_mode: bool = False,
-    ):
-        super().__init__(
-            system_database_url=system_database_url,
-            engine_kwargs=engine_kwargs,
-            debug_mode=debug_mode,
-        )
-        if schema is None:
-            self.schema = "dbos"
-        else:
-            self.schema = schema
-        SystemSchema.set_schema(self.schema)
-        self.notification_conn: Optional[psycopg.connection.Connection] = None
->>>>>>> 87d004aa
 
     def _create_engine(
         self, system_database_url: str, engine_kwargs: Dict[str, Any]
@@ -71,6 +48,7 @@
             with self.engine.connect() as conn:
                 conn.execute(sa.text("SELECT 1"))
 
+        assert self.schema
         ensure_dbos_schema(self.engine, self.schema)
         run_dbos_migrations(self.engine, self.schema)
 
