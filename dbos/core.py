--- conflicted
+++ resolved
@@ -158,13 +158,10 @@
         # Synchronously record the status and inputs for workflows and single-step workflows
         # We also have to do this for single-step workflows because of the foreign key constraint on the operation outputs table
         # TODO: Make this transactional (and with the queue step below)
-<<<<<<< HEAD
         asyncio.run(dbos._sys_db.update_workflow_status(status, False, ctx.in_recovery))
-        asyncio.run(dbos._sys_db.update_workflow_inputs(wfid, utils.serialize(inputs)))
-=======
-        dbos._sys_db.update_workflow_status(status, False, ctx.in_recovery)
-        dbos._sys_db.update_workflow_inputs(wfid, utils.serialize_args(inputs))
->>>>>>> a482fa62
+        asyncio.run(
+            dbos._sys_db.update_workflow_inputs(wfid, utils.serialize_args(inputs))
+        )
     else:
         # Buffer the inputs for single-transaction workflows, but don't buffer the status
         dbos._sys_db.buffer_workflow_inputs(wfid, utils.serialize_args(inputs))
