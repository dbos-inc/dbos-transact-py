--- conflicted
+++ resolved
@@ -302,16 +302,12 @@
             if enqueue_options is not None
             else 0
         ),
-<<<<<<< HEAD
-        "inputs": _serialization.serialize_args(inputs),
+        "inputs": dbos._serializer.serialize(inputs),
         "queue_partition_key": (
             enqueue_options["queue_partition_key"]
             if enqueue_options is not None
             else None
         ),
-=======
-        "inputs": dbos._serializer.serialize(inputs),
->>>>>>> 6b6cd275
     }
 
     # Synchronously record the status and inputs for workflows
