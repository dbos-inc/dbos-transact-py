--- conflicted
+++ resolved
@@ -230,16 +230,10 @@
     wf_name: str,
     class_name: Optional[str],
     config_name: Optional[str],
-<<<<<<< HEAD
-    queue: Optional[str] = None,
+    queue: Optional[str],
     workflow_timeout_ms: Optional[int],
     workflow_deadline_epoch_ms: Optional[int],
-    max_recovery_attempts: int = DEFAULT_MAX_RECOVERY_ATTEMPTS,
-=======
-    temp_wf_type: Optional[str],
-    queue: Optional[str],
     max_recovery_attempts: Optional[int],
->>>>>>> 1cea8131
 ) -> WorkflowStatusInternal:
     wfid = (
         ctx.workflow_id
@@ -770,13 +764,9 @@
                 wf_name=get_dbos_func_name(func),
                 class_name=get_dbos_class_name(fi, func, args),
                 config_name=get_config_name(fi, func, args),
-<<<<<<< HEAD
+                queue=None,
                 workflow_timeout_ms=workflow_timeout_ms,
                 workflow_deadline_epoch_ms=workflow_deadline_epoch_ms,
-=======
-                temp_wf_type=get_temp_workflow_type(func),
-                queue=None,
->>>>>>> 1cea8131
                 max_recovery_attempts=max_recovery_attempts,
             )
 
