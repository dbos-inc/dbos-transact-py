import asyncio
import datetime
import os
import threading
import time
from enum import Enum
from typing import (
    TYPE_CHECKING,
    Any,
    Dict,
    List,
    Literal,
    Optional,
    Sequence,
    Set,
    Tuple,
    TypedDict,
    cast,
)

import psycopg
import sqlalchemy as sa
import sqlalchemy.dialects.postgresql as pg
from alembic import command
from alembic.config import Config
from sqlalchemy.exc import DBAPIError
from sqlalchemy.ext.asyncio import AsyncConnection, create_async_engine

import dbos.utils as utils
from dbos.error import (
    DBOSDeadLetterQueueError,
    DBOSNonExistentWorkflowError,
    DBOSWorkflowConflictIDError,
)
from dbos.registrations import DEFAULT_MAX_RECOVERY_ATTEMPTS

from .dbos_config import ConfigFile
from .logger import dbos_logger
from .schemas.system_database import SystemSchema

if TYPE_CHECKING:
    from .queue import Queue


class WorkflowStatusString(Enum):
    """Enumeration of values allowed for `WorkflowSatusInternal.status`."""

    PENDING = "PENDING"
    SUCCESS = "SUCCESS"
    ERROR = "ERROR"
    RETRIES_EXCEEDED = "RETRIES_EXCEEDED"
    CANCELLED = "CANCELLED"
    ENQUEUED = "ENQUEUED"


WorkflowStatuses = Literal[
    "PENDING", "SUCCESS", "ERROR", "RETRIES_EXCEEDED", "CANCELLED", "ENQUEUED"
]


class WorkflowStatusInternal(TypedDict):
    workflow_uuid: str
    status: WorkflowStatuses
    name: str
    class_name: Optional[str]
    config_name: Optional[str]
    output: Optional[str]  # JSON (jsonpickle)
    error: Optional[str]  # JSON (jsonpickle)
    executor_id: Optional[str]
    app_version: Optional[str]
    app_id: Optional[str]
    request: Optional[str]  # JSON (jsonpickle)
    recovery_attempts: Optional[int]
    authenticated_user: Optional[str]
    assumed_role: Optional[str]
    authenticated_roles: Optional[str]  # JSON list of roles.
    queue_name: Optional[str]


class RecordedResult(TypedDict):
    output: Optional[str]  # JSON (jsonpickle)
    error: Optional[str]  # JSON (jsonpickle)


class OperationResultInternal(TypedDict):
    workflow_uuid: str
    function_id: int
    output: Optional[str]  # JSON (jsonpickle)
    error: Optional[str]  # JSON (jsonpickle)


class GetEventWorkflowContext(TypedDict):
    workflow_uuid: str
    function_id: int
    timeout_function_id: int


class GetWorkflowsInput:
    """
    Structure for argument to `get_workflows` function.

    This specifies the search criteria for workflow retrieval by `get_workflows`.

    Attributes:
       name(str):  The name of the workflow function
       authenticated_user(str):  The name of the user who invoked the function
       start_time(str): Beginning of search range for time of invocation, in ISO 8601 format
       end_time(str): End of search range for time of invocation, in ISO 8601 format
       status(str): Current status of the workflow invocation (see `WorkflowStatusString`)
       application_version(str): Application version that invoked the workflow
       limit(int): Limit on number of returned records

    """

    def __init__(self) -> None:
        self.name: Optional[str] = None  # The name of the workflow function
        self.authenticated_user: Optional[str] = None  # The user who ran the workflow.
        self.start_time: Optional[str] = None  # Timestamp in ISO 8601 format
        self.end_time: Optional[str] = None  # Timestamp in ISO 8601 format
        self.status: Optional[WorkflowStatuses] = None
        self.application_version: Optional[str] = (
            None  # The application version that ran this workflow. = None
        )
        self.limit: Optional[int] = (
            None  # Return up to this many workflows IDs. IDs are ordered by workflow creation time.
        )


class GetWorkflowsOutput:
    def __init__(self, workflow_uuids: List[str]):
        self.workflow_uuids = workflow_uuids


class WorkflowInformation(TypedDict, total=False):
    workflow_uuid: str
    status: WorkflowStatuses  # The status of the workflow.
    name: str  # The name of the workflow function.
    workflow_class_name: str  # The class name holding the workflow function.
    workflow_config_name: (
        str  # The name of the configuration, if the class needs configuration
    )
    authenticated_user: str  # The user who ran the workflow. Empty string if not set.
    assumed_role: str
    # The role used to run this workflow.  Empty string if authorization is not required.
    authenticated_roles: List[str]
    # All roles the authenticated user has, if any.
    input: Optional[utils.WorkflowInputs]
    output: Optional[str]
    error: Optional[str]
    request: Optional[str]


dbos_null_topic = "__null__topic__"
buffer_flush_batch_size = 100
buffer_flush_interval_secs = 1.0


class SystemDatabase:

    def __init__(self, config: ConfigFile):
        self.config = config

        sysdb_name = (
            config["database"]["sys_db_name"]
            if "sys_db_name" in config["database"] and config["database"]["sys_db_name"]
            else config["database"]["app_db_name"] + SystemSchema.sysdb_suffix
        )

        # If the system database does not already exist, create it
        postgres_db_url = sa.URL.create(
            "postgresql+psycopg",
            username=config["database"]["username"],
            password=config["database"]["password"],
            host=config["database"]["hostname"],
            port=config["database"]["port"],
            database="postgres",
        )
        engine = sa.create_engine(postgres_db_url)
        with engine.connect() as conn:
            conn.execution_options(isolation_level="AUTOCOMMIT")
            if not conn.execute(
                sa.text("SELECT 1 FROM pg_database WHERE datname=:db_name"),
                parameters={"db_name": sysdb_name},
            ).scalar():
                conn.execute(sa.text(f"CREATE DATABASE {sysdb_name}"))
        engine.dispose()

        system_db_url = sa.URL.create(
            "postgresql+psycopg",
            username=config["database"]["username"],
            password=config["database"]["password"],
            host=config["database"]["hostname"],
            port=config["database"]["port"],
            database=sysdb_name,
        )

        # Run a schema migration for the system database
        migration_dir = os.path.join(
            os.path.dirname(os.path.realpath(__file__)), "migrations"
        )
        alembic_cfg = Config()
        alembic_cfg.set_main_option("script_location", migration_dir)
        alembic_cfg.set_main_option(
            "sqlalchemy.url", system_db_url.render_as_string(hide_password=False)
        )
        command.upgrade(alembic_cfg, "head")

        self.notification_conn: Optional[psycopg.connection.Connection] = None
        self.notifications_map: Dict[str, threading.Condition] = {}
        self.workflow_events_map: Dict[str, threading.Condition] = {}

        # Initialize the workflow status and inputs buffers
        self._workflow_status_buffer: Dict[str, WorkflowStatusInternal] = {}
        self._workflow_inputs_buffer: Dict[str, str] = {}
        # Two sets for tracking which single-transaction workflows have been exported to the status table
        self._exported_temp_txn_wf_status: Set[str] = set()
        self._temp_txn_wf_ids: Set[str] = set()
        self._is_flushing_status_buffer = False

        # Now we can run background processes
        self._run_background_processes = True

        # Create a connection pool for the system database
        self.async_engine = create_async_engine(
            system_db_url, pool_size=20, max_overflow=5, pool_timeout=30
        )

    # Destroy the pool when finished
    def destroy(self) -> None:
        self.wait_for_buffer_flush()
        self._run_background_processes = False
        if self.notification_conn is not None:
            self.notification_conn.close()
        asyncio.run(self.async_engine.dispose())

    def wait_for_buffer_flush(self) -> None:
        # Wait until the buffers are flushed.
        while self._is_flushing_status_buffer or not self._is_buffers_empty:
            dbos_logger.debug("Waiting for system buffers to be exported")
            time.sleep(1)

    async def update_workflow_status(
        self,
        status: WorkflowStatusInternal,
        replace: bool = True,
        in_recovery: bool = False,
        *,
        conn: Optional[AsyncConnection] = None,
        max_recovery_attempts: int = DEFAULT_MAX_RECOVERY_ATTEMPTS,
    ) -> None:
        cmd = pg.insert(SystemSchema.workflow_status).values(
            workflow_uuid=status["workflow_uuid"],
            status=status["status"],
            name=status["name"],
            class_name=status["class_name"],
            config_name=status["config_name"],
            output=status["output"],
            error=status["error"],
            executor_id=status["executor_id"],
            application_version=status["app_version"],
            application_id=status["app_id"],
            request=status["request"],
            authenticated_user=status["authenticated_user"],
            authenticated_roles=status["authenticated_roles"],
            assumed_role=status["assumed_role"],
            queue_name=status["queue_name"],
        )
        if replace:
            cmd = cmd.on_conflict_do_update(
                index_elements=["workflow_uuid"],
                set_=dict(
                    status=status["status"],
                    output=status["output"],
                    error=status["error"],
                ),
            )
        elif in_recovery:
            cmd = cmd.on_conflict_do_update(
                index_elements=["workflow_uuid"],
                set_=dict(
                    recovery_attempts=SystemSchema.workflow_status.c.recovery_attempts
                    + 1,
                ),
            )
        else:
            cmd = cmd.on_conflict_do_nothing()
        cmd = cmd.returning(SystemSchema.workflow_status.c.recovery_attempts)  # type: ignore

        if conn is not None:
            results = await conn.execute(cmd)
        else:
            async with self.async_engine.begin() as c:
                results = await c.execute(cmd)
        if in_recovery:
            row = results.fetchone()
            if row is not None:
                recovery_attempts: int = row[0]
                if recovery_attempts > max_recovery_attempts:
                    async with self.async_engine.begin() as c:
                        await c.execute(
                            sa.update(SystemSchema.workflow_status)
                            .where(
                                SystemSchema.workflow_status.c.workflow_uuid
                                == status["workflow_uuid"]
                            )
                            .where(
                                SystemSchema.workflow_status.c.status
                                == WorkflowStatusString.PENDING.value
                            )
                            .values(
                                status=WorkflowStatusString.RETRIES_EXCEEDED.value,
                            )
                        )
                    raise DBOSDeadLetterQueueError(
                        status["workflow_uuid"], max_recovery_attempts
                    )

        # Record we have exported status for this single-transaction workflow
        if status["workflow_uuid"] in self._temp_txn_wf_ids:
            self._exported_temp_txn_wf_status.add(status["workflow_uuid"])

    async def set_workflow_status(
        self,
        workflow_uuid: str,
        status: WorkflowStatusString,
        reset_recovery_attempts: bool,
    ) -> None:
        async with self.async_engine.begin() as c:
            stmt = (
                sa.update(SystemSchema.workflow_status)
                .where(SystemSchema.workflow_inputs.c.workflow_uuid == workflow_uuid)
                .values(
                    status=status,
                )
            )
            await c.execute(stmt)

            if reset_recovery_attempts:
                stmt = (
                    sa.update(SystemSchema.workflow_status)
                    .where(
                        SystemSchema.workflow_inputs.c.workflow_uuid == workflow_uuid
                    )
                    .values(recovery_attempts=reset_recovery_attempts)
                )
                await c.execute(stmt)

    async def get_workflow_status(
        self, workflow_uuid: str
    ) -> Optional[WorkflowStatusInternal]:
        async with self.async_engine.begin() as c:
            row = (
                await c.execute(
                    sa.select(
                        SystemSchema.workflow_status.c.status,
                        SystemSchema.workflow_status.c.name,
                        SystemSchema.workflow_status.c.request,
                        SystemSchema.workflow_status.c.recovery_attempts,
                        SystemSchema.workflow_status.c.config_name,
                        SystemSchema.workflow_status.c.class_name,
                        SystemSchema.workflow_status.c.authenticated_user,
                        SystemSchema.workflow_status.c.authenticated_roles,
                        SystemSchema.workflow_status.c.assumed_role,
                        SystemSchema.workflow_status.c.queue_name,
                    ).where(
                        SystemSchema.workflow_status.c.workflow_uuid == workflow_uuid
                    )
                )
            ).fetchone()
            if row is None:
                return None
            status: WorkflowStatusInternal = {
                "workflow_uuid": workflow_uuid,
                "status": row[0],
                "name": row[1],
                "class_name": row[5],
                "config_name": row[4],
                "output": None,
                "error": None,
                "app_id": None,
                "app_version": None,
                "executor_id": None,
                "request": row[2],
                "recovery_attempts": row[3],
                "authenticated_user": row[6],
                "authenticated_roles": row[7],
                "assumed_role": row[8],
                "queue_name": row[9],
            }
            return status

    async def get_workflow_status_within_wf(
        self, workflow_uuid: str, calling_wf: str, calling_wf_fn: int
    ) -> Optional[WorkflowStatusInternal]:
        res = await self.check_operation_execution(calling_wf, calling_wf_fn)
        if res is not None:
            if res["output"]:
                resstat: WorkflowStatusInternal = utils.deserialize(res["output"])
                return resstat
            return None
        stat = await self.get_workflow_status(workflow_uuid)
        await self.record_operation_result(
            {
                "workflow_uuid": calling_wf,
                "function_id": calling_wf_fn,
                "output": utils.serialize(stat),
                "error": None,
            }
        )
        return stat

    async def get_workflow_status_w_outputs(
        self, workflow_uuid: str
    ) -> Optional[WorkflowStatusInternal]:
        async with self.async_engine.begin() as c:
            row = (
                await c.execute(
                    sa.select(
                        SystemSchema.workflow_status.c.status,
                        SystemSchema.workflow_status.c.name,
                        SystemSchema.workflow_status.c.request,
                        SystemSchema.workflow_status.c.output,
                        SystemSchema.workflow_status.c.error,
                        SystemSchema.workflow_status.c.config_name,
                        SystemSchema.workflow_status.c.class_name,
                        SystemSchema.workflow_status.c.authenticated_user,
                        SystemSchema.workflow_status.c.authenticated_roles,
                        SystemSchema.workflow_status.c.assumed_role,
                        SystemSchema.workflow_status.c.queue_name,
                    ).where(
                        SystemSchema.workflow_status.c.workflow_uuid == workflow_uuid
                    )
                )
            ).fetchone()
            if row is None:
                return None
            status: WorkflowStatusInternal = {
                "workflow_uuid": workflow_uuid,
                "status": row[0],
                "name": row[1],
                "config_name": row[5],
                "class_name": row[6],
                "output": row[3],
                "error": row[4],
                "app_id": None,
                "app_version": None,
                "executor_id": None,
                "request": row[2],
                "recovery_attempts": None,
                "authenticated_user": row[7],
                "authenticated_roles": row[8],
                "assumed_role": row[9],
                "queue_name": row[10],
            }
            return status

    async def await_workflow_result_internal(
        self, workflow_uuid: str
    ) -> dict[str, Any]:
        polling_interval_secs: float = 1.000

        while True:
            async with self.async_engine.begin() as c:
                row = (
                    await c.execute(
                        sa.select(
                            SystemSchema.workflow_status.c.status,
                            SystemSchema.workflow_status.c.output,
                            SystemSchema.workflow_status.c.error,
                        ).where(
                            SystemSchema.workflow_status.c.workflow_uuid
                            == workflow_uuid
                        )
                    )
                ).fetchone()
                if row is not None:
                    status = row[0]
                    if status == str(WorkflowStatusString.SUCCESS.value):
                        return {
                            "status": status,
                            "output": row[1],
                            "workflow_uuid": workflow_uuid,
                        }

                    elif status == str(WorkflowStatusString.ERROR.value):
                        return {
                            "status": status,
                            "error": row[2],
                            "workflow_uuid": workflow_uuid,
                        }

                else:
                    pass  # CB: I guess we're assuming the WF will show up eventually.

            time.sleep(polling_interval_secs)

    async def await_workflow_result(self, workflow_uuid: str) -> Any:
        stat = await self.await_workflow_result_internal(workflow_uuid)
        if not stat:
            return None
        status: str = stat["status"]
        if status == str(WorkflowStatusString.SUCCESS.value):
            return utils.deserialize(stat["output"])
        elif status == str(WorkflowStatusString.ERROR.value):
            raise utils.deserialize_exception(stat["error"])
        return None

    async def get_workflow_info(
        self, workflow_uuid: str, get_request: bool
    ) -> Optional[WorkflowInformation]:
        stat = await self.get_workflow_status_w_outputs(workflow_uuid)
        if stat is None:
            return None
        info = cast(WorkflowInformation, stat)
        input = await self.get_workflow_inputs(workflow_uuid)
        if input is not None:
            info["input"] = input
        if not get_request:
            info.pop("request", None)

        return info

    async def update_workflow_inputs(
        self, workflow_uuid: str, inputs: str, conn: Optional[AsyncConnection] = None
    ) -> None:
        cmd = (
            pg.insert(SystemSchema.workflow_inputs)
            .values(
                workflow_uuid=workflow_uuid,
                inputs=inputs,
            )
            .on_conflict_do_nothing()
        )
        if conn is not None:
            await conn.execute(cmd)
        else:
            async with self.async_engine.begin() as c:
                await c.execute(cmd)

        if workflow_uuid in self._temp_txn_wf_ids:
            # Clean up the single-transaction tracking sets
            self._exported_temp_txn_wf_status.discard(workflow_uuid)
            self._temp_txn_wf_ids.discard(workflow_uuid)

    async def get_workflow_inputs(
        self, workflow_uuid: str
    ) -> Optional[utils.WorkflowInputs]:
        async with self.async_engine.begin() as c:
            row = (
                await c.execute(
                    sa.select(SystemSchema.workflow_inputs.c.inputs).where(
                        SystemSchema.workflow_inputs.c.workflow_uuid == workflow_uuid
                    )
                )
            ).fetchone()
            if row is None:
                return None
            inputs: utils.WorkflowInputs = utils.deserialize_args(row[0])
            return inputs

    async def get_workflows(self, input: GetWorkflowsInput) -> GetWorkflowsOutput:
        query = sa.select(SystemSchema.workflow_status.c.workflow_uuid).order_by(
            SystemSchema.workflow_status.c.created_at.desc()
        )

        if input.name:
            query = query.where(SystemSchema.workflow_status.c.name == input.name)
        if input.authenticated_user:
            query = query.where(
                SystemSchema.workflow_status.c.authenticated_user
                == input.authenticated_user
            )
        if input.start_time:
            query = query.where(
                SystemSchema.workflow_status.c.created_at
                >= datetime.datetime.fromisoformat(input.start_time).timestamp()
            )
        if input.end_time:
            query = query.where(
                SystemSchema.workflow_status.c.created_at
                <= datetime.datetime.fromisoformat(input.end_time).timestamp()
            )
        if input.status:
            query = query.where(SystemSchema.workflow_status.c.status == input.status)
        if input.application_version:
            query = query.where(
                SystemSchema.workflow_status.c.application_version
                == input.application_version
            )
        if input.limit:
            query = query.limit(input.limit)

        async with self.async_engine.begin() as c:
            rows = await c.execute(query)
        workflow_uuids = [row[0] for row in rows]

        return GetWorkflowsOutput(workflow_uuids)

    async def get_pending_workflows(self, executor_id: str) -> list[str]:
        async with self.async_engine.begin() as c:
            rows = (
                await c.execute(
                    sa.select(SystemSchema.workflow_status.c.workflow_uuid).where(
                        SystemSchema.workflow_status.c.status
                        == WorkflowStatusString.PENDING.value,
                        SystemSchema.workflow_status.c.executor_id == executor_id,
                    )
                )
            ).fetchall()
            return [row[0] for row in rows]

    async def record_operation_result(
        self, result: OperationResultInternal, conn: Optional[AsyncConnection] = None
    ) -> None:
        error = result["error"]
        output = result["output"]
        assert error is None or output is None, "Only one of error or output can be set"
        sql = pg.insert(SystemSchema.operation_outputs).values(
            workflow_uuid=result["workflow_uuid"],
            function_id=result["function_id"],
            output=output,
            error=error,
        )
        try:
            if conn is not None:
                await conn.execute(sql)
            else:
                async with self.async_engine.begin() as c:
                    await c.execute(sql)
        except DBAPIError as dbapi_error:
            if dbapi_error.orig.sqlstate == "23505":  # type: ignore
                raise DBOSWorkflowConflictIDError(result["workflow_uuid"])
            raise

    async def check_operation_execution(
        self,
        workflow_uuid: str,
        function_id: int,
        conn: Optional[AsyncConnection] = None,
    ) -> Optional[RecordedResult]:
        sql = sa.select(
            SystemSchema.operation_outputs.c.output,
            SystemSchema.operation_outputs.c.error,
        ).where(
            SystemSchema.operation_outputs.c.workflow_uuid == workflow_uuid,
            SystemSchema.operation_outputs.c.function_id == function_id,
        )

        # If in a transaction, use the provided connection
        rows: Sequence[Any]
        if conn is not None:
            rows = (await conn.execute(sql)).all()
        else:
            async with self.async_engine.begin() as c:
                rows = (await c.execute(sql)).all()
        if len(rows) == 0:
            return None
        result: RecordedResult = {
            "output": rows[0][0],
            "error": rows[0][1],
        }
        return result

    async def send(
        self,
        workflow_uuid: str,
        function_id: int,
        destination_uuid: str,
        message: Any,
        topic: Optional[str] = None,
    ) -> None:
        topic = topic if topic is not None else dbos_null_topic
        async with self.async_engine.begin() as c:
            recorded_output = await self.check_operation_execution(
                workflow_uuid, function_id, conn=c
            )
            if recorded_output is not None:
                dbos_logger.debug(
                    f"Replaying send, id: {function_id}, destination_uuid: {destination_uuid}, topic: {topic}"
                )
                return  # Already sent before
            else:
                dbos_logger.debug(
                    f"Running send, id: {function_id}, destination_uuid: {destination_uuid}, topic: {topic}"
                )

            try:
                await c.execute(
                    pg.insert(SystemSchema.notifications).values(
                        destination_uuid=destination_uuid,
                        topic=topic,
                        message=utils.serialize(message),
                    )
                )
            except DBAPIError as dbapi_error:
                # Foreign key violation
                if dbapi_error.orig.sqlstate == "23503":  # type: ignore
                    raise DBOSNonExistentWorkflowError(destination_uuid)
                raise
            output: OperationResultInternal = {
                "workflow_uuid": workflow_uuid,
                "function_id": function_id,
                "output": None,
                "error": None,
            }
            await self.record_operation_result(output, conn=c)

    async def recv(
        self,
        workflow_uuid: str,
        function_id: int,
        timeout_function_id: int,
        topic: Optional[str],
        timeout_seconds: float = 60,
    ) -> Any:
        topic = topic if topic is not None else dbos_null_topic

        # First, check for previous executions.
        recorded_output = await self.check_operation_execution(
            workflow_uuid, function_id
        )
        if recorded_output is not None:
            dbos_logger.debug(f"Replaying recv, id: {function_id}, topic: {topic}")
            if recorded_output["output"] is not None:
                return utils.deserialize(recorded_output["output"])
            else:
                raise Exception("No output recorded in the last recv")
        else:
            dbos_logger.debug(f"Running recv, id: {function_id}, topic: {topic}")

        # Insert a condition to the notifications map, so the listener can notify it when a message is received.
        payload = f"{workflow_uuid}::{topic}"
        condition = threading.Condition()
        # Must acquire first before adding to the map. Otherwise, the notification listener may notify it before the condition is acquired and waited.
        condition.acquire()
        self.notifications_map[payload] = condition

        # Check if the key is already in the database. If not, wait for the notification.
        init_recv: Sequence[Any]
        async with self.async_engine.begin() as c:
            init_recv = (
                await c.execute(
                    sa.select(
                        SystemSchema.notifications.c.topic,
                    ).where(
                        SystemSchema.notifications.c.destination_uuid == workflow_uuid,
                        SystemSchema.notifications.c.topic == topic,
                    )
                )
            ).fetchall()

        if len(init_recv) == 0:
            # Wait for the notification
            # Support OAOO sleep
            actual_timeout = await self.sleep(
                workflow_uuid, timeout_function_id, timeout_seconds, skip_sleep=True
            )
            condition.wait(timeout=actual_timeout)
        condition.release()
        self.notifications_map.pop(payload)

        # Transactionally consume and return the message if it's in the database, otherwise return null.
        async with self.async_engine.begin() as c:
            oldest_entry_cte = (
                sa.select(
                    SystemSchema.notifications.c.destination_uuid,
                    SystemSchema.notifications.c.topic,
                    SystemSchema.notifications.c.message,
                    SystemSchema.notifications.c.created_at_epoch_ms,
                )
                .where(
                    SystemSchema.notifications.c.destination_uuid == workflow_uuid,
                    SystemSchema.notifications.c.topic == topic,
                )
                .order_by(SystemSchema.notifications.c.created_at_epoch_ms.asc())
                .limit(1)
                .cte("oldest_entry")
            )
            delete_stmt = (
                sa.delete(SystemSchema.notifications)
                .where(
                    SystemSchema.notifications.c.destination_uuid
                    == oldest_entry_cte.c.destination_uuid,
                    SystemSchema.notifications.c.topic == oldest_entry_cte.c.topic,
                    SystemSchema.notifications.c.created_at_epoch_ms
                    == oldest_entry_cte.c.created_at_epoch_ms,
                )
                .returning(SystemSchema.notifications.c.message)
            )
            rows = (await c.execute(delete_stmt)).fetchall()
            message: Any = None
            if len(rows) > 0:
                message = utils.deserialize(rows[0][0])
            await self.record_operation_result(
                {
                    "workflow_uuid": workflow_uuid,
                    "function_id": function_id,
                    "output": utils.serialize(
                        message
                    ),  # None will be serialized to 'null'
                    "error": None,
                },
                conn=c,
            )
        return message

    def _notification_listener(self) -> None:
        while self._run_background_processes:
            try:
                # since we're using the psycopg connection directly, we need a url without the "+pycopg" suffix
                url = sa.URL.create(
                    "postgresql", **self.async_engine.url.translate_connect_args()
                )
                # Listen to notifications
                self.notification_conn = psycopg.connect(
                    url.render_as_string(hide_password=False), autocommit=True
                )

                self.notification_conn.execute("LISTEN dbos_notifications_channel")
                self.notification_conn.execute("LISTEN dbos_workflow_events_channel")

                while self._run_background_processes:
                    gen = self.notification_conn.notifies(timeout=60)
                    for notify in gen:
                        channel = notify.channel
                        dbos_logger.debug(
                            f"Received notification on channel: {channel}, payload: {notify.payload}"
                        )
                        if channel == "dbos_notifications_channel":
                            if (
                                notify.payload
                                and notify.payload in self.notifications_map
                            ):
                                condition = self.notifications_map[notify.payload]
                                condition.acquire()
                                condition.notify_all()
                                condition.release()
                                dbos_logger.debug(
                                    f"Signaled notifications condition for {notify.payload}"
                                )
                        elif channel == "dbos_workflow_events_channel":
                            if (
                                notify.payload
                                and notify.payload in self.workflow_events_map
                            ):
                                condition = self.workflow_events_map[notify.payload]
                                condition.acquire()
                                condition.notify_all()
                                condition.release()
                                dbos_logger.debug(
                                    f"Signaled workflow_events condition for {notify.payload}"
                                )
                        else:
                            dbos_logger.error(f"Unknown channel: {channel}")
            except Exception as e:
                if self._run_background_processes:
                    dbos_logger.error(f"Notification listener error: {e}")
                    time.sleep(1)
                    # Then the loop will try to reconnect and restart the listener
            finally:
                if self.notification_conn is not None:
                    self.notification_conn.close()

    async def sleep(
        self,
        workflow_uuid: str,
        function_id: int,
        seconds: float,
        skip_sleep: bool = False,
    ) -> float:
        recorded_output = await self.check_operation_execution(
            workflow_uuid, function_id
        )
        end_time: float
        if recorded_output is not None:
            dbos_logger.debug(f"Replaying sleep, id: {function_id}, seconds: {seconds}")
            assert recorded_output["output"] is not None, "no recorded end time"
            end_time = utils.deserialize(recorded_output["output"])
        else:
            dbos_logger.debug(f"Running sleep, id: {function_id}, seconds: {seconds}")
            end_time = time.time() + seconds
            try:
                await self.record_operation_result(
                    {
                        "workflow_uuid": workflow_uuid,
                        "function_id": function_id,
                        "output": utils.serialize(end_time),
                        "error": None,
                    }
                )
            except DBOSWorkflowConflictIDError:
                pass
        duration = max(0, end_time - time.time())
        if not skip_sleep:
            time.sleep(duration)
        return duration

    async def set_event(
        self,
        workflow_uuid: str,
        function_id: int,
        key: str,
        message: Any,
    ) -> None:
        async with self.async_engine.begin() as c:
            recorded_output = await self.check_operation_execution(
                workflow_uuid, function_id, conn=c
            )
            if recorded_output is not None:
                dbos_logger.debug(f"Replaying set_event, id: {function_id}, key: {key}")
                return  # Already sent before
            else:
                dbos_logger.debug(f"Running set_event, id: {function_id}, key: {key}")

            await c.execute(
                pg.insert(SystemSchema.workflow_events)
                .values(
                    workflow_uuid=workflow_uuid,
                    key=key,
                    value=utils.serialize(message),
                )
                .on_conflict_do_update(
                    index_elements=["workflow_uuid", "key"],
                    set_={"value": utils.serialize(message)},
                )
            )
            output: OperationResultInternal = {
                "workflow_uuid": workflow_uuid,
                "function_id": function_id,
                "output": None,
                "error": None,
            }
            await self.record_operation_result(output, conn=c)

    async def get_event(
        self,
        target_uuid: str,
        key: str,
        timeout_seconds: float = 60,
        caller_ctx: Optional[GetEventWorkflowContext] = None,
    ) -> Any:
        get_sql = sa.select(
            SystemSchema.workflow_events.c.value,
        ).where(
            SystemSchema.workflow_events.c.workflow_uuid == target_uuid,
            SystemSchema.workflow_events.c.key == key,
        )
        # Check for previous executions only if it's in a workflow
        if caller_ctx is not None:
            recorded_output = await self.check_operation_execution(
                caller_ctx["workflow_uuid"], caller_ctx["function_id"]
            )
            if recorded_output is not None:
                dbos_logger.debug(
                    f"Replaying get_event, id: {caller_ctx['function_id']}, key: {key}"
                )
                if recorded_output["output"] is not None:
                    return utils.deserialize(recorded_output["output"])
                else:
                    raise Exception("No output recorded in the last get_event")
            else:
                dbos_logger.debug(
                    f"Running get_event, id: {caller_ctx['function_id']}, key: {key}"
                )

        payload = f"{target_uuid}::{key}"
        condition = threading.Condition()
        self.workflow_events_map[payload] = condition
        condition.acquire()

        # Check if the key is already in the database. If not, wait for the notification.
        init_recv: Sequence[Any]
        async with self.async_engine.begin() as c:
            init_recv = (await c.execute(get_sql)).fetchall()

        value: Any = None
        if len(init_recv) > 0:
            value = utils.deserialize(init_recv[0][0])
        else:
            # Wait for the notification
            actual_timeout = timeout_seconds
            if caller_ctx is not None:
                # Support OAOO sleep for workflows
                actual_timeout = await self.sleep(
                    caller_ctx["workflow_uuid"],
                    caller_ctx["timeout_function_id"],
                    timeout_seconds,
                    skip_sleep=True,
                )
            condition.wait(timeout=actual_timeout)

            # Read the value from the database
            async with self.async_engine.begin() as c:
                final_recv = (await c.execute(get_sql)).fetchall()
                if len(final_recv) > 0:
                    value = utils.deserialize(final_recv[0][0])
        condition.release()
        self.workflow_events_map.pop(payload)

        # Record the output if it's in a workflow
        if caller_ctx is not None:
            await self.record_operation_result(
                {
                    "workflow_uuid": caller_ctx["workflow_uuid"],
                    "function_id": caller_ctx["function_id"],
                    "output": utils.serialize(
                        value
                    ),  # None will be serialized to 'null'
                    "error": None,
                }
            )
        return value

    async def _flush_workflow_status_buffer(self) -> None:
        """Export the workflow status buffer to the database, up to the batch size"""
        if len(self._workflow_status_buffer) == 0:
            return

        # Record the exported status so far, and add them back on errors.
        exported_status: Dict[str, WorkflowStatusInternal] = {}
        async with self.async_engine.begin() as c:
            exported = 0
            status_iter = iter(list(self._workflow_status_buffer))
            wf_id: Optional[str] = None
            while (
                exported < buffer_flush_batch_size
                and (wf_id := next(status_iter, None)) is not None
            ):
                # Pop the first key in the buffer (FIFO)
                status = self._workflow_status_buffer.pop(wf_id, None)
                if status is None:
                    continue
                exported_status[wf_id] = status
                try:
                    await self.update_workflow_status(status, conn=c)
                    exported += 1
                except Exception as e:
                    dbos_logger.error(f"Error while flushing status buffer: {e}")
                    await c.rollback()
                    # Add the exported status back to the buffer, so they can be retried next time
                    self._workflow_status_buffer.update(exported_status)
                    break

    async def _flush_workflow_inputs_buffer(self) -> None:
        """Export the workflow inputs buffer to the database, up to the batch size."""
        if len(self._workflow_inputs_buffer) == 0:
            return

        # Record exported inputs so far, and add them back on errors.
        exported_inputs: Dict[str, str] = {}
        async with self.async_engine.begin() as c:
            exported = 0
            input_iter = iter(list(self._workflow_inputs_buffer))
            wf_id: Optional[str] = None
            while (
                exported < buffer_flush_batch_size
                and (wf_id := next(input_iter, None)) is not None
            ):
                if wf_id not in self._exported_temp_txn_wf_status:
                    # Skip exporting inputs if the status has not been exported yet
                    continue
                inputs = self._workflow_inputs_buffer.pop(wf_id, None)
                if inputs is None:
                    continue
                exported_inputs[wf_id] = inputs
                try:
                    await self.update_workflow_inputs(wf_id, inputs, conn=c)
                    exported += 1
                except Exception as e:
                    dbos_logger.error(f"Error while flushing inputs buffer: {e}")
                    await c.rollback()
                    # Add the exported inputs back to the buffer, so they can be retried next time
                    self._workflow_inputs_buffer.update(exported_inputs)
                    break

    def flush_workflow_buffers(self) -> None:
        """Flush the workflow status and inputs buffers periodically, via a background thread."""
        while self._run_background_processes:
            try:
                self._is_flushing_status_buffer = True
                # Must flush the status buffer first, as the inputs table has a foreign key constraint on the status table.
                asyncio.run(self._flush_workflow_status_buffer())
                asyncio.run(self._flush_workflow_inputs_buffer())
                self._is_flushing_status_buffer = False
                if self._is_buffers_empty:
                    # Only sleep if both buffers are empty
                    time.sleep(buffer_flush_interval_secs)
            except Exception as e:
                dbos_logger.error(f"Error while flushing buffers: {e}")
                time.sleep(buffer_flush_interval_secs)
                # Will retry next time

    def buffer_workflow_status(self, status: WorkflowStatusInternal) -> None:
        self._workflow_status_buffer[status["workflow_uuid"]] = status

    def buffer_workflow_inputs(self, workflow_id: str, inputs: str) -> None:
        # inputs is a serialized WorkflowInputs string
        self._workflow_inputs_buffer[workflow_id] = inputs
        self._temp_txn_wf_ids.add(workflow_id)

    @property
    def _is_buffers_empty(self) -> bool:
        return (
            len(self._workflow_status_buffer) == 0
            and len(self._workflow_inputs_buffer) == 0
        )

    async def enqueue(self, workflow_id: str, queue_name: str) -> None:
        async with self.async_engine.begin() as c:
            await c.execute(
                pg.insert(SystemSchema.job_queue)
                .values(
                    workflow_uuid=workflow_id,
                    queue_name=queue_name,
                )
                .on_conflict_do_nothing()
            )

<<<<<<< HEAD
    async def start_queued_workflows(
        self, queue_name: str, concurrency: Optional[int]
    ) -> List[str]:
        async with self.async_engine.begin() as c:
            query = sa.select(SystemSchema.job_queue.c.workflow_uuid).where(
                SystemSchema.job_queue.c.queue_name == queue_name
            )
            if concurrency is not None:
                query = query.order_by(
                    SystemSchema.job_queue.c.created_at_epoch_ms.asc()
                ).limit(concurrency)
            rows = (await c.execute(query)).fetchall()
            dequeued_ids: List[str] = [row[0] for row in rows]
            ret_ids = []
            for id in dequeued_ids:
                result = await c.execute(
=======
    def start_queued_workflows(self, queue: "Queue") -> List[str]:
        start_time_ms = int(time.time() * 1000)
        if queue.limiter is not None:
            limiter_period_ms = int(queue.limiter["period"] * 1000)
        with self.engine.begin() as c:
            # Execute with snapshot isolation to ensure multiple workers respect limits
            c.execute(sa.text("SET TRANSACTION ISOLATION LEVEL REPEATABLE READ"))

            # If there is a limiter, compute how many functions have started in its period.
            if queue.limiter is not None:
                query = (
                    sa.select(sa.func.count())
                    .select_from(SystemSchema.job_queue)
                    .where(SystemSchema.job_queue.c.started_at_epoch_ms.isnot(None))
                    .where(
                        SystemSchema.job_queue.c.started_at_epoch_ms
                        > start_time_ms - limiter_period_ms
                    )
                )
                num_recent_queries = c.execute(query).fetchone()[0]  # type: ignore
                if num_recent_queries >= queue.limiter["limit"]:
                    return []

            # Select not-yet-completed functions in the queue ordered by the
            # time at which they were enqueued.
            # If there is a concurrency limit N, select only the N most recent
            # functions, else select all of them.
            query = (
                sa.select(
                    SystemSchema.job_queue.c.workflow_uuid,
                    SystemSchema.job_queue.c.started_at_epoch_ms,
                )
                .where(SystemSchema.job_queue.c.queue_name == queue.name)
                .where(SystemSchema.job_queue.c.completed_at_epoch_ms == None)
                .order_by(SystemSchema.job_queue.c.created_at_epoch_ms.asc())
            )
            if queue.concurrency is not None:
                query = query.limit(queue.concurrency)

            # From the functions retrieved, get the workflow IDs of the functions
            # that have not yet been started so we can start them.
            rows = c.execute(query).fetchall()
            dequeued_ids: List[str] = [row[0] for row in rows if row[1] is None]
            ret_ids: list[str] = []
            for id in dequeued_ids:

                # If we have a limiter, stop starting functions when the number
                # of functions started this period exceeds the limit.
                if queue.limiter is not None:
                    if len(ret_ids) + num_recent_queries >= queue.limiter["limit"]:
                        break

                # To start a function, first set its status to PENDING
                c.execute(
>>>>>>> d8efc91c
                    SystemSchema.workflow_status.update()
                    .where(SystemSchema.workflow_status.c.workflow_uuid == id)
                    .where(
                        SystemSchema.workflow_status.c.status
                        == WorkflowStatusString.ENQUEUED.value
                    )
                    .values(status=WorkflowStatusString.PENDING.value)
                )

                # Then give it a start time
                c.execute(
                    SystemSchema.job_queue.update()
                    .where(SystemSchema.job_queue.c.workflow_uuid == id)
                    .values(started_at_epoch_ms=start_time_ms)
                )
                ret_ids.append(id)

            # If we have a limiter, garbage-collect all completed functions started
            # before the period. If there's no limiter, there's no need--they were
            # deleted on completion.
            if queue.limiter is not None:
                c.execute(
                    sa.delete(SystemSchema.job_queue)
                    .where(SystemSchema.job_queue.c.completed_at_epoch_ms != None)
                    .where(
                        SystemSchema.job_queue.c.started_at_epoch_ms
                        < start_time_ms - limiter_period_ms
                    )
                )

            # Return the IDs of all functions we started
            return ret_ids

<<<<<<< HEAD
    async def remove_from_queue(self, workflow_id: str) -> None:
        async with self.async_engine.begin() as c:
            await c.execute(
                sa.delete(SystemSchema.job_queue).where(
                    SystemSchema.job_queue.c.workflow_uuid == workflow_id
=======
    def remove_from_queue(self, workflow_id: str, queue: "Queue") -> None:
        with self.engine.begin() as c:
            if queue.limiter is None:
                c.execute(
                    sa.delete(SystemSchema.job_queue).where(
                        SystemSchema.job_queue.c.workflow_uuid == workflow_id
                    )
>>>>>>> d8efc91c
                )
            else:
                c.execute(
                    sa.update(SystemSchema.job_queue)
                    .where(SystemSchema.job_queue.c.workflow_uuid == workflow_id)
                    .values(completed_at_epoch_ms=int(time.time() * 1000))
                )<|MERGE_RESOLUTION|>--- conflicted
+++ resolved
@@ -1116,31 +1116,13 @@
                 .on_conflict_do_nothing()
             )
 
-<<<<<<< HEAD
-    async def start_queued_workflows(
-        self, queue_name: str, concurrency: Optional[int]
-    ) -> List[str]:
-        async with self.async_engine.begin() as c:
-            query = sa.select(SystemSchema.job_queue.c.workflow_uuid).where(
-                SystemSchema.job_queue.c.queue_name == queue_name
-            )
-            if concurrency is not None:
-                query = query.order_by(
-                    SystemSchema.job_queue.c.created_at_epoch_ms.asc()
-                ).limit(concurrency)
-            rows = (await c.execute(query)).fetchall()
-            dequeued_ids: List[str] = [row[0] for row in rows]
-            ret_ids = []
-            for id in dequeued_ids:
-                result = await c.execute(
-=======
-    def start_queued_workflows(self, queue: "Queue") -> List[str]:
+    async def start_queued_workflows(self, queue: "Queue") -> List[str]:
         start_time_ms = int(time.time() * 1000)
         if queue.limiter is not None:
             limiter_period_ms = int(queue.limiter["period"] * 1000)
-        with self.engine.begin() as c:
+        async with self.async_engine.begin() as c:
             # Execute with snapshot isolation to ensure multiple workers respect limits
-            c.execute(sa.text("SET TRANSACTION ISOLATION LEVEL REPEATABLE READ"))
+            await c.execute(sa.text("SET TRANSACTION ISOLATION LEVEL REPEATABLE READ"))
 
             # If there is a limiter, compute how many functions have started in its period.
             if queue.limiter is not None:
@@ -1153,7 +1135,7 @@
                         > start_time_ms - limiter_period_ms
                     )
                 )
-                num_recent_queries = c.execute(query).fetchone()[0]  # type: ignore
+                num_recent_queries = (await c.execute(query)).fetchone()[0]  # type: ignore
                 if num_recent_queries >= queue.limiter["limit"]:
                     return []
 
@@ -1175,7 +1157,7 @@
 
             # From the functions retrieved, get the workflow IDs of the functions
             # that have not yet been started so we can start them.
-            rows = c.execute(query).fetchall()
+            rows = (await c.execute(query)).fetchall()
             dequeued_ids: List[str] = [row[0] for row in rows if row[1] is None]
             ret_ids: list[str] = []
             for id in dequeued_ids:
@@ -1187,8 +1169,7 @@
                         break
 
                 # To start a function, first set its status to PENDING
-                c.execute(
->>>>>>> d8efc91c
+                await c.execute(
                     SystemSchema.workflow_status.update()
                     .where(SystemSchema.workflow_status.c.workflow_uuid == id)
                     .where(
@@ -1199,7 +1180,7 @@
                 )
 
                 # Then give it a start time
-                c.execute(
+                await c.execute(
                     SystemSchema.job_queue.update()
                     .where(SystemSchema.job_queue.c.workflow_uuid == id)
                     .values(started_at_epoch_ms=start_time_ms)
@@ -1210,7 +1191,7 @@
             # before the period. If there's no limiter, there's no need--they were
             # deleted on completion.
             if queue.limiter is not None:
-                c.execute(
+                await c.execute(
                     sa.delete(SystemSchema.job_queue)
                     .where(SystemSchema.job_queue.c.completed_at_epoch_ms != None)
                     .where(
@@ -1222,24 +1203,16 @@
             # Return the IDs of all functions we started
             return ret_ids
 
-<<<<<<< HEAD
-    async def remove_from_queue(self, workflow_id: str) -> None:
-        async with self.async_engine.begin() as c:
-            await c.execute(
-                sa.delete(SystemSchema.job_queue).where(
-                    SystemSchema.job_queue.c.workflow_uuid == workflow_id
-=======
-    def remove_from_queue(self, workflow_id: str, queue: "Queue") -> None:
-        with self.engine.begin() as c:
+    async def remove_from_queue(self, workflow_id: str, queue: "Queue") -> None:
+        async with self.async_engine.begin() as c:
             if queue.limiter is None:
-                c.execute(
+                await c.execute(
                     sa.delete(SystemSchema.job_queue).where(
                         SystemSchema.job_queue.c.workflow_uuid == workflow_id
                     )
->>>>>>> d8efc91c
                 )
             else:
-                c.execute(
+                await c.execute(
                     sa.update(SystemSchema.job_queue)
                     .where(SystemSchema.job_queue.c.workflow_uuid == workflow_id)
                     .values(completed_at_epoch_ms=int(time.time() * 1000))
