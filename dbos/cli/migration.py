--- conflicted
+++ resolved
@@ -8,11 +8,7 @@
 
 
 def migrate_dbos_databases(
-<<<<<<< HEAD
-    app_database_url: str, system_database_url: str, schema: str
-=======
-    app_database_url: Optional[str], system_database_url: str
->>>>>>> 447968d0
+    app_database_url: Optional[str], system_database_url: str, schema: str
 ) -> None:
     app_db = None
     sys_db = None
@@ -26,18 +22,6 @@
             },
             schema=schema,
         )
-<<<<<<< HEAD
-        app_db = ApplicationDatabase.create(
-            database_url=app_database_url,
-            engine_kwargs={
-                "pool_timeout": 30,
-                "max_overflow": 0,
-                "pool_size": 2,
-            },
-            schema=schema,
-        )
-=======
->>>>>>> 447968d0
         sys_db.run_migrations()
         if app_database_url:
             app_db = ApplicationDatabase.create(
@@ -47,6 +31,7 @@
                     "max_overflow": 0,
                     "pool_size": 2,
                 },
+                schema=schema,
             )
             app_db.run_migrations()
     except Exception as e:
