import json
import math
import os
import runpy
import subprocess
import sys
import time
import uuid
from typing import Optional, TypedDict, cast

import pytest
import sqlalchemy as sa

<<<<<<< HEAD
from dbos import DBOS, ConfigFile, DBOSClient, EnqueueOptions, SetWorkflowID
from dbos._dbos import WorkflowHandle
=======
from dbos import DBOS, ConfigFile, DBOSClient, EnqueueOptions, Queue, SetWorkflowID
from dbos._dbos import WorkflowHandle, WorkflowHandleAsync
from dbos._schemas.system_database import SystemSchema
>>>>>>> 448d1b85
from dbos._sys_db import SystemDatabase
from dbos._utils import GlobalParams
from tests.client_collateral import event_test, retrieve_test, send_test


class Person(TypedDict):
    first: str
    last: str
    age: int


def run_client_collateral() -> None:
    dirname = os.path.dirname(__file__)
    filename = os.path.join(dirname, "client_collateral.py")
    runpy.run_path(filename)


def test_client_enqueue_and_get_result(dbos: DBOS, client: DBOSClient) -> None:
    run_client_collateral()

    johnDoe: Person = {"first": "John", "last": "Doe", "age": 30}
    wfid = str(uuid.uuid4())

    options: EnqueueOptions = {
        "queue_name": "test_queue",
        "workflow_name": "enqueue_test",
        "workflow_id": wfid,
    }

    handle: WorkflowHandle[str] = client.enqueue(options, 42, "test", johnDoe)
    result = handle.get_result()
    assert result == '42-test-{"first": "John", "last": "Doe", "age": 30}'


def test_enqueue_with_timeout(dbos: DBOS, client: DBOSClient) -> None:
    run_client_collateral()

    options: EnqueueOptions = {
        "queue_name": "test_queue",
        "workflow_name": "blocked_workflow",
        "workflow_timeout": 0.1,
    }

    handle: WorkflowHandle[str] = client.enqueue(options)
    with pytest.raises(Exception) as exc_info:
        handle.get_result()
    assert "was cancelled" in str(exc_info.value)


def test_client_enqueue_appver_not_set(dbos: DBOS, client: DBOSClient) -> None:
    run_client_collateral()

    johnDoe: Person = {"first": "John", "last": "Doe", "age": 30}
    wfid = str(uuid.uuid4())

    options: EnqueueOptions = {
        "queue_name": "test_queue",
        "workflow_name": "enqueue_test",
        "workflow_id": wfid,
    }

    client.enqueue(options, 42, "test", johnDoe)

    handle: WorkflowHandle[str] = DBOS.retrieve_workflow(wfid)
    result = handle.get_result()
    assert result == '42-test-{"first": "John", "last": "Doe", "age": 30}'

    wf_status = dbos.get_workflow_status(wfid)
    assert wf_status is not None
    assert wf_status.status == "SUCCESS"
    assert wf_status.name == "enqueue_test"
    assert wf_status.app_version == GlobalParams.app_version


def test_client_enqueue_appver_set(dbos: DBOS, client: DBOSClient) -> None:
    run_client_collateral()

    johnDoe: Person = {"first": "John", "last": "Doe", "age": 30}
    wfid = str(uuid.uuid4())

    options: EnqueueOptions = {
        "queue_name": "test_queue",
        "workflow_name": "enqueue_test",
        "workflow_id": wfid,
        "app_version": GlobalParams.app_version,
    }

    client.enqueue(options, 42, "test", johnDoe)

    handle: WorkflowHandle[str] = DBOS.retrieve_workflow(wfid)
    result = handle.get_result()
    assert result == '42-test-{"first": "John", "last": "Doe", "age": 30}'

    wf_status = dbos.get_workflow_status(wfid)
    assert wf_status is not None
    assert wf_status.status == "SUCCESS"
    assert wf_status.name == "enqueue_test"
    assert wf_status.app_version == GlobalParams.app_version


def test_client_enqueue_wrong_appver(dbos: DBOS, client: DBOSClient) -> None:
    run_client_collateral()

    johnDoe: Person = {"first": "John", "last": "Doe", "age": 30}
    wfid = str(uuid.uuid4())

    options: EnqueueOptions = {
        "queue_name": "test_queue",
        "workflow_name": "enqueue_test",
        "workflow_id": wfid,
        "app_version": "0123456789abcdef",
    }

    client.enqueue(options, 42, "test", johnDoe)

    time.sleep(5)

    wf_status = dbos.get_workflow_status(wfid)
    assert wf_status is not None
    assert wf_status.status == "ENQUEUED"
    assert wf_status.name == "enqueue_test"
    assert wf_status.app_version == options["app_version"]


def test_client_enqueue_idempotent(
    config: ConfigFile, client: DBOSClient, sys_db: SystemDatabase
) -> None:
    DBOS.destroy(destroy_registry=True)

    johnDoe: Person = {"first": "John", "last": "Doe", "age": 30}
    wfid = str(uuid.uuid4())

    options: EnqueueOptions = {
        "queue_name": "test_queue",
        "workflow_name": "enqueue_test",
        "workflow_id": wfid,
    }

    client.enqueue(options, 42, "test", johnDoe)
    client.enqueue(options, 42, "test", johnDoe)

    wf_status = sys_db.get_workflow_status(wfid)
    assert wf_status is not None
    assert wf_status["status"] == "ENQUEUED"
    assert wf_status["name"] == "enqueue_test"
    assert wf_status["app_version"] == None

    dbos = DBOS(config=config)
    DBOS.launch()
    run_client_collateral()

    handle: WorkflowHandle[str] = DBOS.retrieve_workflow(wfid)
    result = handle.get_result()
    assert result == '42-test-{"first": "John", "last": "Doe", "age": 30}'

    DBOS.destroy(destroy_registry=True)


def test_client_send_with_topic(client: DBOSClient, dbos: DBOS) -> None:

    from tests.client_collateral import send_test

    run_client_collateral()

    now = time.time_ns()
    wfid = str(uuid.uuid4())
    topic = f"test-topic-{now}"
    message = f"Hello, DBOS! {now}"

    with SetWorkflowID(wfid):
        handle = DBOS.start_workflow(send_test, topic)

    client.send(handle.get_workflow_id(), message, topic)

    result = handle.get_result()
    assert result == message


def test_client_send_no_topic(client: DBOSClient, dbos: DBOS) -> None:

    run_client_collateral()

    now = time.time_ns()
    wfid = str(uuid.uuid4())
    message = f"Hello, DBOS! {now}"

    with SetWorkflowID(wfid):
        handle = DBOS.start_workflow(send_test)

    client.send(handle.get_workflow_id(), message)

    result = handle.get_result()
    assert result == message


def run_send_worker(wfid: str, topic: Optional[str], app_ver: str) -> None:
    script_path = os.path.join(os.path.dirname(__file__), "client_worker.py")
    args = [sys.executable, script_path, wfid]
    if topic is not None:
        args.append(topic)

    env = os.environ.copy()
    env["DBOS__APPVERSION"] = app_ver
    result = subprocess.run(args, env=env, capture_output=True, text=True)
    assert result.returncode == 0, f"Worker failed with error: {result.stderr}"
    DBOS.logger.info(result.stdout)


def test_client_send_idempotent(dbos: DBOS, client: DBOSClient) -> None:
    run_client_collateral()

    now = math.floor(time.time())
    wfid = f"test-send-{now}"
    topic = f"test-topic-{now}"
    message = f"Hello, DBOS! {now}"
    idempotency_key = f"test-idempotency-{now}"
    sendWFID = f"{wfid}-{idempotency_key}"

    run_send_worker(wfid, topic, GlobalParams.app_version)

    client.send(wfid, message, topic, idempotency_key)
    client.send(wfid, message, topic, idempotency_key)

    with dbos._sys_db.engine.connect() as conn:
        nresult = conn.execute(
            sa.text(
                "SELECT * FROM dbos.notifications WHERE destination_uuid = :wfid"
            ).bindparams(wfid=wfid)
        ).fetchall()
        assert len(nresult) == 1
        oresult = conn.execute(
            sa.text(
                "SELECT * FROM dbos.operation_outputs WHERE workflow_uuid = :wfid"
            ).bindparams(wfid=sendWFID)
        ).fetchall()
        assert len(oresult) == 1
        sresult = conn.execute(
            sa.text(
                "SELECT * FROM dbos.workflow_status WHERE workflow_uuid = :wfid"
            ).bindparams(wfid=sendWFID)
        ).fetchall()
        assert len(sresult) == 1

    DBOS._recover_pending_workflows()
    handle: WorkflowHandle[str] = DBOS.retrieve_workflow(wfid)
    result2 = handle.get_result()
    assert result2 == message


def test_client_send_failure(dbos: DBOS, client: DBOSClient) -> None:
    run_client_collateral()

    now = math.floor(time.time())
    wfid = f"test-send-fail-{now}"
    topic = f"test-topic-{now}"
    message = f"Hello, DBOS! {now}"
    idempotency_key = f"test-idempotency-{now}"
    sendWFID = f"{wfid}-{idempotency_key}"

    run_send_worker(wfid, topic, GlobalParams.app_version)

    client.send(wfid, message, topic, idempotency_key)

    # simulate a send failure by deleting notification but leaving the WF status table result
    with dbos._sys_db.engine.connect() as conn:
        oresult = conn.execute(
            sa.text(
                "DELETE FROM dbos.operation_outputs WHERE workflow_uuid = :wfid"
            ).bindparams(wfid=sendWFID)
        )
        assert oresult.rowcount == 1
        nresult = conn.execute(
            sa.text(
                "DELETE FROM dbos.notifications WHERE destination_uuid = :wfid"
            ).bindparams(wfid=wfid)
        )
        assert nresult.rowcount == 1
        sresult = conn.execute(
            sa.text(
                "SELECT recovery_attempts FROM dbos.workflow_status WHERE workflow_uuid = :wfid"
            ).bindparams(wfid=sendWFID)
        ).fetchall()
        assert len(sresult) == 1
        assert sresult[0][0] == 1

    client.send(wfid, message, topic, idempotency_key)

    with dbos._sys_db.engine.connect() as conn:
        s2result = conn.execute(
            sa.text(
                "SELECT recovery_attempts FROM dbos.workflow_status WHERE workflow_uuid = :wfid"
            ).bindparams(wfid=sendWFID)
        ).fetchall()
        assert len(s2result) == 1
        assert s2result[0][0] == 2

    DBOS._recover_pending_workflows()
    handle: WorkflowHandle[str] = DBOS.retrieve_workflow(wfid)
    result = handle.get_result()
    assert result == message


def test_client_get_event(client: DBOSClient, dbos: DBOS) -> None:
    run_client_collateral()

    now = math.floor(time.time())
    wfid = f"test-client-event-{now}"
    key = f"key-{now}"
    value = f"value-{now}"

    with SetWorkflowID(wfid):
        handle = DBOS.start_workflow(event_test, key, value, None)

    client_value = client.get_event(wfid, key, 10)
    assert client_value == value
    result = handle.get_result()
    assert result == f"{key}-{value}"


def test_client_get_event_finished(client: DBOSClient, dbos: DBOS) -> None:
    run_client_collateral()

    now = math.floor(time.time())
    wfid = f"test-client-event-{now}"
    key = f"key-{now}"
    value = f"value-{now}"

    with SetWorkflowID(wfid):
        handle = DBOS.start_workflow(event_test, key, value, None)
        result = handle.get_result()
        assert result == f"{key}-{value}"

    client_value = client.get_event(wfid, key, 10)
    assert client_value == value


def test_client_get_event_update(client: DBOSClient, dbos: DBOS) -> None:
    run_client_collateral()

    now = math.floor(time.time())
    wfid = f"test-client-event-{now}"
    key = f"key-{now}"
    value = f"value-{now}"

    with SetWorkflowID(wfid):
        handle = DBOS.start_workflow(event_test, key, value, 10)

    client_value = client.get_event(wfid, key, 10)
    assert client_value == value
    result = handle.get_result()
    assert result == f"{key}-{value}"
    client_value = client.get_event(wfid, key, 10)
    assert client_value == f"updated-{value}"


def test_client_get_event_update_finished(client: DBOSClient, dbos: DBOS) -> None:
    run_client_collateral()

    now = math.floor(time.time())
    wfid = f"test-client-event-{now}"
    key = f"key-{now}"
    value = f"value-{now}"

    with SetWorkflowID(wfid):
        handle = DBOS.start_workflow(event_test, key, value, 10)
        result = handle.get_result()
        assert result == f"{key}-{value}"

    client_value = client.get_event(wfid, key, 10)
    assert client_value == f"updated-{value}"


def test_client_retrieve_wf(client: DBOSClient, dbos: DBOS) -> None:
    run_client_collateral()

    message = f"Hello, DBOS! {time.time_ns()}"
    handle1 = DBOS.start_workflow(retrieve_test, message)

    handle2: WorkflowHandle[str] = client.retrieve_workflow(handle1.get_workflow_id())
    assert handle1.get_workflow_id() == handle2.get_workflow_id()
    status = handle2.get_status()
    assert status.status == "PENDING"

    result = handle2.get_result()
    assert result == message


def test_client_retrieve_wf_done(client: DBOSClient, dbos: DBOS) -> None:
    run_client_collateral()

    message = f"Hello, DBOS! {time.time_ns()}"
    handle1 = DBOS.start_workflow(retrieve_test, message)
    result1 = handle1.get_result()
    assert result1 == message

    handle2: WorkflowHandle[str] = client.retrieve_workflow(handle1.get_workflow_id())
    assert handle1.get_workflow_id() == handle2.get_workflow_id()
    result2 = handle2.get_result()
    assert result2 == message


def test_client_fork(dbos: DBOS, client: DBOSClient) -> None:
    run_client_collateral()

    options: EnqueueOptions = {
        "queue_name": "test_queue",
        "workflow_name": "fork_test",
    }

    input = 5
    handle: WorkflowHandle[int] = client.enqueue(options, input)
    assert handle.get_result() == input * 2
    assert len(client.list_workflow_steps(handle.workflow_id)) == 2

    forked_handle: WorkflowHandle[int] = client.fork_workflow(handle.workflow_id, 1)
    assert forked_handle.workflow_id != handle.workflow_id
    assert forked_handle.get_result() == input * 2

    forked_handle = client.fork_workflow(handle.workflow_id, 2)
    assert forked_handle.workflow_id != handle.workflow_id
    assert forked_handle.get_result() == input * 2

    assert len(client.list_workflows()) == 3


@pytest.mark.asyncio
async def test_client_fork_async(dbos: DBOS, client: DBOSClient) -> None:
    run_client_collateral()

    options: EnqueueOptions = {
        "queue_name": "test_queue",
        "workflow_name": "fork_test",
    }

    input = 5
    handle: WorkflowHandleAsync[int] = await client.enqueue_async(options, input)
    assert await handle.get_result() == input * 2
    assert len(await client.list_workflow_steps_async(handle.workflow_id)) == 2

    forked_handle: WorkflowHandleAsync[int] = await client.fork_workflow_async(
        handle.workflow_id, 1
    )
    assert forked_handle.workflow_id != handle.workflow_id
    assert await forked_handle.get_result() == input * 2

    forked_handle = await client.fork_workflow_async(handle.workflow_id, 2)
    assert forked_handle.workflow_id != handle.workflow_id
    assert await forked_handle.get_result() == input * 2

    assert len(await client.list_workflows_async()) == 3<|MERGE_RESOLUTION|>--- conflicted
+++ resolved
@@ -11,14 +11,9 @@
 import pytest
 import sqlalchemy as sa
 
-<<<<<<< HEAD
-from dbos import DBOS, ConfigFile, DBOSClient, EnqueueOptions, SetWorkflowID
-from dbos._dbos import WorkflowHandle
-=======
 from dbos import DBOS, ConfigFile, DBOSClient, EnqueueOptions, Queue, SetWorkflowID
 from dbos._dbos import WorkflowHandle, WorkflowHandleAsync
 from dbos._schemas.system_database import SystemSchema
->>>>>>> 448d1b85
 from dbos._sys_db import SystemDatabase
 from dbos._utils import GlobalParams
 from tests.client_collateral import event_test, retrieve_test, send_test
