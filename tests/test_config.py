# type: ignore

import os
from unittest.mock import mock_open

import pytest
import pytest_mock
from sqlalchemy import event

# Public API
from dbos import DBOS
from dbos._dbos_config import (
    ConfigFile,
    DBOSConfig,
    check_config_consistency,
    load_config,
    overwrite_config,
    process_config,
    set_env_vars,
    translate_dbos_config_to_config_file,
)
from dbos._error import DBOSInitializationError

mock_filename = "dbos-config.yaml"
original_open = __builtins__["open"]


def generate_mock_open(filenames, mock_files):
    if not isinstance(filenames, list):
        filenames = [filenames]
    if not isinstance(mock_files, list):
        mock_files = [mock_files]

    def conditional_mock_open(*args, **kwargs):
        for filename, mock_file in zip(filenames, mock_files):
            if args[0] == filename:
                m = mock_open(read_data=mock_file)
                return m()
        return original_open(*args, **kwargs)

    return conditional_mock_open


"""
Test all the possible ways to configure DBOS.
- First test the "switches" in the DBOS.__init__() method, ensuring they find the config from the right place
- Then test each of the individual functions that process the config (load_config, overwrite_config, translate_dbos_config_to_config_file, process_config)
"""


####################
# DBOS launch
####################
def test_no_config_provided():
    with pytest.raises(TypeError) as exc_info:
        DBOS()
    assert "missing 1 required keyword-only argument: 'config'" in str(exc_info.value)


def test_dbosconfig_type_provided():
    config: DBOSConfig = {
        "name": "some-app",
        "database_url": f"postgres://postgres:{os.environ.get('PGPASSWORD', 'dbos')}@localhost:5432/some_app",
    }
    dbos = DBOS(config=config)
    assert dbos._config["name"] == "some-app"
    assert dbos._config["database_url"] == config["database_url"]
    dbos.destroy()


####################
# LOAD CONFIG
####################


def test_load_valid_config_file(mocker):
    mock_config = """
        name: "some-app"
        runtimeConfig:
            start:
                - "python3 main.py"
            admin_port: 8001
        database:
          hostname: 'localhost'
          port: 5432
          username: 'postgres'
          password: '${PGPASSWORD}'
          app_db_name: 'some db'
          connectionTimeoutMillis: 3000
        env:
            foo: ${BARBAR}
            bazbaz: BAZBAZ
            bob: ${BOBBOB}
            test_number: 123
        telemetry:
            OTLPExporter:
                logsEndpoint: 'fooLogs'
                tracesEndpoint: 'fooTraces'
    """
    os.environ["BARBAR"] = "FOOFOO"
    mocker.patch(
        "builtins.open", side_effect=generate_mock_open(mock_filename, mock_config)
    )

    configFile = load_config(mock_filename, run_process_config=False)
    assert configFile["name"] == "some-app"
    assert configFile["database"]["hostname"] == "localhost"
    assert configFile["database"]["port"] == 5432
    assert configFile["database"]["username"] == "postgres"
    assert configFile["database"]["password"] == os.environ["PGPASSWORD"]
    assert configFile["database"]["app_db_name"] == "some db"
    assert configFile["database"]["connectionTimeoutMillis"] == 3000
    assert "database_url" not in configFile
    assert configFile["env"]["foo"] == "FOOFOO"
    assert configFile["env"]["bob"] is None  # Unset environment variable
    assert configFile["env"]["test_number"] == 123

    set_env_vars(configFile)
    assert os.environ["bazbaz"] == "BAZBAZ"
    assert os.environ["foo"] == "FOOFOO"
    assert os.environ["test_number"] == "123"
    assert "bob" not in os.environ

    assert configFile["telemetry"]["OTLPExporter"]["logsEndpoint"] == ["fooLogs"]
    assert configFile["telemetry"]["OTLPExporter"]["tracesEndpoint"] == ["fooTraces"]


def test_load_config_database_url(mocker):
    mock_config = """
        name: "some-app"
        database_url: "postgres://user:password@localhost:5432/dbname?connect_timeout=10&sslmode=require&sslrootcert=ca.pem"
    """
    mocker.patch(
        "builtins.open", side_effect=generate_mock_open(mock_filename, mock_config)
    )

    configFile = load_config(mock_filename, run_process_config=False)
    assert configFile["name"] == "some-app"
    assert (
        configFile["database_url"]
        == "postgres://user:password@localhost:5432/dbname?connect_timeout=10&sslmode=require&sslrootcert=ca.pem"
    )
    assert "database" not in configFile


def test_load_config_database_url_and_database(mocker):
    mock_config = """
        name: "some-app"
        database_url: "postgres://user:password@localhost:5432/dbname?connect_timeout=10&sslmode=require&sslrootcert=ca.pem"
        database:
            hostname: 'localhost'
            port: 5432
            username: 'postgres'
            password: '${PGPASSWORD}'
            app_db_name: 'some db'
            connectionTimeoutMillis: 3000
    """
    mocker.patch(
        "builtins.open", side_effect=generate_mock_open(mock_filename, mock_config)
    )

    configFile = load_config(mock_filename, run_process_config=False)
    assert configFile["name"] == "some-app"
    assert (
        configFile["database_url"]
        == "postgres://user:password@localhost:5432/dbname?connect_timeout=10&sslmode=require&sslrootcert=ca.pem"
    )
    assert configFile["database"]["hostname"] == "localhost"
    assert configFile["database"]["port"] == 5432
    assert configFile["database"]["username"] == "postgres"
    assert configFile["database"]["password"] == os.environ["PGPASSWORD"]
    assert configFile["database"]["app_db_name"] == "some db"
    assert configFile["database"]["connectionTimeoutMillis"] == 3000


def test_load_config_with_unset_database_url_env_var(mocker):
    mock_config = """
    name: "some-app"
    database_url: ${UNSET}
    """

    mocker.patch(
        "builtins.open", side_effect=generate_mock_open(mock_filename, mock_config)
    )

    configFile = load_config(mock_filename, run_process_config=False)
    assert configFile["name"] == "some-app"


def test_load_config_file_open_error(mocker):
    """Test handling when the config file can't be opened."""
    mocker.patch("builtins.open", side_effect=FileNotFoundError("File not found"))

    with pytest.raises(FileNotFoundError):
        load_config()


def test_load_config_file_not_a_dict(mocker):
    """Test handling when YAML doesn't parse to a dictionary."""
    mock_config = "just a string"
    mocker.patch(
        "builtins.open", side_effect=generate_mock_open("dbos-config.yaml", mock_config)
    )

    with pytest.raises(DBOSInitializationError) as exc_info:
        load_config()

    assert "must contain a dictionary" in str(exc_info.value)


def test_load_config_file_schema_validation_error(mocker):
    """Test handling when the config fails schema validation."""
    mock_config = """
    name: "test-app"
    invalid_field: "this shouldn't be here"
    """
    mocker.patch(
        "builtins.open", side_effect=generate_mock_open("dbos-config.yaml", mock_config)
    )

    with pytest.raises(DBOSInitializationError) as exc_info:
        load_config()

    assert (
        "Validation error: Additional properties are not allowed ('invalid_field' was unexpected)"
        in str(exc_info.value)
    )


def test_load_config_file_custom_path():
    """Test parsing a config file from a custom path."""
    mock_config = """
    name: "test-app"
    database:
        hostname: "localhost"
    """
    custom_path = "/custom/path/dbos-config.yaml"
    from unittest.mock import mock_open, patch

    with patch("builtins.open", mock_open(read_data=mock_config)) as mock_file:
        result = load_config(custom_path, run_process_config=False)
        mock_file.assert_called_with(custom_path, "r")
        assert result["name"] == "test-app"


####################
# PROCESS CONFIG
####################


# Full config provided
def test_process_config_full():
    config: ConfigFile = {
        "name": "some-app",
        "database": {
            "hostname": "example.com",
            "port": 2345,
            "username": "example",
            "password": "password",
            "connectionTimeoutMillis": 3000,
            "app_db_name": "example_db",
            "app_db_pool_size": 45,
            "sys_db_name": "sys_db",
            "sys_db_pool_size": 27,
            "migrate": ["alembic upgrade head"],
        },
        "runtimeConfig": {
            "start": ["python3 main.py"],
            "admin_port": 8001,
            "run_admin_server": False,
            "setup": ["echo 'hello'"],
        },
        "telemetry": {
            "logs": {
                "logLevel": "DEBUG",
            },
            "OTLPExporter": {
                "logsEndpoint": ["thelogsendpoint"],
                "tracesEndpoint": ["thetracesendpoint"],
            },
        },
        "env": {
            "FOO": "BAR",
        },
    }

    configFile = process_config(data=config)
    assert configFile["name"] == "some-app"
    assert (
        configFile["database_url"]
        == "postgres://example:password@example.com:2345/example_db?connect_timeout=3"
    )
    assert configFile["database"]["sys_db_name"] == "sys_db"
    assert configFile["database"]["migrate"] == ["alembic upgrade head"]
    assert configFile["database"]["app_db_pool_size"] == 45
    assert configFile["database"]["sys_db_pool_size"] == 27
    assert configFile["runtimeConfig"]["start"] == ["python3 main.py"]
    assert configFile["runtimeConfig"]["admin_port"] == 8001
    assert configFile["runtimeConfig"]["run_admin_server"] == False
    assert configFile["runtimeConfig"]["setup"] == ["echo 'hello'"]
    assert configFile["telemetry"]["logs"]["logLevel"] == "DEBUG"
    assert configFile["telemetry"]["OTLPExporter"]["logsEndpoint"] == [
        "thelogsendpoint"
    ]
    assert configFile["telemetry"]["OTLPExporter"]["tracesEndpoint"] == [
        "thetracesendpoint"
    ]
    assert configFile["env"]["FOO"] == "BAR"


def test_process_config_with_db_url():
    config: ConfigFile = {
        "name": "some-app",
        "database_url": "postgres://user:password@localhost:7777/dbn?connect_timeout=1&sslmode=require&sslrootcert=ca.pem",
    }
    processed_config = process_config(data=config)
    assert processed_config["database_url"] == config["database_url"]
    assert processed_config["name"] == "some-app"
    assert processed_config["database"]["app_db_pool_size"] == 20
    assert processed_config["database"]["sys_db_pool_size"] == 20
    assert processed_config["runtimeConfig"]["run_admin_server"] == True
    assert processed_config["telemetry"]["logs"]["logLevel"] == "INFO"


def test_debug_override_database_url(mocker: pytest_mock.MockFixture):
    mocker.patch.dict(
        os.environ,
        {
            "DBOS_DBHOST": "fakehost",
            "DBOS_DBPORT": "1234",
            "DBOS_DBUSER": "fakeuser",
            "DBOS_DBPASSWORD": "fakepassword",
        },
    )
    config: ConfigFile = {
        "name": "some-app",
        "database_url": "postgres://user:password@localhost:7777/dbn?connect_timeout=1&sslmode=require&sslrootcert=ca.pem",
    }
    processed_config = process_config(data=config)
    assert (
        processed_config["database_url"]
        == "postgres://fakeuser:fakepassword@fakehost:1234/dbn?connect_timeout=1&sslmode=require&sslrootcert=ca.pem"
    )
    assert processed_config["name"] == "some-app"
    assert processed_config["database"]["app_db_pool_size"] == 20
    assert processed_config["database"]["sys_db_pool_size"] == 20
    assert processed_config["runtimeConfig"]["run_admin_server"] == True
    assert processed_config["telemetry"]["logs"]["logLevel"] == "INFO"


def test_process_config_with_wrong_db_url():
    # Missing username
    config: ConfigFile = {
        "name": "some-app",
        "database_url": "postgres://:password@h:1234/dbname",
    }
    with pytest.raises(DBOSInitializationError) as exc_info:
        process_config(data=config)
    assert "Username must be specified in the connection URL" in str(exc_info.value)

    # Missing password
    config: ConfigFile = {
        "name": "some-app",
        "database_url": "postgres://user:@h:1234/dbname",
    }
    with pytest.raises(DBOSInitializationError) as exc_info:
        process_config(data=config)
    assert "Password must be specified in the connection URL" in str(exc_info.value)

    # Missing host
    config: ConfigFile = {
        "name": "some-app",
        "database_url": "postgres://user:password@:1234/dbname",
    }
    with pytest.raises(DBOSInitializationError) as exc_info:
        process_config(data=config)
    assert "Host must be specified in the connection URL" in str(exc_info.value)

    # Missing dbname
    config: ConfigFile = {
        "name": "some-app",
        "database_url": "postgres://user:password@h:1234",
    }
    with pytest.raises(DBOSInitializationError) as exc_info:
        process_config(data=config)
    assert "Database name must be specified in the connection URL" in str(
        exc_info.value
    )


def test_process_config_with_db_url_taking_precedence_over_database():
    config: ConfigFile = {
        "name": "some-app",
        "database": {
            "hostname": "example.com",
            "port": 2345,
            "username": "example",
            "password": "password",
            "connectionTimeoutMillis": 3000,
            "app_db_name": "example_db",
            "sys_db_name": "sys_db",
            "migrate": ["alembic upgrade head"],
            "rollback": ["alembic downgrade base"],
        },
        "database_url": "postgres://boo:whoisdiz@remotehost:7777/takesprecedence",
    }
    processed_config = process_config(data=config)
    assert processed_config["name"] == "some-app"
    assert processed_config["database_url"] == config["database_url"]
    assert processed_config["database"]["migrate"] == ["alembic upgrade head"]
    assert processed_config["database"]["app_db_pool_size"] == 20
    assert processed_config["database"]["sys_db_pool_size"] == 20
    assert processed_config["runtimeConfig"]["run_admin_server"] == True
    assert processed_config["telemetry"]["logs"]["logLevel"] == "INFO"


# Note this exercise going through the db wizard
def test_process_config_load_defaults():
    config: ConfigFile = {
        "name": "some-app",
    }
    processed_config = process_config(data=config)
    assert processed_config["name"] == "some-app"
    assert (
        processed_config["database_url"]
        == f"postgres://postgres:{os.environ.get('PGPASSWORD', 'dbos')}@localhost:5432/some_app?connect_timeout=10"
    )
    assert processed_config["database"]["app_db_pool_size"] == 20
    assert processed_config["database"]["sys_db_pool_size"] == 20
    assert processed_config["telemetry"]["logs"]["logLevel"] == "INFO"
    assert processed_config["runtimeConfig"]["run_admin_server"] == True


def test_process_config_load_default_with_None_database_url():
    config: ConfigFile = {
        "name": "some-app",
        "database_url": None,
    }
    processed_config = process_config(data=config)
    assert processed_config["name"] == "some-app"
    assert (
        processed_config["database_url"]
        == f"postgres://postgres:{os.environ.get('PGPASSWORD', 'dbos')}@localhost:5432/some_app?connect_timeout=10"
    )
    assert processed_config["database"]["app_db_pool_size"] == 20
    assert processed_config["database"]["sys_db_pool_size"] == 20
    assert processed_config["telemetry"]["logs"]["logLevel"] == "INFO"
    assert processed_config["runtimeConfig"]["run_admin_server"] == True


def test_process_config_with_None_app_db_name():
    config: ConfigFile = {
        "name": "some-app",
        "database": {
            "app_db_name": None,
        },
    }
    processed_config = process_config(data=config)
    print(processed_config)
    assert processed_config["name"] == "some-app"
    assert (
        processed_config["database_url"]
        == f"postgres://postgres:{os.environ.get('PGPASSWORD', 'dbos')}@localhost:5432/some_app?connect_timeout=10"
    )
    assert processed_config["database"]["app_db_pool_size"] == 20
    assert processed_config["database"]["sys_db_pool_size"] == 20
    assert processed_config["telemetry"]["logs"]["logLevel"] == "INFO"
    assert processed_config["runtimeConfig"]["run_admin_server"] == True


def test_process_config_with_empty_app_db_name():
    config: ConfigFile = {
        "name": "some-app",
        "database": {
            "app_db_name": "",
        },
    }
    processed_config = process_config(data=config)
    print(processed_config)
    assert processed_config["name"] == "some-app"
    assert (
        processed_config["database_url"]
        == f"postgres://postgres:{os.environ.get('PGPASSWORD', 'dbos')}@localhost:5432/some_app?connect_timeout=10"
    )
    assert processed_config["database"]["app_db_pool_size"] == 20
    assert processed_config["database"]["sys_db_pool_size"] == 20
    assert processed_config["telemetry"]["logs"]["logLevel"] == "INFO"
    assert processed_config["runtimeConfig"]["run_admin_server"] == True


def test_config_missing_name():
    config = {
        "database": {
            "hostname": "localhost",
            "port": 5432,
            "username": "postgres",
            "password": "dbos",
            "app_db_name": "dbostestpy",
        },
    }
    with pytest.raises(DBOSInitializationError) as exc_info:
        process_config(data=config)

    assert "must specify an application name" in str(exc_info.value)


def test_config_bad_name():
    config: ConfigFile = {
        "name": "some app",
    }
    with pytest.raises(DBOSInitializationError) as exc_info:
        process_config(data=config)
    assert "Invalid app name" in str(exc_info.value)


def test_config_mixed_params():
    config = {
        "name": "some-app",
        "database": {
            "port": 1234,
            "username": "someuser",
            "password": "abc123",
            "app_db_pool_size": 3,
        },
    }

    configFile = process_config(data=config)
    assert configFile["name"] == "some-app"
    assert (
        configFile["database_url"]
        == f"postgres://someuser:abc123@localhost:1234/some_app?connect_timeout=10"
    )
    assert configFile["database"]["app_db_pool_size"] == 3
    assert configFile["database"]["sys_db_pool_size"] == 20
    assert configFile["telemetry"]["logs"]["logLevel"] == "INFO"
    assert configFile["runtimeConfig"]["run_admin_server"] == True


def test_debug_override(mocker: pytest_mock.MockFixture):
    mocker.patch.dict(
        os.environ,
        {
            "DBOS_DBHOST": "fakehost",
            "DBOS_DBPORT": "1234",
            "DBOS_DBUSER": "fakeuser",
            "DBOS_DBPASSWORD": "fakepassword",
        },
    )

    config: Configfile = {
        "name": "some-app",
    }
    configFile = process_config(data=config)
    assert (
        configFile["database_url"]
        == f"postgres://fakeuser:fakepassword@fakehost:1234/some_app?connect_timeout=10"
    )
    assert configFile["database"]["app_db_pool_size"] == 20
    assert configFile["database"]["sys_db_pool_size"] == 20
    assert configFile["telemetry"]["logs"]["logLevel"] == "INFO"
    assert configFile["runtimeConfig"]["run_admin_server"] == True


####################
# TRANSLATE DBOSConfig to ConfigFile
####################


def test_translate_dbosconfig_full_input():
    # Give all fields
    config: DBOSConfig = {
        "name": "test-app",
        "database_url": "postgres://user:password@localhost:5432/dbname?connect_timeout=11&sslmode=require&sslrootcert=ca.pem",
        "app_db_pool_size": 45,
        "sys_db_name": "sysdb",
        "sys_db_pool_size": 27,
        "log_level": "DEBUG",
        "otlp_traces_endpoints": ["http://otel:7777", "notused"],
        "admin_port": 8001,
        "run_admin_server": False,
    }

    translated_config = translate_dbos_config_to_config_file(config)

    assert translated_config["name"] == "test-app"
    assert translated_config["database_url"] == config["database_url"]
    assert translated_config["database"]["sys_db_name"] == "sysdb"
    assert translated_config["database"]["app_db_pool_size"] == 45
    assert translated_config["database"]["sys_db_pool_size"] == 27
    assert translated_config["telemetry"]["logs"]["logLevel"] == "DEBUG"
    assert translated_config["telemetry"]["OTLPExporter"]["tracesEndpoint"] == [
        "http://otel:7777",
        "notused",
    ]
    assert translated_config["telemetry"]["OTLPExporter"]["logsEndpoint"] == []
    assert translated_config["runtimeConfig"]["admin_port"] == 8001
    assert translated_config["runtimeConfig"]["run_admin_server"] == False
    assert "start" not in translated_config["runtimeConfig"]
    assert "setup" not in translated_config["runtimeConfig"]
    assert "env" not in translated_config


def test_translate_dbosconfig_minimal_input():
    config: DBOSConfig = {
        "name": "test-app",
    }
    translated_config = translate_dbos_config_to_config_file(config)

    assert translated_config["name"] == "test-app"
    assert translated_config["telemetry"]["logs"]["logLevel"] == "INFO"
    assert translated_config["runtimeConfig"]["run_admin_server"] == True
    assert "admin_port" not in translated_config["runtimeConfig"]
    assert "database" not in translated_config
    assert "env" not in translated_config


def test_translate_dbosconfig_just_sys_db_name():
    config: DBOSConfig = {
        "name": "test-app",
        "sys_db_name": "sysdb",
    }
    translated_config = translate_dbos_config_to_config_file(config)

    assert translated_config["database"]["sys_db_name"] == "sysdb"
    assert "app_db_pool_size" not in translated_config["database"]
    assert "sys_db_pool_size" not in translated_config["database"]
    assert "env" not in translated_config
    assert "admin_port" not in translated_config["runtimeConfig"]


def test_translate_dbosconfig_just_app_db_pool_size():
    config: DBOSConfig = {
        "name": "test-app",
        "app_db_pool_size": 45,
    }
    translated_config = translate_dbos_config_to_config_file(config)

    assert translated_config["database"]["app_db_pool_size"] == 45
    assert "sys_db_name" not in translated_config["database"]
    assert "sys_db_pool_size" not in translated_config["database"]
    assert "env" not in translated_config
    assert "admin_port" not in translated_config["runtimeConfig"]


def test_translate_dbosconfig_just_sys_db_pool_size():
    config: DBOSConfig = {
        "name": "test-app",
        "sys_db_pool_size": 27,
    }
    translated_config = translate_dbos_config_to_config_file(config)

    assert translated_config["database"]["sys_db_pool_size"] == 27
    assert "app_db_pool_size" not in translated_config["database"]
    assert "sys_db_name" not in translated_config["database"]
    assert "env" not in translated_config


def test_translate_dbosconfig_just_admin_port():
    config: DBOSConfig = {
        "name": "test-app",
        "admin_port": 8001,
    }
    translated_config = translate_dbos_config_to_config_file(config)

    assert translated_config["runtimeConfig"]["admin_port"] == 8001
    assert translated_config["runtimeConfig"]["run_admin_server"] == True
    assert "env" not in translated_config
    assert "database" not in translated_config


def test_translate_dbosconfig_just_run_admin_server():
    config: DBOSConfig = {
        "name": "test-app",
        "run_admin_server": True,
    }
    translated_config = translate_dbos_config_to_config_file(config)

    assert translated_config["name"] == "test-app"
    assert translated_config["telemetry"]["logs"]["logLevel"] == "INFO"
    assert translated_config["runtimeConfig"]["run_admin_server"] == True
    assert "admin_port" not in translated_config["runtimeConfig"]
    assert "env" not in translated_config
    assert "database" not in translated_config


def test_translate_empty_otlp_traces_endpoints():
    # Give an empty OTLP traces endpoint list
    config: DBOSConfig = {
        "name": "test-app",
        "otlp_traces_endpoints": [],
    }
    translated_config = translate_dbos_config_to_config_file(config)
    assert len(translated_config["telemetry"]["OTLPExporter"]["logsEndpoint"]) == 0
    assert len(translated_config["telemetry"]["OTLPExporter"]["tracesEndpoint"]) == 0
    assert translated_config["telemetry"]["logs"]["logLevel"] == "INFO"


def test_translate_ignores_otlp_traces_not_list():
    # Give an empty OTLP traces endpoint list
    config: DBOSConfig = {
        "name": "test-app",
        "otlp_traces_endpoints": "http://otel:7777",
    }
    translated_config = translate_dbos_config_to_config_file(config)
    assert translated_config["name"] == "test-app"
    assert len(translated_config["telemetry"]["OTLPExporter"]["logsEndpoint"]) == 0
    assert len(translated_config["telemetry"]["OTLPExporter"]["tracesEndpoint"]) == 0


def test_translate_missing_name():
    with pytest.raises(DBOSInitializationError) as exc_info:
        translate_dbos_config_to_config_file({})
    assert (
        "Error initializing DBOS Transact: Configuration must specify an application name"
        in str(exc_info.value)
    )


####################
# CONFIG OVERWRITE
####################


def test_overwrite_config(mocker):
    # Setup a typical dbos-config.yaml file
    mock_config = """
    name: "stock-prices"
    language: "python"
    database:
        hostname: "hostname"
        port: 1234
        username: dbosadmin
        password: pwd
        app_db_name: appdbname
        sys_db_name: sysdbname
        migrate:
            - alembic upgrade head
    telemetry:
        logs:
            logLevel: INFO
        OTLPExporter:
            logsEndpoint: thelogsendpoint
            tracesEndpoint:  thetracesendpoint
    env:
        KEY: "VALUE"
    runtimeConfig:
        start:
            - "a start command"
    """
    mocker.patch(
        "builtins.open", side_effect=generate_mock_open("dbos-config.yaml", mock_config)
    )

    provided_config: ConfigFile = {
        "name": "test-app",
        "database": {
            "hostname": "localhost",
            "port": 5432,
            "username": "postgres",
            "password": "dbos",
            "app_db_name": "dbostestpy",
            "sys_db_name": "sysdb",
            "connectionTimeoutMillis": 10000,
            "app_db_pool_size": 10,
        },
        "telemetry": {
            "OTLPExporter": {
                "tracesEndpoint": ["a"],
                "logsEndpoint": ["b"],
            },
            "logs": {
                "logLevel": "DEBUG",
            },
        },
        "runtimeConfig": {
            "admin_port": 8001,
            "run_admin_server": True,
        },
        "env": {
            "FOO": "BAR",
        },
    }
    exported_db_url = "postgres://dbosadmin:pwd@hostname:1234/appdbname?connect_timeout=10000&sslmode=require&sslrootcert=cert.pem"
    os.environ["DBOS_DATABASE_URL"] = exported_db_url

    config = overwrite_config(provided_config)

    assert config["name"] == "stock-prices"
<<<<<<< HEAD
    assert (
        config["database_url"]
        == "postgres://dbosadmin:pwd@hostname:1234/appdbname?connect_timeout=10&sslmode=no-verify"
    )
=======
    assert config["database_url"] == exported_db_url
>>>>>>> d38a1319
    assert config["database"]["sys_db_name"] == "sysdbname"
    assert config["database"]["app_db_pool_size"] == 10
    assert "sys_db_pool_size" not in config["database"]
    assert config["telemetry"]["logs"]["logLevel"] == "DEBUG"
    assert config["telemetry"]["OTLPExporter"]["tracesEndpoint"] == [
        "a",
        "thetracesendpoint",
    ]
    assert config["telemetry"]["OTLPExporter"]["logsEndpoint"] == [
        "b",
        "thelogsendpoint",
    ]
    assert "admin_port" not in config["runtimeConfig"]
    assert "run_admin_server" not in config["runtimeConfig"]
    assert "env" not in config

    del os.environ["DBOS_DATABASE_URL"]


def test_overwrite_config_with_ca(mocker):
    # Setup a typical dbos-config.yaml file
    mock_config = """
    name: "stock-prices"
    language: "python"
    database:
        hostname: "hostname"
        port: 1234
        username: dbosadmin
        password: pwd
        ssl_ca: cert.pem
        app_db_name: appdbname
        sys_db_name: sysdbname
        migrate:
            - alembic upgrade head
    """
    mocker.patch(
        "builtins.open", side_effect=generate_mock_open("dbos-config.yaml", mock_config)
    )

    provided_config: ConfigFile = {
        "name": "test-app",
        "database": {
            "hostname": "localhost",
            "port": 5432,
            "username": "postgres",
            "password": "dbos",
            "app_db_name": "dbostestpy",
            "sys_db_name": "sysdb",
            "connectionTimeoutMillis": 10000,
            "app_db_pool_size": 10,
        },
    }
    config = overwrite_config(provided_config)

    assert config["name"] == "stock-prices"
    assert (
        config["database_url"]
        == "postgres://dbosadmin:pwd@hostname:1234/appdbname?connect_timeout=10&sslmode=verify-full&sslrootcert=cert.pem"
    )


def test_overwrite_config_minimal(mocker):
    mock_config = """
    name: "stock-prices"
    language: "python"
    database:
        hostname: "hostname"
        port: 1234
        username: dbosadmin
        password: pwd
        app_db_name: appdbname
        sys_db_name: sysdbname
        migrate:
            - alembic upgrade head
    telemetry:
        OTLPExporter:
            logsEndpoint: thelogsendpoint
            tracesEndpoint:  thetracesendpoint
    runtimeConfig:
        start:
            - "a start command"
        setup:
            - "echo 'hello'"
    """
    mocker.patch(
        "builtins.open", side_effect=generate_mock_open("dbos-config.yaml", mock_config)
    )

    provided_config: ConfigFile = {
        "name": "test-app",
    }

    exported_db_url = "postgres://dbosadmin:pwd@hostname:1234/appdbname?connect_timeout=10000&sslmode=require&sslrootcert=cert.pem"
    os.environ["DBOS_DATABASE_URL"] = exported_db_url

    config = overwrite_config(provided_config)

    assert config["name"] == "stock-prices"
<<<<<<< HEAD
    assert (
        config["database_url"]
        == "postgres://dbosadmin:pwd@hostname:1234/appdbname?connect_timeout=10&sslmode=no-verify"
    )
=======
    assert config["database_url"] == exported_db_url
>>>>>>> d38a1319
    assert config["database"]["sys_db_name"] == "sysdbname"
    assert config["telemetry"]["OTLPExporter"]["tracesEndpoint"] == [
        "thetracesendpoint"
    ]
    assert config["telemetry"]["OTLPExporter"]["logsEndpoint"] == ["thelogsendpoint"]
    assert "runtimeConfig" not in config
    assert "env" not in config

    del os.environ["DBOS_DATABASE_URL"]


def test_overwrite_config_has_telemetry(mocker):
    mock_config = """
    name: "stock-prices"
    language: "python"
    database:
        hostname: "hostname"
        port: 1234
        username: dbosadmin
        password: pwd
        app_db_name: appdbname
        sys_db_name: sysdbname
        migrate:
            - alembic upgrade head
    telemetry:
        OTLPExporter:
            logsEndpoint: thelogsendpoint
            tracesEndpoint:  thetracesendpoint
    runtimeConfig:
        start:
            - "a start command"
        setup:
            - "echo 'hello'"
    """
    mocker.patch(
        "builtins.open", side_effect=generate_mock_open("dbos-config.yaml", mock_config)
    )

    provided_config: ConfigFile = {
        "name": "test-app",
        "database": {
            "hostname": "localhost",
            "port": 5432,
            "username": "postgres",
            "password": "dbos",
            "app_db_name": "dbostestpy",
        },
        "telemetry": {"logs": {"logLevel": "DEBUG"}},
    }

    exported_db_url = "postgres://dbosadmin:pwd@hostname:1234/appdbname?connect_timeout=10000&sslmode=require&sslrootcert=cert.pem"
    os.environ["DBOS_DATABASE_URL"] = exported_db_url

    config = overwrite_config(provided_config)

    assert config["name"] == "stock-prices"
<<<<<<< HEAD
    assert (
        config["database_url"]
        == "postgres://dbosadmin:pwd@hostname:1234/appdbname?connect_timeout=10&sslmode=no-verify"
    )
=======
    assert config["database_url"] == exported_db_url
>>>>>>> d38a1319
    assert config["database"]["sys_db_name"] == "sysdbname"
    assert config["telemetry"]["OTLPExporter"]["tracesEndpoint"] == [
        "thetracesendpoint"
    ]
    assert config["telemetry"]["OTLPExporter"]["logsEndpoint"] == ["thelogsendpoint"]
    assert config["telemetry"]["logs"]["logLevel"] == "DEBUG"
    assert "runtimeConfig" not in config
    assert "env" not in config

    del os.environ["DBOS_DATABASE_URL"]


# Not expected in practice, but exercise the code path
def test_overwrite_config_no_telemetry_in_file(mocker):
    mock_config = """
    name: "stock-prices"
    language: "python"
    database:
        hostname: "hostname"
        port: 1234
        username: dbosadmin
        password: pwd
        app_db_name: appdbname
        sys_db_name: sysdbname
    """
    mocker.patch(
        "builtins.open", side_effect=generate_mock_open("dbos-config.yaml", mock_config)
    )

    provided_config: ConfigFile = {
        "name": "test-app",
        "database": {
            "hostname": "localhost",
            "port": 5432,
            "username": "postgres",
            "password": "dbos",
            "app_db_name": "dbostestpy",
        },
        "telemetry": {"logs": {"logLevel": "DEBUG"}},
    }

    exported_db_url = "postgres://dbosadmin:pwd@hostname:1234/appdbname?connect_timeout=10000&sslmode=require&sslrootcert=cert.pem"
    os.environ["DBOS_DATABASE_URL"] = exported_db_url

    config = overwrite_config(provided_config)
    # Test that telemetry from provided_config is preserved
    assert config["database_url"] == exported_db_url
    assert config["telemetry"]["logs"]["logLevel"] == "DEBUG"
    assert config["telemetry"]["OTLPExporter"] == {
        "tracesEndpoint": [],
        "logsEndpoint": [],
    }

    del os.environ["DBOS_DATABASE_URL"]


# Not expected in practice, but exercise the code path
def test_overwrite_config_no_otlp_in_file(mocker):
    mock_config = """
    name: "stock-prices"
    language: "python"
    database:
        hostname: "hostname"
        port: 1234
        username: dbosadmin
        password: pwd
        app_db_name: appdbname
        sys_db_name: sysdbname
    telemetry:
        logs:
            logLevel: INFO
    """
    mocker.patch(
        "builtins.open", side_effect=generate_mock_open("dbos-config.yaml", mock_config)
    )

    provided_config: ConfigFile = {
        "name": "test-app",
        "database": {
            "hostname": "localhost",
            "port": 5432,
            "username": "postgres",
            "password": "dbos",
            "app_db_name": "dbostestpy",
        },
        "telemetry": {
            "OTLPExporter": {
                "tracesEndpoint": ["original-trace"],
                "logsEndpoint": ["original-log"],
            }
        },
    }

    exported_db_url = "postgres://dbosadmin:pwd@hostname:1234/appdbname?connect_timeout=10000&sslmode=require&sslrootcert=cert.pem"
    os.environ["DBOS_DATABASE_URL"] = exported_db_url

    config = overwrite_config(provided_config)
    assert config["database_url"] == exported_db_url
    # Test that OTLPExporter from provided_config is preserved
    assert config["telemetry"]["OTLPExporter"]["tracesEndpoint"] == ["original-trace"]
    assert config["telemetry"]["OTLPExporter"]["logsEndpoint"] == ["original-log"]
    assert "logs" not in config["telemetry"]

    del os.environ["DBOS_DATABASE_URL"]


<<<<<<< HEAD
=======
# Not expected in practice, but exercise the code path
def test_overwrite_config_with_provided_database_url(mocker):
    mock_config = """
    name: "stock-prices"
    language: "python"
    database:
        hostname: "hostname"
        port: 1234
        username: dbosadmin
        password: pwd
        app_db_name: appdbname
        sys_db_name: sysdbname
        ssl: true
        ssl_ca: cert.pem
        migrate:
            - alembic upgrade head
    telemetry:
        OTLPExporter:
            logsEndpoint: thelogsendpoint
            tracesEndpoint:  thetracesendpoint
    runtimeConfig:
        start:
            - "a start command"
        setup:
            - "echo 'hello'"
    """
    mocker.patch(
        "builtins.open", side_effect=generate_mock_open("dbos-config.yaml", mock_config)
    )

    provided_config: ConfigFile = {
        "name": "test-app",
        "database_url": "ignored",
    }

    exported_db_url = "postgres://dbosadmin:pwd@hostname:1234/appdbname?connect_timeout=10000&sslmode=require&sslrootcert=cert.pem"
    os.environ["DBOS_DATABASE_URL"] = exported_db_url

    config = overwrite_config(provided_config)

    assert config["name"] == "stock-prices"
    assert config["database_url"] == exported_db_url
    assert config["database"]["sys_db_name"] == "sysdbname"
    assert config["telemetry"]["OTLPExporter"]["tracesEndpoint"] == [
        "thetracesendpoint"
    ]
    assert config["telemetry"]["OTLPExporter"]["logsEndpoint"] == ["thelogsendpoint"]
    assert "runtimeConfig" not in config
    assert "env" not in config

    del os.environ["DBOS_DATABASE_URL"]


def test_overwrite_config_missing_dbos_database_url(mocker):
    mock_config = """
    name: "stock-prices"
    database:
        sys_db_name: "sysdbname"
    """

    mocker.patch(
        "builtins.open", side_effect=generate_mock_open("dbos-config.yaml", mock_config)
    )

    provided_config: ConfigFile = {
        "name": "test-app",
    }
    with pytest.raises(DBOSInitializationError) as exc_info:
        overwrite_config(provided_config)
    assert (
        "DBOS_DATABASE_URL environment variable is not set. This is required to connect to the database."
        in str(exc_info.value)
    )


>>>>>>> d38a1319
####################
# PROVIDED CONFIGS vs CONFIG FILE
####################


def test_no_discrepancy(mocker):
    mock_config = """
    name: "stock-prices" \
    """
    mocker.patch(
        "builtins.open", side_effect=generate_mock_open("dbos-config.yaml", mock_config)
    )
    check_config_consistency(name="stock-prices")


def test_name_does_no_match(mocker):
    mock_config = """
    name: "stock-prices" \
    """
    mocker.patch(
        "builtins.open", side_effect=generate_mock_open("dbos-config.yaml", mock_config)
    )
    with pytest.raises(DBOSInitializationError) as exc_info:
        check_config_consistency(name="stock-prices-wrong")
    assert (
        "Provided app name 'stock-prices-wrong' does not match the app name 'stock-prices' in dbos-config.yaml"
        in str(exc_info.value)
    )


def test_no_config_file():
    # Handles FileNotFoundError
    check_config_consistency(name="stock-prices")


####################
# DATABASES CONNECTION POOLS
####################


def test_configured_pool_sizes():
    DBOS.destroy()
    config: DBOSConfig = {
        "name": "test-app",
        "app_db_pool_size": 42,
        "sys_db_pool_size": 43,
    }

    dbos = DBOS(config=config)
    dbos.launch()
    assert dbos._app_db.engine.pool._pool.maxsize == 42
    assert dbos._sys_db.engine.pool._pool.maxsize == 43
    assert dbos._app_db.engine.pool._pre_ping == False
    assert dbos._sys_db.engine.pool._pre_ping == False
    dbos.destroy()


def test_default_pool_params():
    DBOS.destroy()
    config: DBOSConfig = {
        "name": "test-app",
    }

    dbos = DBOS(config=config)
    dbos.launch()
    app_db_engine = dbos._app_db.engine
    assert app_db_engine.pool._pool.maxsize == 20

    # force the release of connections so we can intercept on connect.
    app_db_engine.dispose()

    @event.listens_for(app_db_engine, "connect")
    def inspect_connection(dbapi_connection, connection_record):
        connect_timeout = dbapi_connection.info.get_parameters()["connect_timeout"]
        assert connect_timeout == "10"

    with app_db_engine.connect() as conn:
        pass

    assert dbos._sys_db.engine.pool._pool.maxsize == 20
    dbos.destroy()


def test_configured_app_db_connect_timeout():
    DBOS.destroy()
    config: DBOSConfig = {
        "name": "test-app",
        "database_url": f"postgres://postgres:{os.environ.get('PGPASSWORD', 'dbos')}@localhost:5432/dbname?connect_timeout=7",
    }

    dbos = DBOS(config=config)
    dbos.launch()
    app_db_engine = dbos._app_db.engine

    # force the release of connections so we can intercept on connect.
    app_db_engine.dispose()

    @event.listens_for(app_db_engine, "connect")
    def inspect_connection(dbapi_connection, connection_record):
        connect_timeout = dbapi_connection.info.get_parameters()["connect_timeout"]
        assert connect_timeout == "7"

    with app_db_engine.connect() as conn:
        pass

    dbos.destroy()


def test_db_engine_kwargs():
    DBOS.destroy()
    config: DBOSConfig = {
        "name": "test-app",
        "db_engine_kwargs": {
            "pool_pre_ping": True,
        },
    }

    dbos = DBOS(config=config)
    dbos.launch()
    assert dbos._app_db.engine.pool._pre_ping == True
    assert dbos._sys_db.engine.pool._pre_ping == True
    # Default values should be set
    assert dbos._app_db.engine.pool._pool.maxsize == 20
    assert dbos._sys_db.engine.pool._pool.maxsize == 20
    dbos.destroy()<|MERGE_RESOLUTION|>--- conflicted
+++ resolved
@@ -786,14 +786,7 @@
     config = overwrite_config(provided_config)
 
     assert config["name"] == "stock-prices"
-<<<<<<< HEAD
-    assert (
-        config["database_url"]
-        == "postgres://dbosadmin:pwd@hostname:1234/appdbname?connect_timeout=10&sslmode=no-verify"
-    )
-=======
     assert config["database_url"] == exported_db_url
->>>>>>> d38a1319
     assert config["database"]["sys_db_name"] == "sysdbname"
     assert config["database"]["app_db_pool_size"] == 10
     assert "sys_db_pool_size" not in config["database"]
@@ -892,14 +885,7 @@
     config = overwrite_config(provided_config)
 
     assert config["name"] == "stock-prices"
-<<<<<<< HEAD
-    assert (
-        config["database_url"]
-        == "postgres://dbosadmin:pwd@hostname:1234/appdbname?connect_timeout=10&sslmode=no-verify"
-    )
-=======
     assert config["database_url"] == exported_db_url
->>>>>>> d38a1319
     assert config["database"]["sys_db_name"] == "sysdbname"
     assert config["telemetry"]["OTLPExporter"]["tracesEndpoint"] == [
         "thetracesendpoint"
@@ -956,14 +942,7 @@
     config = overwrite_config(provided_config)
 
     assert config["name"] == "stock-prices"
-<<<<<<< HEAD
-    assert (
-        config["database_url"]
-        == "postgres://dbosadmin:pwd@hostname:1234/appdbname?connect_timeout=10&sslmode=no-verify"
-    )
-=======
     assert config["database_url"] == exported_db_url
->>>>>>> d38a1319
     assert config["database"]["sys_db_name"] == "sysdbname"
     assert config["telemetry"]["OTLPExporter"]["tracesEndpoint"] == [
         "thetracesendpoint"
@@ -1070,9 +1049,6 @@
     del os.environ["DBOS_DATABASE_URL"]
 
 
-<<<<<<< HEAD
-=======
-# Not expected in practice, but exercise the code path
 def test_overwrite_config_with_provided_database_url(mocker):
     mock_config = """
     name: "stock-prices"
@@ -1147,7 +1123,6 @@
     )
 
 
->>>>>>> d38a1319
 ####################
 # PROVIDED CONFIGS vs CONFIG FILE
 ####################
