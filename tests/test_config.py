# type: ignore

import os
from unittest.mock import mock_open
from urllib.parse import quote

import pytest
import pytest_mock
from sqlalchemy import URL, event

# Public API
from dbos import DBOS
from dbos._dbos_config import (
    ConfigFile,
    DBOSConfig,
    check_config_consistency,
    load_config,
    overwrite_config,
    process_config,
    set_env_vars,
    translate_dbos_config_to_config_file,
)
from dbos._error import DBOSInitializationError

mock_filename = "dbos-config.yaml"
original_open = __builtins__["open"]


def generate_mock_open(filenames, mock_files):
    if not isinstance(filenames, list):
        filenames = [filenames]
    if not isinstance(mock_files, list):
        mock_files = [mock_files]

    def conditional_mock_open(*args, **kwargs):
        for filename, mock_file in zip(filenames, mock_files):
            if args[0] == filename:
                m = mock_open(read_data=mock_file)
                return m()
        return original_open(*args, **kwargs)

    return conditional_mock_open


"""
Test all the possible ways to configure DBOS.
- First test the "switches" in the DBOS.__init__() method, ensuring they find the config from the right place
- Then test each of the individual functions that process the config (load_config, overwrite_config, translate_dbos_config_to_config_file, process_config)
"""


####################
# DBOS launch
####################
def test_no_config_provided():
    with pytest.raises(TypeError) as exc_info:
        DBOS()
    assert "missing 1 required keyword-only argument: 'config'" in str(exc_info.value)


def test_dbosconfig_type_provided():
    config: DBOSConfig = {
        "name": "some-app",
        "database_url": f"postgres://postgres:{os.environ.get('PGPASSWORD', 'dbos')}@localhost:5432/some_app",
    }
    dbos = DBOS(config=config)
    assert dbos._config["name"] == "some-app"
<<<<<<< HEAD
    assert dbos._config["database_url"] == config["database_url"]
=======
    assert dbos._config["database"]["hostname"] == "localhost"
    assert dbos._config["database"]["port"] == 5432
    assert dbos._config["database"]["username"] == "postgres"
    assert dbos._config["database"]["password"] == os.environ["PGPASSWORD"]
    assert dbos._config["database"]["app_db_name"] == "some_app"
>>>>>>> 1c27a077
    dbos.destroy()


####################
# LOAD CONFIG
####################


def test_load_valid_config_file(mocker):
    mock_config = """
        name: "some-app"
        runtimeConfig:
            start:
                - "python3 main.py"
            admin_port: 8001
        database:
          hostname: 'localhost'
          port: 5432
          username: 'postgres'
          password: '${PGPASSWORD}'
          app_db_name: 'some db'
          connectionTimeoutMillis: 3000
        env:
            foo: ${BARBAR}
            bazbaz: BAZBAZ
            bob: ${BOBBOB}
            test_number: 123
        telemetry:
            OTLPExporter:
                logsEndpoint: 'fooLogs'
                tracesEndpoint: 'fooTraces'
    """
    os.environ["BARBAR"] = "FOOFOO"
    mocker.patch(
        "builtins.open", side_effect=generate_mock_open(mock_filename, mock_config)
    )

    configFile = load_config(mock_filename, run_process_config=False)
    assert configFile["name"] == "some-app"
    assert configFile["database"]["hostname"] == "localhost"
    assert configFile["database"]["port"] == 5432
    assert configFile["database"]["username"] == "postgres"
    assert configFile["database"]["password"] == os.environ["PGPASSWORD"]
    assert configFile["database"]["app_db_name"] == "some db"
    assert configFile["database"]["connectionTimeoutMillis"] == 3000
    assert "database_url" not in configFile
    assert configFile["env"]["foo"] == "FOOFOO"
    assert configFile["env"]["bob"] is None  # Unset environment variable
    assert configFile["env"]["test_number"] == 123

    set_env_vars(configFile)
    assert os.environ["bazbaz"] == "BAZBAZ"
    assert os.environ["foo"] == "FOOFOO"
    assert os.environ["test_number"] == "123"
    assert "bob" not in os.environ

    assert configFile["telemetry"]["OTLPExporter"]["logsEndpoint"] == ["fooLogs"]
    assert configFile["telemetry"]["OTLPExporter"]["tracesEndpoint"] == ["fooTraces"]


def test_load_config_database_url(mocker):
    mock_config = """
        name: "some-app"
        database_url: "postgres://user:password@localhost:5432/dbname?connect_timeout=10&sslmode=require&sslrootcert=ca.pem"
    """
    mocker.patch(
        "builtins.open", side_effect=generate_mock_open(mock_filename, mock_config)
    )

    configFile = load_config(mock_filename, run_process_config=False)
    assert configFile["name"] == "some-app"
    assert (
        configFile["database_url"]
        == "postgres://user:password@localhost:5432/dbname?connect_timeout=10&sslmode=require&sslrootcert=ca.pem"
    )
    assert "database" not in configFile


def test_load_config_database_url_and_database(mocker):
    mock_config = """
        name: "some-app"
        database_url: "postgres://user:password@localhost:5432/dbname?connect_timeout=10&sslmode=require&sslrootcert=ca.pem"
        database:
            hostname: 'localhost'
            port: 5432
            username: 'postgres'
            password: '${PGPASSWORD}'
            app_db_name: 'some db'
            connectionTimeoutMillis: 3000
    """
    mocker.patch(
        "builtins.open", side_effect=generate_mock_open(mock_filename, mock_config)
    )

    configFile = load_config(mock_filename, run_process_config=False)
    assert configFile["name"] == "some-app"
    assert (
        configFile["database_url"]
        == "postgres://user:password@localhost:5432/dbname?connect_timeout=10&sslmode=require&sslrootcert=ca.pem"
    )
    assert configFile["database"]["hostname"] == "localhost"
    assert configFile["database"]["port"] == 5432
    assert configFile["database"]["username"] == "postgres"
    assert configFile["database"]["password"] == os.environ["PGPASSWORD"]
    assert configFile["database"]["app_db_name"] == "some db"
    assert configFile["database"]["connectionTimeoutMillis"] == 3000


def test_load_config_with_unset_database_url_env_var(mocker):
    mock_config = """
    name: "some-app"
    database_url: ${UNSET}
    """

    mocker.patch(
        "builtins.open", side_effect=generate_mock_open(mock_filename, mock_config)
    )

    configFile = load_config(mock_filename, run_process_config=False)
    assert configFile["name"] == "some-app"


def test_load_config_file_open_error(mocker):
    """Test handling when the config file can't be opened."""
    mocker.patch("builtins.open", side_effect=FileNotFoundError("File not found"))

    with pytest.raises(FileNotFoundError):
        load_config()


def test_load_config_file_not_a_dict(mocker):
    """Test handling when YAML doesn't parse to a dictionary."""
    mock_config = "just a string"
    mocker.patch(
        "builtins.open", side_effect=generate_mock_open("dbos-config.yaml", mock_config)
    )

    with pytest.raises(DBOSInitializationError) as exc_info:
        load_config()

    assert "must contain a dictionary" in str(exc_info.value)


def test_load_config_file_schema_validation_error(mocker):
    """Test handling when the config fails schema validation."""
    mock_config = """
    name: "test-app"
    invalid_field: "this shouldn't be here"
    """
    mocker.patch(
        "builtins.open", side_effect=generate_mock_open("dbos-config.yaml", mock_config)
    )

    with pytest.raises(DBOSInitializationError) as exc_info:
        load_config()

    assert (
        "Validation error: Additional properties are not allowed ('invalid_field' was unexpected)"
        in str(exc_info.value)
    )


def test_load_config_file_custom_path():
    """Test parsing a config file from a custom path."""
    mock_config = """
    name: "test-app"
    database:
        hostname: "localhost"
    """
    custom_path = "/custom/path/dbos-config.yaml"
    from unittest.mock import mock_open, patch

    with patch("builtins.open", mock_open(read_data=mock_config)) as mock_file:
        result = load_config(custom_path, run_process_config=False)
        mock_file.assert_called_with(custom_path, "r")
        assert result["name"] == "test-app"


####################
# PROCESS CONFIG
####################


# Full config provided
def test_process_config_full():
    config: ConfigFile = {
        "name": "some-app",
        "database": {
            "hostname": "example.com",
            "port": 2345,
            "username": "example",
            "password": "password",
            "connectionTimeoutMillis": 3000,
            "app_db_name": "example_db",
            "app_db_pool_size": 45,
            "sys_db_name": "sys_db",
            "sys_db_pool_size": 27,
            "migrate": ["alembic upgrade head"],
        },
        "runtimeConfig": {
            "start": ["python3 main.py"],
            "admin_port": 8001,
            "run_admin_server": False,
            "setup": ["echo 'hello'"],
        },
        "telemetry": {
            "logs": {
                "logLevel": "DEBUG",
            },
            "OTLPExporter": {
                "logsEndpoint": ["thelogsendpoint"],
                "tracesEndpoint": ["thetracesendpoint"],
            },
        },
        "env": {
            "FOO": "BAR",
        },
    }

    configFile = process_config(data=config)
    assert configFile["name"] == "some-app"
    assert (
        configFile["database_url"]
        == "postgres://example:password@example.com:2345/example_db?connect_timeout=3"
    )
    assert configFile["database"]["sys_db_name"] == "sys_db"
    assert configFile["database"]["migrate"] == ["alembic upgrade head"]
    assert configFile["database"]["app_db_pool_size"] == 45
    assert configFile["database"]["sys_db_pool_size"] == 27
    assert configFile["runtimeConfig"]["start"] == ["python3 main.py"]
    assert configFile["runtimeConfig"]["admin_port"] == 8001
    assert configFile["runtimeConfig"]["run_admin_server"] == False
    assert configFile["runtimeConfig"]["setup"] == ["echo 'hello'"]
    assert configFile["telemetry"]["logs"]["logLevel"] == "DEBUG"
    assert configFile["telemetry"]["OTLPExporter"]["logsEndpoint"] == [
        "thelogsendpoint"
    ]
    assert configFile["telemetry"]["OTLPExporter"]["tracesEndpoint"] == [
        "thetracesendpoint"
    ]
    assert configFile["env"]["FOO"] == "BAR"


def test_process_config_with_db_url():
    config: ConfigFile = {
        "name": "some-app",
        "database_url": "postgres://user:password@localhost:7777/dbn?connect_timeout=1&sslmode=require&sslrootcert=ca.pem",
    }
    processed_config = process_config(data=config)
    assert processed_config["database_url"] == config["database_url"]
    assert processed_config["name"] == "some-app"
    assert processed_config["database"]["app_db_pool_size"] == 20
    assert processed_config["database"]["sys_db_pool_size"] == 20
    assert processed_config["runtimeConfig"]["run_admin_server"] == True
    assert processed_config["telemetry"]["logs"]["logLevel"] == "INFO"


def test_debug_override_database_url(mocker: pytest_mock.MockFixture):
    mocker.patch.dict(
        os.environ,
        {
            "DBOS_DBHOST": "fakehost",
            "DBOS_DBPORT": "1234",
            "DBOS_DBUSER": "fakeuser",
            "DBOS_DBPASSWORD": "fakepassword",
        },
    )
    config: ConfigFile = {
        "name": "some-app",
        "database_url": "postgres://user:password@localhost:7777/dbn?connect_timeout=1&sslmode=require&sslrootcert=ca.pem",
    }
    processed_config = process_config(data=config)
    assert (
        processed_config["database_url"]
        == "postgres://fakeuser:fakepassword@fakehost:1234/dbn?connect_timeout=1&sslmode=require&sslrootcert=ca.pem"
    )
    assert processed_config["name"] == "some-app"
    assert processed_config["database"]["app_db_pool_size"] == 20
    assert processed_config["database"]["sys_db_pool_size"] == 20
    assert processed_config["runtimeConfig"]["run_admin_server"] == True
    assert processed_config["telemetry"]["logs"]["logLevel"] == "INFO"


def test_process_config_with_wrong_db_url():
    # Missing username
    config: ConfigFile = {
        "name": "some-app",
        "database_url": "postgres://:password@h:1234/dbname",
    }
    with pytest.raises(DBOSInitializationError) as exc_info:
        process_config(data=config)
    assert "Username must be specified in the connection URL" in str(exc_info.value)

    # Missing password
    config: ConfigFile = {
        "name": "some-app",
        "database_url": "postgres://user:@h:1234/dbname",
    }
    with pytest.raises(DBOSInitializationError) as exc_info:
        process_config(data=config)
    assert "Password must be specified in the connection URL" in str(exc_info.value)

    # Missing host
    config: ConfigFile = {
        "name": "some-app",
        "database_url": "postgres://user:password@:1234/dbname",
    }
    with pytest.raises(DBOSInitializationError) as exc_info:
        process_config(data=config)
    assert "Host must be specified in the connection URL" in str(exc_info.value)

    # Missing dbname
    config: ConfigFile = {
        "name": "some-app",
        "database_url": "postgres://user:password@h:1234",
    }
    with pytest.raises(DBOSInitializationError) as exc_info:
        process_config(data=config)
    assert "Database name must be specified in the connection URL" in str(
        exc_info.value
    )


def test_process_config_with_db_url_taking_precedence_over_database():
    config: ConfigFile = {
        "name": "some-app",
        "database": {
            "hostname": "example.com",
            "port": 2345,
            "username": "example",
            "password": "password",
            "connectionTimeoutMillis": 3000,
            "app_db_name": "example_db",
            "sys_db_name": "sys_db",
            "migrate": ["alembic upgrade head"],
            "rollback": ["alembic downgrade base"],
        },
        "database_url": "postgres://boo:whoisdiz@remotehost:7777/takesprecedence",
    }
    processed_config = process_config(data=config)
    assert processed_config["name"] == "some-app"
    assert processed_config["database_url"] == config["database_url"]
    assert processed_config["database"]["migrate"] == ["alembic upgrade head"]
    assert processed_config["database"]["app_db_pool_size"] == 20
    assert processed_config["database"]["sys_db_pool_size"] == 20
    assert processed_config["runtimeConfig"]["run_admin_server"] == True
    assert processed_config["telemetry"]["logs"]["logLevel"] == "INFO"


# Note this exercise going through the db wizard
def test_process_config_load_defaults():
    config: ConfigFile = {
        "name": "some-app",
    }
    processed_config = process_config(data=config)
    assert processed_config["name"] == "some-app"
    assert (
        processed_config["database_url"]
        == f"postgres://postgres:{os.environ.get('PGPASSWORD', 'dbos')}@localhost:5432/some_app?connect_timeout=10"
    )
    assert processed_config["database"]["app_db_pool_size"] == 20
    assert processed_config["database"]["sys_db_pool_size"] == 20
    assert processed_config["telemetry"]["logs"]["logLevel"] == "INFO"
    assert processed_config["runtimeConfig"]["run_admin_server"] == True


def test_process_config_load_default_with_None_database_url():
    config: ConfigFile = {
        "name": "some-app",
        "database_url": None,
    }
    processed_config = process_config(data=config)
    assert processed_config["name"] == "some-app"
    assert (
        processed_config["database_url"]
        == f"postgres://postgres:{os.environ.get('PGPASSWORD', 'dbos')}@localhost:5432/some_app?connect_timeout=10"
    )
    assert processed_config["database"]["app_db_pool_size"] == 20
    assert processed_config["database"]["sys_db_pool_size"] == 20
    assert processed_config["telemetry"]["logs"]["logLevel"] == "INFO"
    assert processed_config["runtimeConfig"]["run_admin_server"] == True


def test_process_config_with_None_app_db_name():
    config: ConfigFile = {
        "name": "some-app",
        "database": {
            "app_db_name": None,
        },
    }
    processed_config = process_config(data=config)
    print(processed_config)
    assert processed_config["name"] == "some-app"
    assert (
        processed_config["database_url"]
        == f"postgres://postgres:{os.environ.get('PGPASSWORD', 'dbos')}@localhost:5432/some_app?connect_timeout=10"
    )
    assert processed_config["database"]["app_db_pool_size"] == 20
    assert processed_config["database"]["sys_db_pool_size"] == 20
    assert processed_config["telemetry"]["logs"]["logLevel"] == "INFO"
    assert processed_config["runtimeConfig"]["run_admin_server"] == True


def test_process_config_with_empty_app_db_name():
    config: ConfigFile = {
        "name": "some-app",
        "database": {
            "app_db_name": "",
        },
    }
    processed_config = process_config(data=config)
    print(processed_config)
    assert processed_config["name"] == "some-app"
    assert (
        processed_config["database_url"]
        == f"postgres://postgres:{os.environ.get('PGPASSWORD', 'dbos')}@localhost:5432/some_app?connect_timeout=10"
    )
    assert processed_config["database"]["app_db_pool_size"] == 20
    assert processed_config["database"]["sys_db_pool_size"] == 20
    assert processed_config["telemetry"]["logs"]["logLevel"] == "INFO"
    assert processed_config["runtimeConfig"]["run_admin_server"] == True


def test_config_missing_name():
    config = {
        "database": {
            "hostname": "localhost",
            "port": 5432,
            "username": "postgres",
            "password": "dbos",
            "app_db_name": "dbostestpy",
        },
    }
    with pytest.raises(DBOSInitializationError) as exc_info:
        process_config(data=config)

    assert "must specify an application name" in str(exc_info.value)


def test_config_bad_name():
    config: ConfigFile = {
        "name": "some app",
    }
    with pytest.raises(DBOSInitializationError) as exc_info:
        process_config(data=config)
    assert "Invalid app name" in str(exc_info.value)


def test_config_mixed_params():
    config = {
        "name": "some-app",
        "database": {
            "port": 1234,
            "username": "someuser",
            "password": "abc123",
            "app_db_pool_size": 3,
        },
    }

    configFile = process_config(data=config)
    assert configFile["name"] == "some-app"
    assert (
        configFile["database_url"]
        == f"postgres://someuser:abc123@localhost:1234/some_app?connect_timeout=10"
    )
    assert configFile["database"]["app_db_pool_size"] == 3
    assert configFile["database"]["sys_db_pool_size"] == 20
    assert configFile["telemetry"]["logs"]["logLevel"] == "INFO"
    assert configFile["runtimeConfig"]["run_admin_server"] == True


def test_debug_override(mocker: pytest_mock.MockFixture):
    mocker.patch.dict(
        os.environ,
        {
            "DBOS_DBHOST": "fakehost",
            "DBOS_DBPORT": "1234",
            "DBOS_DBUSER": "fakeuser",
            "DBOS_DBPASSWORD": "fakepassword",
        },
    )

    config: Configfile = {
        "name": "some-app",
    }
    configFile = process_config(data=config)
    assert (
        configFile["database_url"]
        == f"postgres://fakeuser:fakepassword@fakehost:1234/some_app?connect_timeout=10"
    )
    assert configFile["database"]["app_db_pool_size"] == 20
    assert configFile["database"]["sys_db_pool_size"] == 20
    assert configFile["telemetry"]["logs"]["logLevel"] == "INFO"
    assert configFile["runtimeConfig"]["run_admin_server"] == True


####################
# TRANSLATE DBOSConfig to ConfigFile
####################


def test_translate_dbosconfig_full_input():
    # Give all fields
    config: DBOSConfig = {
        "name": "test-app",
        "database_url": "postgres://user:password@localhost:5432/dbname?connect_timeout=11&sslmode=require&sslrootcert=ca.pem",
        "app_db_pool_size": 45,
        "sys_db_name": "sysdb",
        "sys_db_pool_size": 27,
        "log_level": "DEBUG",
        "otlp_traces_endpoints": ["http://otel:7777", "notused"],
        "admin_port": 8001,
        "run_admin_server": False,
    }

    translated_config = translate_dbos_config_to_config_file(config)

    assert translated_config["name"] == "test-app"
    assert translated_config["database_url"] == config["database_url"]
    assert translated_config["database"]["sys_db_name"] == "sysdb"
    assert translated_config["database"]["app_db_pool_size"] == 45
    assert translated_config["database"]["sys_db_pool_size"] == 27
    assert translated_config["telemetry"]["logs"]["logLevel"] == "DEBUG"
    assert translated_config["telemetry"]["OTLPExporter"]["tracesEndpoint"] == [
        "http://otel:7777",
        "notused",
    ]
    assert translated_config["telemetry"]["OTLPExporter"]["logsEndpoint"] == []
    assert translated_config["runtimeConfig"]["admin_port"] == 8001
    assert translated_config["runtimeConfig"]["run_admin_server"] == False
    assert "start" not in translated_config["runtimeConfig"]
    assert "setup" not in translated_config["runtimeConfig"]
    assert "env" not in translated_config


def test_translate_dbosconfig_minimal_input():
    config: DBOSConfig = {
        "name": "test-app",
    }
    translated_config = translate_dbos_config_to_config_file(config)

    assert translated_config["name"] == "test-app"
    assert translated_config["telemetry"]["logs"]["logLevel"] == "INFO"
    assert translated_config["runtimeConfig"]["run_admin_server"] == True
    assert "admin_port" not in translated_config["runtimeConfig"]
    assert "database" not in translated_config
    assert "env" not in translated_config


def test_translate_dbosconfig_just_sys_db_name():
    config: DBOSConfig = {
        "name": "test-app",
        "sys_db_name": "sysdb",
    }
    translated_config = translate_dbos_config_to_config_file(config)

    assert translated_config["database"]["sys_db_name"] == "sysdb"
    assert "app_db_pool_size" not in translated_config["database"]
    assert "sys_db_pool_size" not in translated_config["database"]
    assert "env" not in translated_config
    assert "admin_port" not in translated_config["runtimeConfig"]


def test_translate_dbosconfig_just_app_db_pool_size():
    config: DBOSConfig = {
        "name": "test-app",
        "app_db_pool_size": 45,
    }
    translated_config = translate_dbos_config_to_config_file(config)

    assert translated_config["database"]["app_db_pool_size"] == 45
    assert "sys_db_name" not in translated_config["database"]
    assert "sys_db_pool_size" not in translated_config["database"]
    assert "env" not in translated_config
    assert "admin_port" not in translated_config["runtimeConfig"]


def test_translate_dbosconfig_just_sys_db_pool_size():
    config: DBOSConfig = {
        "name": "test-app",
        "sys_db_pool_size": 27,
    }
    translated_config = translate_dbos_config_to_config_file(config)

    assert translated_config["database"]["sys_db_pool_size"] == 27
    assert "app_db_pool_size" not in translated_config["database"]
    assert "sys_db_name" not in translated_config["database"]
    assert "env" not in translated_config


def test_translate_dbosconfig_just_admin_port():
    config: DBOSConfig = {
        "name": "test-app",
        "admin_port": 8001,
    }
    translated_config = translate_dbos_config_to_config_file(config)

    assert translated_config["runtimeConfig"]["admin_port"] == 8001
    assert translated_config["runtimeConfig"]["run_admin_server"] == True
    assert "env" not in translated_config
    assert "database" not in translated_config


def test_translate_dbosconfig_just_run_admin_server():
    config: DBOSConfig = {
        "name": "test-app",
        "run_admin_server": True,
    }
    translated_config = translate_dbos_config_to_config_file(config)

    assert translated_config["name"] == "test-app"
    assert translated_config["telemetry"]["logs"]["logLevel"] == "INFO"
    assert translated_config["runtimeConfig"]["run_admin_server"] == True
    assert "admin_port" not in translated_config["runtimeConfig"]
    assert "env" not in translated_config
    assert "database" not in translated_config


def test_translate_empty_otlp_traces_endpoints():
    # Give an empty OTLP traces endpoint list
    config: DBOSConfig = {
        "name": "test-app",
        "otlp_traces_endpoints": [],
    }
    translated_config = translate_dbos_config_to_config_file(config)
    assert len(translated_config["telemetry"]["OTLPExporter"]["logsEndpoint"]) == 0
    assert len(translated_config["telemetry"]["OTLPExporter"]["tracesEndpoint"]) == 0
    assert translated_config["telemetry"]["logs"]["logLevel"] == "INFO"


def test_translate_ignores_otlp_traces_not_list():
    # Give an empty OTLP traces endpoint list
    config: DBOSConfig = {
        "name": "test-app",
        "otlp_traces_endpoints": "http://otel:7777",
    }
    translated_config = translate_dbos_config_to_config_file(config)
    assert translated_config["name"] == "test-app"
    assert len(translated_config["telemetry"]["OTLPExporter"]["logsEndpoint"]) == 0
    assert len(translated_config["telemetry"]["OTLPExporter"]["tracesEndpoint"]) == 0


def test_translate_missing_name():
    with pytest.raises(DBOSInitializationError) as exc_info:
        translate_dbos_config_to_config_file({})
    assert (
        "Error initializing DBOS Transact: Configuration must specify an application name"
        in str(exc_info.value)
    )


####################
# CONFIG OVERWRITE
####################


def test_overwrite_config(mocker):
    # Setup a typical dbos-config.yaml file
    mock_config = """
    name: "stock-prices"
    language: "python"
    database:
        hostname: "hostname"
        port: 1234
        username: dbosadmin
        password: pwd
        app_db_name: appdbname
        sys_db_name: sysdbname
        migrate:
            - alembic upgrade head
    telemetry:
        logs:
            logLevel: INFO
        OTLPExporter:
            logsEndpoint: thelogsendpoint
            tracesEndpoint:  thetracesendpoint
    env:
        KEY: "VALUE"
    runtimeConfig:
        start:
            - "a start command"
    """
    mocker.patch(
        "builtins.open", side_effect=generate_mock_open("dbos-config.yaml", mock_config)
    )

    provided_config: ConfigFile = {
        "name": "test-app",
        "database": {
            "hostname": "localhost",
            "port": 5432,
            "username": "postgres",
            "password": "dbos",
            "app_db_name": "dbostestpy",
            "sys_db_name": "sysdb",
            "connectionTimeoutMillis": 10000,
            "app_db_pool_size": 10,
        },
        "telemetry": {
            "OTLPExporter": {
                "tracesEndpoint": ["a"],
                "logsEndpoint": ["b"],
            },
            "logs": {
                "logLevel": "DEBUG",
            },
        },
        "runtimeConfig": {
            "admin_port": 8001,
            "run_admin_server": True,
        },
        "env": {
            "FOO": "BAR",
        },
    }
    config = overwrite_config(provided_config)

    assert config["name"] == "stock-prices"
    assert (
        config["database_url"]
        == "postgres://dbosadmin:pwd@hostname:1234/appdbname?connect_timeout=10&sslmode=no-verify"
    )
    assert config["database"]["sys_db_name"] == "sysdbname"
    assert config["database"]["app_db_pool_size"] == 10
    assert "sys_db_pool_size" not in config["database"]
    assert config["telemetry"]["logs"]["logLevel"] == "DEBUG"
    assert config["telemetry"]["OTLPExporter"]["tracesEndpoint"] == [
        "a",
        "thetracesendpoint",
    ]
    assert config["telemetry"]["OTLPExporter"]["logsEndpoint"] == [
        "b",
        "thelogsendpoint",
    ]
    assert "admin_port" not in config["runtimeConfig"]
    assert "run_admin_server" not in config["runtimeConfig"]
    assert "env" not in config


def test_overwrite_config_with_ca(mocker):
    # Setup a typical dbos-config.yaml file
    mock_config = """
    name: "stock-prices"
    language: "python"
    database:
        hostname: "hostname"
        port: 1234
        username: dbosadmin
        password: pwd
        ssl_ca: cert.pem
        app_db_name: appdbname
        sys_db_name: sysdbname
        migrate:
            - alembic upgrade head
    """
    mocker.patch(
        "builtins.open", side_effect=generate_mock_open("dbos-config.yaml", mock_config)
    )

    provided_config: ConfigFile = {
        "name": "test-app",
        "database": {
            "hostname": "localhost",
            "port": 5432,
            "username": "postgres",
            "password": "dbos",
            "app_db_name": "dbostestpy",
            "sys_db_name": "sysdb",
            "connectionTimeoutMillis": 10000,
            "app_db_pool_size": 10,
        },
    }
    config = overwrite_config(provided_config)

    assert config["name"] == "stock-prices"
    assert (
        config["database_url"]
        == "postgres://dbosadmin:pwd@hostname:1234/appdbname?connect_timeout=10&sslmode=verify-full&sslrootcert=cert.pem"
    )


def test_overwrite_config_minimal(mocker):
    mock_config = """
    name: "stock-prices"
    language: "python"
    database:
        hostname: "hostname"
        port: 1234
        username: dbosadmin
        password: pwd
        app_db_name: appdbname
        sys_db_name: sysdbname
        migrate:
            - alembic upgrade head
    telemetry:
        OTLPExporter:
            logsEndpoint: thelogsendpoint
            tracesEndpoint:  thetracesendpoint
    runtimeConfig:
        start:
            - "a start command"
        setup:
            - "echo 'hello'"
    """
    mocker.patch(
        "builtins.open", side_effect=generate_mock_open("dbos-config.yaml", mock_config)
    )

    provided_config: ConfigFile = {
        "name": "test-app",
    }
    config = overwrite_config(provided_config)

    assert config["name"] == "stock-prices"
    assert (
        config["database_url"]
        == "postgres://dbosadmin:pwd@hostname:1234/appdbname?connect_timeout=10&sslmode=no-verify"
    )
    assert config["database"]["sys_db_name"] == "sysdbname"
    assert config["telemetry"]["OTLPExporter"]["tracesEndpoint"] == [
        "thetracesendpoint"
    ]
    assert config["telemetry"]["OTLPExporter"]["logsEndpoint"] == ["thelogsendpoint"]
    assert "runtimeConfig" not in config
    assert "env" not in config


def test_overwrite_config_has_telemetry(mocker):
    mock_config = """
    name: "stock-prices"
    language: "python"
    database:
        hostname: "hostname"
        port: 1234
        username: dbosadmin
        password: pwd
        app_db_name: appdbname
        sys_db_name: sysdbname
        migrate:
            - alembic upgrade head
    telemetry:
        OTLPExporter:
            logsEndpoint: thelogsendpoint
            tracesEndpoint:  thetracesendpoint
    runtimeConfig:
        start:
            - "a start command"
        setup:
            - "echo 'hello'"
    """
    mocker.patch(
        "builtins.open", side_effect=generate_mock_open("dbos-config.yaml", mock_config)
    )

    provided_config: ConfigFile = {
        "name": "test-app",
        "database": {
            "hostname": "localhost",
            "port": 5432,
            "username": "postgres",
            "password": "dbos",
            "app_db_name": "dbostestpy",
        },
        "telemetry": {"logs": {"logLevel": "DEBUG"}},
    }
    config = overwrite_config(provided_config)

    assert config["name"] == "stock-prices"
    assert (
        config["database_url"]
        == "postgres://dbosadmin:pwd@hostname:1234/appdbname?connect_timeout=10&sslmode=no-verify"
    )
    assert config["database"]["sys_db_name"] == "sysdbname"
    assert config["telemetry"]["OTLPExporter"]["tracesEndpoint"] == [
        "thetracesendpoint"
    ]
    assert config["telemetry"]["OTLPExporter"]["logsEndpoint"] == ["thelogsendpoint"]
    assert config["telemetry"]["logs"]["logLevel"] == "DEBUG"
    assert "runtimeConfig" not in config
    assert "env" not in config


# Not expected in practice, but exercise the code path
def test_overwrite_config_no_telemetry_in_file(mocker):
    mock_config = """
    name: "stock-prices"
    language: "python"
    database:
        hostname: "hostname"
        port: 1234
        username: dbosadmin
        password: pwd
        app_db_name: appdbname
        sys_db_name: sysdbname
    """
    mocker.patch(
        "builtins.open", side_effect=generate_mock_open("dbos-config.yaml", mock_config)
    )

    provided_config: ConfigFile = {
        "name": "test-app",
        "database": {
            "hostname": "localhost",
            "port": 5432,
            "username": "postgres",
            "password": "dbos",
            "app_db_name": "dbostestpy",
        },
        "telemetry": {"logs": {"logLevel": "DEBUG"}},
    }

    config = overwrite_config(provided_config)
    # Test that telemetry from provided_config is preserved
    assert config["telemetry"]["logs"]["logLevel"] == "DEBUG"
    assert config["telemetry"]["OTLPExporter"] == {
        "tracesEndpoint": [],
        "logsEndpoint": [],
    }


# Not expected in practice, but exercise the code path
def test_overwrite_config_no_otlp_in_file(mocker):
    mock_config = """
    name: "stock-prices"
    language: "python"
    database:
        hostname: "hostname"
        port: 1234
        username: dbosadmin
        password: pwd
        app_db_name: appdbname
        sys_db_name: sysdbname
    telemetry:
        logs:
            logLevel: INFO
    """
    mocker.patch(
        "builtins.open", side_effect=generate_mock_open("dbos-config.yaml", mock_config)
    )

    provided_config: ConfigFile = {
        "name": "test-app",
        "database": {
            "hostname": "localhost",
            "port": 5432,
            "username": "postgres",
            "password": "dbos",
            "app_db_name": "dbostestpy",
        },
        "telemetry": {
            "OTLPExporter": {
                "tracesEndpoint": ["original-trace"],
                "logsEndpoint": ["original-log"],
            }
        },
    }

    config = overwrite_config(provided_config)
    # Test that OTLPExporter from provided_config is preserved
    assert config["telemetry"]["OTLPExporter"]["tracesEndpoint"] == ["original-trace"]
    assert config["telemetry"]["OTLPExporter"]["logsEndpoint"] == ["original-log"]
    assert "logs" not in config["telemetry"]


####################
# PROVIDED CONFIGS vs CONFIG FILE
####################


def test_no_discrepancy(mocker):
    mock_config = """
    name: "stock-prices" \
    """
    mocker.patch(
        "builtins.open", side_effect=generate_mock_open("dbos-config.yaml", mock_config)
    )
    check_config_consistency(name="stock-prices")


def test_name_does_no_match(mocker):
    mock_config = """
    name: "stock-prices" \
    """
    mocker.patch(
        "builtins.open", side_effect=generate_mock_open("dbos-config.yaml", mock_config)
    )
    with pytest.raises(DBOSInitializationError) as exc_info:
        check_config_consistency(name="stock-prices-wrong")
    assert (
        "Provided app name 'stock-prices-wrong' does not match the app name 'stock-prices' in dbos-config.yaml"
        in str(exc_info.value)
    )


def test_no_config_file():
    # Handles FileNotFoundError
    check_config_consistency(name="stock-prices")


####################
# DATABASES CONNECTION POOLS
####################


def test_configured_pool_sizes():
    DBOS.destroy()
    config: DBOSConfig = {
        "name": "test-app",
        "app_db_pool_size": 42,
        "sys_db_pool_size": 43,
    }

    dbos = DBOS(config=config)
    dbos.launch()
    assert dbos._app_db.engine.pool._pool.maxsize == 42
    assert dbos._sys_db.engine.pool._pool.maxsize == 43
    assert dbos._app_db.engine.pool._pre_ping == False
    assert dbos._sys_db.engine.pool._pre_ping == False
    dbos.destroy()


def test_default_pool_params():
    DBOS.destroy()
    config: DBOSConfig = {
        "name": "test-app",
    }

    dbos = DBOS(config=config)
    dbos.launch()
    app_db_engine = dbos._app_db.engine
    assert app_db_engine.pool._pool.maxsize == 20

    # force the release of connections so we can intercept on connect.
    app_db_engine.dispose()

    @event.listens_for(app_db_engine, "connect")
    def inspect_connection(dbapi_connection, connection_record):
        connect_timeout = dbapi_connection.info.get_parameters()["connect_timeout"]
        assert connect_timeout == "10"

    with app_db_engine.connect() as conn:
        pass

    assert dbos._sys_db.engine.pool._pool.maxsize == 20
    dbos.destroy()


def test_configured_app_db_connect_timeout():
    DBOS.destroy()
    config: DBOSConfig = {
        "name": "test-app",
        "database_url": f"postgres://postgres:{os.environ.get('PGPASSWORD', 'dbos')}@localhost:5432/dbname?connect_timeout=7",
    }

    dbos = DBOS(config=config)
    dbos.launch()
    app_db_engine = dbos._app_db.engine

    # force the release of connections so we can intercept on connect.
    app_db_engine.dispose()

    @event.listens_for(app_db_engine, "connect")
    def inspect_connection(dbapi_connection, connection_record):
        connect_timeout = dbapi_connection.info.get_parameters()["connect_timeout"]
        assert connect_timeout == "7"

    with app_db_engine.connect() as conn:
        pass

    dbos.destroy()

<<<<<<< HEAD
    
=======

>>>>>>> 1c27a077
def test_db_engine_kwargs():
    DBOS.destroy()
    config: DBOSConfig = {
        "name": "test-app",
        "db_engine_kwargs": {
            "pool_pre_ping": True,
        },
    }

    dbos = DBOS(config=config)
    dbos.launch()
    assert dbos._app_db.engine.pool._pre_ping == True
    assert dbos._sys_db.engine.pool._pre_ping == True
    # Default values should be set
    assert dbos._app_db.engine.pool._pool.maxsize == 20
    assert dbos._sys_db.engine.pool._pool.maxsize == 20
    dbos.destroy()<|MERGE_RESOLUTION|>--- conflicted
+++ resolved
@@ -65,15 +65,7 @@
     }
     dbos = DBOS(config=config)
     assert dbos._config["name"] == "some-app"
-<<<<<<< HEAD
     assert dbos._config["database_url"] == config["database_url"]
-=======
-    assert dbos._config["database"]["hostname"] == "localhost"
-    assert dbos._config["database"]["port"] == 5432
-    assert dbos._config["database"]["username"] == "postgres"
-    assert dbos._config["database"]["password"] == os.environ["PGPASSWORD"]
-    assert dbos._config["database"]["app_db_name"] == "some_app"
->>>>>>> 1c27a077
     dbos.destroy()
 
 
@@ -1145,11 +1137,7 @@
 
     dbos.destroy()
 
-<<<<<<< HEAD
-    
-=======
-
->>>>>>> 1c27a077
+
 def test_db_engine_kwargs():
     DBOS.destroy()
     config: DBOSConfig = {
