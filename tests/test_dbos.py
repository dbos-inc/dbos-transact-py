--- conflicted
+++ resolved
@@ -1208,7 +1208,6 @@
     assert test_workflow(var) == var
 
 
-<<<<<<< HEAD
 def test_double_decoration(dbos: DBOS) -> None:
     with pytest.raises(
         DBOSConflictingRegistrationError,
@@ -1221,7 +1220,8 @@
             pass
 
         my_function()
-=======
+
+
 def test_app_version(config: ConfigFile) -> None:
     def is_hex(s: str) -> bool:
         return all(c in "0123456789abcdefABCDEF" for c in s)
@@ -1349,5 +1349,4 @@
 
     # The workflow should not recover
     workflow_handles = DBOS.recover_pending_workflows()
-    assert len(workflow_handles) == 0
->>>>>>> ec240d86
+    assert len(workflow_handles) == 0