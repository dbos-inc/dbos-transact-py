--- conflicted
+++ resolved
@@ -1733,7 +1733,50 @@
         handle.get_result()
 
 
-<<<<<<< HEAD
+def test_without_appdb(config: DBOSConfig, cleanup_test_databases: None) -> None:
+    DBOS.destroy(destroy_registry=True)
+    config["application_database_url"] = None
+    dbos = DBOS(config=config)
+    DBOS.launch()
+    assert dbos._app_db is None
+
+    @DBOS.step()
+    def step() -> None:
+        return
+
+    @DBOS.workflow()
+    def workflow() -> str:
+        step()
+        step()
+        step()
+        assert DBOS.workflow_id
+        return DBOS.workflow_id
+
+    wfid = workflow()
+    assert wfid
+    steps = DBOS.list_workflow_steps(wfid)
+    assert len(steps) == 3
+    for s in steps:
+        assert s["function_name"] == step.__qualname__
+    forked_handle = DBOS.fork_workflow(wfid, start_step=1)
+    assert forked_handle.get_result() == forked_handle.workflow_id
+
+    @DBOS.transaction()
+    def transaction() -> None:
+        return
+
+    with pytest.raises(AssertionError):
+        transaction()
+
+    DBOS.destroy(destroy_registry=True)
+
+    client = DBOSClient(system_database_url=config["system_database_url"])
+    steps = client.list_workflow_steps(wfid)
+    assert len(steps) == 3
+    for s in steps:
+        assert s["function_name"] == step.__qualname__
+
+
 def test_custom_schema(
     config: DBOSConfig, cleanup_test_databases: None, skip_with_sqlite: None
 ) -> None:
@@ -1753,41 +1796,11 @@
 
     key = "key"
     val = "val"
-=======
-def test_without_appdb(config: DBOSConfig, cleanup_test_databases: None) -> None:
-    DBOS.destroy(destroy_registry=True)
-    config["application_database_url"] = None
-    dbos = DBOS(config=config)
-    DBOS.launch()
-    assert dbos._app_db is None
-
-    @DBOS.step()
-    def step() -> None:
-        return
-
-    @DBOS.workflow()
-    def workflow() -> str:
-        step()
-        step()
-        step()
-        assert DBOS.workflow_id
-        return DBOS.workflow_id
-
-    wfid = workflow()
-    assert wfid
-    steps = DBOS.list_workflow_steps(wfid)
-    assert len(steps) == 3
-    for s in steps:
-        assert s["function_name"] == step.__qualname__
-    forked_handle = DBOS.fork_workflow(wfid, start_step=1)
-    assert forked_handle.get_result() == forked_handle.workflow_id
->>>>>>> 447968d0
 
     @DBOS.transaction()
     def transaction() -> None:
         return
 
-<<<<<<< HEAD
     @DBOS.workflow()
     def recv_workflow() -> Any:
         transaction()
@@ -1813,16 +1826,4 @@
     assert len(client.list_workflows()) == 2
     steps = client.list_workflow_steps(handle.workflow_id)
     assert len(steps) == 4
-    assert "transaction" in steps[0]["function_name"]
-=======
-    with pytest.raises(AssertionError):
-        transaction()
-
-    DBOS.destroy(destroy_registry=True)
-
-    client = DBOSClient(system_database_url=config["system_database_url"])
-    steps = client.list_workflow_steps(wfid)
-    assert len(steps) == 3
-    for s in steps:
-        assert s["function_name"] == step.__qualname__
->>>>>>> 447968d0
+    assert "transaction" in steps[0]["function_name"]