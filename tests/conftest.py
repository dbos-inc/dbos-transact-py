--- conflicted
+++ resolved
@@ -28,11 +28,7 @@
 def default_config() -> DBOSConfig:
     return {
         "name": "test-app",
-<<<<<<< HEAD
-        "database_url": f"postgresql://postgres:{os.environ.get('PGPASSWORD','dbos')}@localhost:5432/dbostestpy",
-=======
         "database_url": f"postgresql://postgres:{quote(os.environ.get('PGPASSWORD', 'dbos'), safe='')}@localhost:5432/dbostestpy",
->>>>>>> 51b40708
     }
 
 
@@ -42,36 +38,23 @@
 
 
 @pytest.fixture()
-<<<<<<< HEAD
-def sys_db(config: ConfigFile) -> Generator[SystemDatabase, Any, None]:
+def sys_db(config: DBOSConfig) -> Generator[SystemDatabase, Any, None]:
     assert config["database_url"] is not None
     sys_db = SystemDatabase(config["database_url"])
-=======
-def sys_db(config: DBOSConfig) -> Generator[SystemDatabase, Any, None]:
-    cfg = translate_dbos_config_to_config_file(config)
-    sys_db = SystemDatabase(cfg["database"])
->>>>>>> 51b40708
     yield sys_db
     sys_db.destroy()
 
 
 @pytest.fixture()
-<<<<<<< HEAD
-def app_db(config: ConfigFile) -> Generator[ApplicationDatabase, Any, None]:
+def app_db(config: DBOSConfig) -> Generator[ApplicationDatabase, Any, None]:
     assert config["database_url"] is not None
     app_db = ApplicationDatabase(config["database_url"])
-=======
-def app_db(config: DBOSConfig) -> Generator[ApplicationDatabase, Any, None]:
-    cfg = translate_dbos_config_to_config_file(config)
-    app_db = ApplicationDatabase(cfg["database"])
->>>>>>> 51b40708
     yield app_db
     app_db.destroy()
 
 
 @pytest.fixture(scope="session")
 def postgres_db_engine() -> sa.Engine:
-<<<<<<< HEAD
     cfg = default_config()
     assert cfg["database_url"] is not None
     return sa.create_engine(
@@ -79,29 +62,13 @@
             drivername="postgresql+psycopg",
             database="postgres",
         )
-=======
-    cfg = translate_dbos_config_to_config_file(default_config())
-    postgres_db_url = sa.URL.create(
-        "postgresql+psycopg",
-        username=cfg["database"]["username"],
-        password=cfg["database"]["password"],
-        host=cfg["database"]["hostname"],
-        port=cfg["database"]["port"],
-        database="postgres",
->>>>>>> 51b40708
     )
 
 
 @pytest.fixture()
-<<<<<<< HEAD
-def cleanup_test_databases(config: ConfigFile, postgres_db_engine: sa.Engine) -> None:
+def cleanup_test_databases(config: DBOSConfig, postgres_db_engine: sa.Engine) -> None:
     assert config["database_url"] is not None
     app_db_name = sa.make_url(config["database_url"]).database
-=======
-def cleanup_test_databases(config: DBOSConfig, postgres_db_engine: sa.Engine) -> None:
-    cfg = translate_dbos_config_to_config_file(config)
-    app_db_name = cfg["database"]["app_db_name"]
->>>>>>> 51b40708
     sys_db_name = f"{app_db_name}_dbos_sys"
 
     with postgres_db_engine.connect() as connection:
@@ -154,11 +121,7 @@
 
 
 @pytest.fixture()
-<<<<<<< HEAD
-def client(config: ConfigFile) -> Generator[DBOSClient, Any, None]:
-=======
 def client(config: DBOSConfig) -> Generator[DBOSClient, Any, None]:
->>>>>>> 51b40708
     assert config["database_url"] is not None
     client = DBOSClient(config["database_url"])
     yield client
