--- conflicted
+++ resolved
@@ -1,15 +1,10 @@
 import time
 from datetime import datetime
 
-<<<<<<< HEAD
+import pytest
 from sqlalchemy import create_engine, text
 from sqlalchemy.engine import Engine
 
-# Private test API
-=======
-import pytest
-
->>>>>>> d7cbb1d3
 # Public API
 from dbos import DBOS
 
