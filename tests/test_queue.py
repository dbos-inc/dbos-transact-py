--- conflicted
+++ resolved
@@ -15,12 +15,8 @@
 
 from dbos import (
     DBOS,
-<<<<<<< HEAD
-    ConfigFile,
     DBOSClient,
-=======
     DBOSConfig,
->>>>>>> 1c27a077
     DBOSConfiguredInstance,
     Queue,
     SetEnqueueOptions,
