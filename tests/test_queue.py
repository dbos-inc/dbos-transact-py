--- conflicted
+++ resolved
@@ -1,8 +1,5 @@
 import os
-<<<<<<< HEAD
-=======
 import subprocess
->>>>>>> 4a4a80ab
 import threading
 import time
 import uuid
@@ -329,7 +326,50 @@
     assert queue_entries_are_cleaned_up(dbos)
 
 
-<<<<<<< HEAD
+    def test_queue_workflow_in_recovered_workflow(dbos: DBOS) -> None:
+    # We don't want to be taking queued jobs while subprocess runs
+    DBOS.destroy()
+
+    # Set up environment variables to trigger the crash in subprocess
+    env = os.environ.copy()
+    env["DIE_ON_PURPOSE"] = "true"
+
+    # Run the script as a subprocess to get a workflow stuck
+    process = subprocess.run(
+        ["python", "tests/queuedworkflow.py"],
+        cwd=os.getcwd(),
+        env=env,
+        capture_output=True,
+        text=True,
+    )
+    # print ("Process Return: ")
+    # print (process.stdout)
+    # print (process.stderr)
+    assert process.returncode != 0  # Crashed
+
+    # Run script again without crash
+    process = subprocess.run(
+        ["python", "tests/queuedworkflow.py"],
+        cwd=os.getcwd(),
+        env=os.environ,
+        capture_output=True,
+        text=True,
+    )
+    # print ("Process Return: ")
+    # print (process.stdout)
+    # print (process.stderr)
+    assert process.returncode == 0  # Ran to completion
+
+    # Launch DBOS to check answer
+    dbos = DBOS(config=default_config())
+    DBOS.launch()
+    wfh: WorkflowHandle[int] = DBOS.retrieve_workflow("testqueuedwfcrash")
+    assert wfh.get_result() == 5
+    assert wfh.get_status().status == "SUCCESS"
+    assert queue_entries_are_cleaned_up(dbos)
+    return
+
+
 ###########################
 # TEST WORKER CONCURRENCY #
 ###########################
@@ -427,48 +467,4 @@
         queue.enqueue(test_worker_concurrency_workflow)
 
     for process in processes:
-        process.join()
-=======
-def test_queue_workflow_in_recovered_workflow(dbos: DBOS) -> None:
-    # We don't want to be taking queued jobs while subprocess runs
-    DBOS.destroy()
-
-    # Set up environment variables to trigger the crash in subprocess
-    env = os.environ.copy()
-    env["DIE_ON_PURPOSE"] = "true"
-
-    # Run the script as a subprocess to get a workflow stuck
-    process = subprocess.run(
-        ["python", "tests/queuedworkflow.py"],
-        cwd=os.getcwd(),
-        env=env,
-        capture_output=True,
-        text=True,
-    )
-    # print ("Process Return: ")
-    # print (process.stdout)
-    # print (process.stderr)
-    assert process.returncode != 0  # Crashed
-
-    # Run script again without crash
-    process = subprocess.run(
-        ["python", "tests/queuedworkflow.py"],
-        cwd=os.getcwd(),
-        env=os.environ,
-        capture_output=True,
-        text=True,
-    )
-    # print ("Process Return: ")
-    # print (process.stdout)
-    # print (process.stderr)
-    assert process.returncode == 0  # Ran to completion
-
-    # Launch DBOS to check answer
-    dbos = DBOS(config=default_config())
-    DBOS.launch()
-    wfh: WorkflowHandle[int] = DBOS.retrieve_workflow("testqueuedwfcrash")
-    assert wfh.get_result() == 5
-    assert wfh.get_status().status == "SUCCESS"
-    assert queue_entries_are_cleaned_up(dbos)
-    return
->>>>>>> 4a4a80ab
+        process.join()