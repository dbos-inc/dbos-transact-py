import logging
import os
import subprocess
import threading
import time
import uuid
from multiprocessing import Process

import pytest
import sqlalchemy as sa

from dbos import (
    DBOS,
    ConfigFile,
    DBOSConfiguredInstance,
    Queue,
    SetWorkflowID,
    WorkflowHandle,
)
from dbos._error import DBOSDeadLetterQueueError
from dbos._schemas.system_database import SystemSchema
from dbos._sys_db import WorkflowStatusString
from tests.conftest import default_config


def queue_entries_are_cleaned_up(dbos: DBOS) -> bool:
    max_tries = 10
    success = False
    for i in range(max_tries):
        with dbos._sys_db.engine.begin() as c:
            query = sa.select(sa.func.count()).select_from(SystemSchema.workflow_queue)
            row = c.execute(query).fetchone()
            assert row is not None
            count = row[0]
            if count == 0:
                success = True
                break
        time.sleep(1)
    return success


def test_simple_queue(dbos: DBOS) -> None:
    wf_counter: int = 0
    step_counter: int = 0

    wfid = str(uuid.uuid4())

    @DBOS.workflow()
    def test_workflow(var1: str, var2: str) -> str:
        assert DBOS.workflow_id == wfid
        nonlocal wf_counter
        wf_counter += 1
        var1 = test_step(var1)
        return var1 + var2

    @DBOS.step()
    def test_step(var: str) -> str:
        nonlocal step_counter
        step_counter += 1
        return var + "d"

    queue = Queue("test_queue")

    with SetWorkflowID(wfid):
        handle = queue.enqueue(test_workflow, "abc", "123")
    assert handle.get_result() == "abcd123"
    with SetWorkflowID(wfid):
        assert test_workflow("abc", "123") == "abcd123"
    assert wf_counter == 2
    assert step_counter == 1


def test_one_at_a_time(dbos: DBOS) -> None:
    wf_counter = 0
    flag = False
    workflow_event = threading.Event()
    main_thread_event = threading.Event()

    @DBOS.workflow()
    def workflow_one() -> None:
        nonlocal wf_counter
        wf_counter += 1
        main_thread_event.set()
        workflow_event.wait()

    @DBOS.workflow()
    def workflow_two() -> None:
        nonlocal flag
        flag = True

    queue = Queue("test_queue", 1)
    handle1 = queue.enqueue(workflow_one)
    assert handle1.get_status().queue_name == "test_queue"
    handle2 = queue.enqueue(workflow_two)

    main_thread_event.wait()
    time.sleep(2)  # Verify the other task isn't scheduled on subsequent poller ticks.
    assert not flag
    workflow_event.set()
    assert handle1.get_result() == None
    assert handle2.get_result() == None
    assert flag
    assert wf_counter == 1
    assert queue_entries_are_cleaned_up(dbos)


def test_one_at_a_time_with_limiter(dbos: DBOS) -> None:
    wf_counter = 0
    flag = False
    workflow_event = threading.Event()
    main_thread_event = threading.Event()

    @DBOS.workflow()
    def workflow_one() -> None:
        nonlocal wf_counter
        wf_counter += 1
        main_thread_event.set()
        workflow_event.wait()

    @DBOS.workflow()
    def workflow_two() -> None:
        nonlocal flag
        flag = True

    queue = Queue("test_queue", concurrency=1, limiter={"limit": 10, "period": 1})
    handle1 = queue.enqueue(workflow_one)
    handle2 = queue.enqueue(workflow_two)

    main_thread_event.wait()
    time.sleep(2)  # Verify the other task isn't scheduled on subsequent poller ticks.
    assert not flag
    workflow_event.set()
    assert handle1.get_result() == None
    assert handle2.get_result() == None
    assert flag
    assert wf_counter == 1
    assert queue_entries_are_cleaned_up(dbos)


def test_queue_childwf(dbos: DBOS) -> None:
    queue = Queue("child_queue", 3)

    @DBOS.workflow()
    def test_child_wf(val: str) -> str:
        DBOS.recv("release", 30)
        return val + "d"

    @DBOS.workflow()
    def test_workflow(var1: str, var2: str) -> str:
        wfh1 = queue.enqueue(test_child_wf, var1)
        wfh2 = queue.enqueue(test_child_wf, var2)
        wfh3 = queue.enqueue(test_child_wf, var1)
        wfh4 = queue.enqueue(test_child_wf, var2)

        DBOS.sleep(1)
        assert wfh4.get_status().status == "ENQUEUED"

        DBOS.send(wfh1.get_workflow_id(), "go", "release")
        DBOS.send(wfh2.get_workflow_id(), "go", "release")
        DBOS.send(wfh3.get_workflow_id(), "go", "release")
        DBOS.send(wfh4.get_workflow_id(), "go", "release")

        return (
            wfh1.get_result()
            + wfh2.get_result()
            + wfh3.get_result()
            + wfh4.get_result()
        )

    assert test_workflow("a", "b") == "adbdadbd"


def test_queue_step(dbos: DBOS) -> None:
    step_counter: int = 0
    wfid = str(uuid.uuid4())

    @DBOS.step()
    def test_step(var: str) -> str:
        assert DBOS.workflow_id == wfid
        nonlocal step_counter
        step_counter += 1
        return var + "1"

    queue = Queue("test_queue")

    with SetWorkflowID(wfid):
        handle = queue.enqueue(test_step, "abc")
    assert handle.get_result() == "abc1"
    with SetWorkflowID(wfid):
        assert test_step("abc") == "abc1"
    assert step_counter == 1


def test_queue_transaction(dbos: DBOS) -> None:
    step_counter: int = 0
    wfid = str(uuid.uuid4())

    @DBOS.transaction()
    def test_transaction(var: str) -> str:
        assert DBOS.workflow_id == wfid
        nonlocal step_counter
        step_counter += 1
        return var + "1"

    queue = Queue("test_queue")

    with SetWorkflowID(wfid):
        handle = queue.enqueue(test_transaction, "abc")
    assert handle.get_result() == "abc1"
    with SetWorkflowID(wfid):
        assert test_transaction("abc") == "abc1"
    assert step_counter == 1


def test_limiter(dbos: DBOS) -> None:

    @DBOS.workflow()
    def test_workflow(var1: str, var2: str) -> float:
        assert var1 == "abc" and var2 == "123"
        return time.time()

    limit = 5
    period = 2
    queue = Queue("test_queue", limiter={"limit": limit, "period": period})

    handles: list[WorkflowHandle[float]] = []
    times: list[float] = []

    # Launch a number of tasks equal to three times the limit.
    # This should lead to three "waves" of the limit tasks being
    # executed simultaneously, followed by a wait of the period,
    # followed by the next wave.
    num_waves = 3
    for _ in range(limit * num_waves):
        h = queue.enqueue(test_workflow, "abc", "123")
        handles.append(h)
    for h in handles:
        times.append(h.get_result())

    # Verify that each "wave" of tasks started at the ~same time.
    for wave in range(num_waves):
        for i in range(wave * limit, (wave + 1) * limit - 1):
            assert times[i + 1] - times[i] < 0.2

    # Verify that the gap between "waves" is ~equal to the period
    for wave in range(num_waves - 1):
        assert times[limit * (wave + 1)] - times[limit * wave] > period - 0.2
        assert times[limit * (wave + 1)] - times[limit * wave] < period + 0.2

    # Verify all workflows get the SUCCESS status eventually
    dbos._sys_db.wait_for_buffer_flush()
    for h in handles:
        assert h.get_status().status == WorkflowStatusString.SUCCESS.value

    # Verify all queue entries eventually get cleaned up.
    assert queue_entries_are_cleaned_up(dbos)


def test_multiple_queues(dbos: DBOS) -> None:

    wf_counter = 0
    flag = False
    workflow_event = threading.Event()
    main_thread_event = threading.Event()

    @DBOS.workflow()
    def workflow_one() -> None:
        nonlocal wf_counter
        wf_counter += 1
        main_thread_event.set()
        workflow_event.wait()

    @DBOS.workflow()
    def workflow_two() -> None:
        nonlocal flag
        flag = True

    concurrency_queue = Queue("test_concurrency_queue", 1)
    handle1 = concurrency_queue.enqueue(workflow_one)
    assert handle1.get_status().queue_name == "test_concurrency_queue"
    handle2 = concurrency_queue.enqueue(workflow_two)

    @DBOS.workflow()
    def limited_workflow(var1: str, var2: str) -> float:
        assert var1 == "abc" and var2 == "123"
        return time.time()

    limit = 5
    period = 2
    limiter_queue = Queue(
        "test_limit_queue", limiter={"limit": limit, "period": period}
    )

    handles: list[WorkflowHandle[float]] = []
    times: list[float] = []

    # Launch a number of tasks equal to three times the limit.
    # This should lead to three "waves" of the limit tasks being
    # executed simultaneously, followed by a wait of the period,
    # followed by the next wave.
    num_waves = 3
    for _ in range(limit * num_waves):
        h = limiter_queue.enqueue(limited_workflow, "abc", "123")
        handles.append(h)
    for h in handles:
        times.append(h.get_result())

    # Verify that each "wave" of tasks started at the ~same time.
    for wave in range(num_waves):
        for i in range(wave * limit, (wave + 1) * limit - 1):
            assert times[i + 1] - times[i] < 0.2

    # Verify that the gap between "waves" is ~equal to the period
    for wave in range(num_waves - 1):
        assert times[limit * (wave + 1)] - times[limit * wave] > period - 0.2
        assert times[limit * (wave + 1)] - times[limit * wave] < period + 0.2

    # Verify all workflows get the SUCCESS status eventually
    dbos._sys_db.wait_for_buffer_flush()
    for h in handles:
        assert h.get_status().status == WorkflowStatusString.SUCCESS.value

    # Verify that during all this time, the second task
    # was not launched on the concurrency-limited queue.
    # Then, finish the first task and verify the second
    # task runs on schedule.
    assert not flag
    workflow_event.set()
    assert handle1.get_result() == None
    assert handle2.get_result() == None
    assert flag
    assert wf_counter == 1

    # Verify all queue entries eventually get cleaned up.
    assert queue_entries_are_cleaned_up(dbos)


def test_queue_workflow_in_recovered_workflow(dbos: DBOS) -> None:
    # We don't want to be taking queued jobs while subprocess runs
    DBOS.destroy()

    # Set up environment variables to trigger the crash in subprocess
    env = os.environ.copy()
    env["DIE_ON_PURPOSE"] = "true"

    # Run the script as a subprocess to get a workflow stuck
    process = subprocess.run(
        ["python", "tests/queuedworkflow.py"],
        cwd=os.getcwd(),
        env=env,
        capture_output=True,
        text=True,
    )
    # print ("Process Return: ")
    # print (process.stdout)
    # print (process.stderr)
    assert process.returncode != 0  # Crashed

    # Run script again without crash
    process = subprocess.run(
        ["python", "tests/queuedworkflow.py"],
        cwd=os.getcwd(),
        env=os.environ,
        capture_output=True,
        text=True,
    )
    # print ("Process Return: ")
    # print (process.stdout)
    # print (process.stderr)
    assert process.returncode == 0  # Ran to completion

    # Launch DBOS to check answer
    dbos = DBOS(config=default_config())
    DBOS.launch()
    wfh: WorkflowHandle[int] = DBOS.retrieve_workflow("testqueuedwfcrash")
    assert wfh.get_result() == 5
    assert wfh.get_status().status == "SUCCESS"
    assert queue_entries_are_cleaned_up(dbos)
    return


###########################
# TEST WORKER CONCURRENCY #
###########################


def test_one_at_a_time_with_worker_concurrency(dbos: DBOS) -> None:
    wf_counter = 0
    flag = False
    workflow_event = threading.Event()
    main_thread_event = threading.Event()

    @DBOS.workflow()
    def workflow_one() -> None:
        nonlocal wf_counter
        wf_counter += 1
        main_thread_event.set()  # Signal main thread we got running
        workflow_event.wait()  # Wait to complete

    @DBOS.workflow()
    def workflow_two() -> None:
        nonlocal flag
        flag = True

    queue = Queue("test_queue", worker_concurrency=1)
    handle1 = queue.enqueue(workflow_one)
    handle2 = queue.enqueue(workflow_two)

    # Wait until the first task is dequeued
    main_thread_event.wait()
    # Let pass a few dequeuing intervals
    time.sleep(2)
    # 2nd task should not have been dequeued
    assert not flag
    # Unlock the first task
    workflow_event.set()
    # Both tasks should have completed
    assert handle1.get_result() == None
    assert handle2.get_result() == None
    assert flag
    assert wf_counter == 1, f"wf_counter={wf_counter}"
    assert queue_entries_are_cleaned_up(dbos)


# Declare a workflow globally (we need it to be registered across process under a known name)
@DBOS.workflow()
def worker_concurrency_test_workflow() -> None:
    pass


def run_dbos_test_in_process(i: int) -> None:
    dbos_config: ConfigFile = {
        "name": "test-app",
        "language": "python",
        "database": {
            "hostname": "localhost",
            "port": 5432,
            "username": "postgres",
            "password": os.environ["PGPASSWORD"],
            "app_db_name": "dbostestpy",
        },
        "runtimeConfig": {
            "start": ["python3 main.py"],
            "admin_port": 8001 + i,
        },
        "telemetry": {},
        "env": {},
    }
    dbos = DBOS(config=dbos_config)
    DBOS.launch()

    Queue("test_queue", worker_concurrency=1)
    time.sleep(
        2
    )  # Give some time for the parent worker to enqueue and for this worker to dequeue

    queue_entries_are_cleaned_up(dbos)

    DBOS.destroy()


def test_worker_concurrency_with_n_dbos_instances(dbos: DBOS) -> None:

    # Start N proccesses to dequeue
    processes = []
    for i in range(0, 10):
        os.environ["DBOS__VMID"] = f"test-executor-{i}"
        process = Process(target=run_dbos_test_in_process, args=(i,))
        process.start()
        processes.append(process)

    # Enqueue N tasks but ensure this worker cannot dequeue

    queue = Queue("test_queue", limiter={"limit": 0, "period": 1})
    for i in range(0, 10):
        queue.enqueue(worker_concurrency_test_workflow)

    for process in processes:
        process.join()


# Test error cases where we have duplicated workflows starting with the same workflow ID.
def test_duplicate_workflow_id(dbos: DBOS, caplog: pytest.LogCaptureFixture) -> None:
    wfid = str(uuid.uuid4())

    @DBOS.workflow()
    def test_workflow(var1: str) -> str:
        DBOS.sleep(1)
        return var1

    @DBOS.workflow()
    def test_dup_workflow() -> None:
        DBOS.sleep(0.1)
        return

    @DBOS.dbos_class()
    class TestDup:
        @classmethod
        @DBOS.workflow()
        def test_workflow(cls, var1: str) -> str:
            DBOS.sleep(0.1)
            return var1

    @DBOS.dbos_class()
    class TestDupInst(DBOSConfiguredInstance):
        def __init__(self, config_name: str):
            self.config_name = config_name
            super().__init__(config_name)

        @DBOS.workflow()
        def test_workflow(self, var1: str) -> str:
            DBOS.sleep(0.1)
            return self.config_name + ":" + var1

    original_propagate = logging.getLogger("dbos").propagate
    caplog.set_level(logging.WARNING, "dbos")
    logging.getLogger("dbos").propagate = True

    with SetWorkflowID(wfid):
        origHandle = DBOS.start_workflow(test_workflow, "abc")
        # The second one will generate a warning message but no error.
        test_dup_workflow()

    assert "Multiple workflows started in the same SetWorkflowID block." in caplog.text

    # It's okay to call the same workflow with the same ID again.
    with SetWorkflowID(wfid):
        same_handle = DBOS.start_workflow(test_workflow, "abc")

    # Call with a different function name is not allowed.
    with SetWorkflowID(wfid):
        with pytest.raises(Exception) as exc_info:
            DBOS.start_workflow(test_dup_workflow)
        assert "Workflow already exists with a different function name" in str(
            exc_info.value
        )

    # Call the same function name in a different class is not allowed.
    with SetWorkflowID(wfid):
        with pytest.raises(Exception) as exc_info:
            DBOS.start_workflow(TestDup.test_workflow, "abc")
        assert "Workflow already exists with a different function name" in str(
            exc_info.value
        )
    # Normal invocation is fine.
    res = TestDup.test_workflow("abc")
    assert res == "abc"

    # Call the same function name from a different instance is not allowed.
    wfid2 = str(uuid.uuid4())
    inst = TestDupInst("myconfig")
    with SetWorkflowID(wfid2):
        # Normal invocation is fine.
        res = inst.test_workflow("abc")
        assert res == "myconfig:abc"

    inst2 = TestDupInst("myconfig2")
    with SetWorkflowID(wfid2):
        with pytest.raises(Exception) as exc_info:
            inst2.test_workflow("abc")
        assert "Workflow already exists with a different config name" in str(
            exc_info.value
        )

    # Call the same function in a different queue would generate a warning, but is allowed.
    queue = Queue("test_queue")
    with SetWorkflowID(wfid):
        handle = queue.enqueue(test_workflow, "abc")
    assert handle.get_result() == "abc"
    assert "Workflow already exists in queue" in caplog.text

    # Call with a different input would generate a warning, but still use the recorded input.
    with SetWorkflowID(wfid):
        res = test_workflow("def")
        # We want to see the warning message, but the result is non-deterministic
        # TODO: in the future, we may want to always use the recorded inputs.
        assert res == "abc" or res == "def"
    assert f"Workflow inputs for {wfid} changed since the first call" in caplog.text

    assert origHandle.get_result() == "abc"
    assert same_handle.get_result() == "abc"

    # Reset logging
    logging.getLogger("dbos").propagate = original_propagate


def test_queue_recovery(dbos: DBOS) -> None:
    step_counter: int = 0
    queued_steps = 5

    wfid = str(uuid.uuid4())
    queue = Queue("test_queue")
    step_events = [threading.Event() for _ in range(queued_steps)]
    event = threading.Event()

    @DBOS.workflow()
    def test_workflow() -> list[int]:
        assert DBOS.workflow_id == wfid
        handles = []
        for i in range(queued_steps):
            h = queue.enqueue(test_step, i)
            handles.append(h)
        return [h.get_result() for h in handles]

    @DBOS.step()
    def test_step(i: int) -> int:
        nonlocal step_counter
        step_counter += 1
        step_events[i].set()
        event.wait()
        return i

    # Start the workflow. Wait for all five steps to start. Verify that they started.
    with SetWorkflowID(wfid):
        original_handle = DBOS.start_workflow(test_workflow)
    for e in step_events:
        e.wait()
<<<<<<< HEAD
        e.clear()
=======
>>>>>>> 4afd4d95
    assert step_counter == 5

    # Recover the workflow, then resume it.
    recovery_handles = DBOS.recover_pending_workflows()
<<<<<<< HEAD
    # Wait until the 2nd invocation of the workflows are dequeued and executed
    for e in step_events:
        e.wait()
    event.set()

=======
    event.set()
>>>>>>> 4afd4d95
    # There should be one handle for the workflow and another for each queued step.
    assert len(recovery_handles) == queued_steps + 1
    # Verify that both the recovered and original workflows complete correctly.
    for h in recovery_handles:
        if h.get_workflow_id() == wfid:
            assert h.get_result() == [0, 1, 2, 3, 4]
    assert original_handle.get_result() == [0, 1, 2, 3, 4]
    # Each step should start twice, once originally and once in recovery.
    assert step_counter == 10

    # Rerun the workflow. Because each step is complete, none should start again.
    with SetWorkflowID(wfid):
        assert test_workflow() == [0, 1, 2, 3, 4]
    assert step_counter == 10

    # Verify all queue entries eventually get cleaned up.
    assert queue_entries_are_cleaned_up(dbos)


<<<<<<< HEAD
def test_queue_concurrency_under_recovery(dbos: DBOS) -> None:
    event = threading.Event()
    wf_events = [threading.Event() for _ in range(2)]

    @DBOS.workflow()
    def blocked_workflow(i: int) -> None:
        wf_events[i].set()
        event.wait()

    @DBOS.workflow()
    def noop() -> None:
        pass

    queue = Queue("test_queue", concurrency=2)
    handle1 = queue.enqueue(blocked_workflow, 0)
    handle2 = queue.enqueue(blocked_workflow, 1)
    handle3 = queue.enqueue(noop)

    # Wait for the two first workflows to be dequeued
    for e in wf_events:
        e.wait()

    assert handle1.get_status().status == WorkflowStatusString.PENDING.value
    assert handle2.get_status().status == WorkflowStatusString.PENDING.value
    assert handle3.get_status().status == WorkflowStatusString.ENQUEUED.value

    # Manually update the database to pretend the 3rd workflow is PENDING and comes from another executor
    with dbos._sys_db.engine.begin() as c:
        query = (
            sa.update(SystemSchema.workflow_status)
            .values(status=WorkflowStatusString.PENDING.value, executor_id="other")
            .where(
                SystemSchema.workflow_status.c.workflow_uuid
                == handle3.get_workflow_id()
            )
        )
        c.execute(query)

    # Trigger workflow recovery. The two first workflows should still be blocked but the 3rd one enqueued
    DBOS.recover_pending_workflows(["other"])
    assert handle1.get_status().status == WorkflowStatusString.PENDING.value
    assert handle2.get_status().status == WorkflowStatusString.PENDING.value
    assert handle3.get_status().status == WorkflowStatusString.ENQUEUED.value

    # Unblock the first two workflows
    event.set()

    # Verify all queue entries eventually get cleaned up.
    assert handle1.get_result() == None
    assert handle2.get_result() == None
    assert handle3.get_result() == None
    assert handle3.get_status().executor_id == "local"
    assert queue_entries_are_cleaned_up(dbos)


=======
>>>>>>> 4afd4d95
def test_cancelling_queued_workflows(dbos: DBOS) -> None:
    start_event = threading.Event()
    blocking_event = threading.Event()

    @DBOS.workflow()
    def stuck_workflow() -> None:
        start_event.set()
        blocking_event.wait()

    @DBOS.workflow()
    def regular_workflow() -> None:
        return

    # Enqueue both the blocked workflow and a regular workflow on a queue with concurrency 1
    queue = Queue("test_queue", concurrency=1)
    wfid = str(uuid.uuid4())
    with SetWorkflowID(wfid):
        blocked_handle = queue.enqueue(stuck_workflow)
    regular_handle = queue.enqueue(regular_workflow)

    # Verify that the blocked workflow starts and is PENDING while the regular workflow remains ENQUEUED.
    start_event.wait()
    assert blocked_handle.get_status().status == WorkflowStatusString.PENDING.value
    assert regular_handle.get_status().status == WorkflowStatusString.ENQUEUED.value

    # Cancel the blocked workflow. Verify this lets the regular workflow run.
    dbos.cancel_workflow(wfid)
    assert blocked_handle.get_status().status == WorkflowStatusString.CANCELLED.value
    assert regular_handle.get_result() == None

    # Complete the blocked workflow
    blocking_event.set()
    assert blocked_handle.get_result() == None

    # Verify all queue entries eventually get cleaned up.
    assert queue_entries_are_cleaned_up(dbos)


def test_resuming_queued_workflows(dbos: DBOS) -> None:
    start_event = threading.Event()
    blocking_event = threading.Event()

    @DBOS.workflow()
    def stuck_workflow() -> None:
        start_event.set()
        blocking_event.wait()

    @DBOS.workflow()
    def regular_workflow() -> None:
        return

    # Enqueue a blocked workflow and two regular workflows on a queue with concurrency 1
    queue = Queue("test_queue", concurrency=1)
    wfid = str(uuid.uuid4())
    blocked_handle = queue.enqueue(stuck_workflow)
    with SetWorkflowID(wfid):
        regular_handle_1 = queue.enqueue(regular_workflow)
    regular_handle_2 = queue.enqueue(regular_workflow)

    # Verify that the blocked workflow starts and is PENDING while the regular workflows remain ENQUEUED.
    start_event.wait()
    assert blocked_handle.get_status().status == WorkflowStatusString.PENDING.value
    assert regular_handle_1.get_status().status == WorkflowStatusString.ENQUEUED.value
    assert regular_handle_2.get_status().status == WorkflowStatusString.ENQUEUED.value

    # Resume a regular workflow. Verify it completes.
    dbos.resume_workflow(wfid)
    assert regular_handle_1.get_result() == None

    # Complete the blocked workflow. Verify the second regular workflow also completes.
    blocking_event.set()
    assert blocked_handle.get_result() == None
    assert regular_handle_2.get_result() == None

    # Verify all queue entries eventually get cleaned up.
    assert queue_entries_are_cleaned_up(dbos)


def test_dlq_enqueued_workflows(dbos: DBOS) -> None:
    start_event = threading.Event()
    blocking_event = threading.Event()
    max_recovery_attempts = 10
    recovery_count = 0

    @DBOS.workflow(max_recovery_attempts=max_recovery_attempts)
    def blocked_workflow() -> None:
        start_event.set()
        nonlocal recovery_count
        recovery_count += 1
        blocking_event.wait()

    @DBOS.workflow()
    def regular_workflow() -> None:
        return

    # Enqueue both the blocked workflow and a regular workflow on a queue with concurrency 1
    queue = Queue("test_queue", concurrency=1)
    blocked_handle = queue.enqueue(blocked_workflow)
    regular_handle = queue.enqueue(regular_workflow)

    # Verify that the blocked workflow starts and is PENDING while the regular workflow remains ENQUEUED.
    start_event.wait()
    assert blocked_handle.get_status().status == WorkflowStatusString.PENDING.value
    assert regular_handle.get_status().status == WorkflowStatusString.ENQUEUED.value

    # Attempt to recover the blocked workflow the maximum number of times
    for i in range(max_recovery_attempts):
        DBOS.recover_pending_workflows()
        assert recovery_count == i + 2

    # Verify an additional recovery throws a DLQ error and puts the workflow in the DLQ status.
    with pytest.raises(Exception) as exc_info:
        DBOS.recover_pending_workflows()
    assert exc_info.errisinstance(DBOSDeadLetterQueueError)
    assert (
        blocked_handle.get_status().status
        == WorkflowStatusString.RETRIES_EXCEEDED.value
    )

    # Verify the blocked workflow entering the DLQ lets the regular workflow run
    assert regular_handle.get_result() == None

    # Complete the blocked workflow
    blocking_event.set()
    assert blocked_handle.get_result() == None
    dbos._sys_db.wait_for_buffer_flush()
    assert blocked_handle.get_status().status == WorkflowStatusString.SUCCESS.value

    # Verify all queue entries eventually get cleaned up.
    assert queue_entries_are_cleaned_up(dbos)<|MERGE_RESOLUTION|>--- conflicted
+++ resolved
@@ -615,23 +615,18 @@
         original_handle = DBOS.start_workflow(test_workflow)
     for e in step_events:
         e.wait()
-<<<<<<< HEAD
         e.clear()
-=======
->>>>>>> 4afd4d95
+
     assert step_counter == 5
 
     # Recover the workflow, then resume it.
     recovery_handles = DBOS.recover_pending_workflows()
-<<<<<<< HEAD
     # Wait until the 2nd invocation of the workflows are dequeued and executed
     for e in step_events:
         e.wait()
     event.set()
 
-=======
-    event.set()
->>>>>>> 4afd4d95
+
     # There should be one handle for the workflow and another for each queued step.
     assert len(recovery_handles) == queued_steps + 1
     # Verify that both the recovered and original workflows complete correctly.
@@ -651,7 +646,6 @@
     assert queue_entries_are_cleaned_up(dbos)
 
 
-<<<<<<< HEAD
 def test_queue_concurrency_under_recovery(dbos: DBOS) -> None:
     event = threading.Event()
     wf_events = [threading.Event() for _ in range(2)]
@@ -707,8 +701,7 @@
     assert queue_entries_are_cleaned_up(dbos)
 
 
-=======
->>>>>>> 4afd4d95
+
 def test_cancelling_queued_workflows(dbos: DBOS) -> None:
     start_event = threading.Event()
     blocking_event = threading.Event()
