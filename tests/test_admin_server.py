--- conflicted
+++ resolved
@@ -455,7 +455,6 @@
     assert worked, "Workflow did not finish successfully"
 
 
-<<<<<<< HEAD
 def test_list_workflows(dbos: DBOS) -> None:
     # Create workflows for testing
     @DBOS.workflow()
@@ -567,7 +566,7 @@
     assert (
         response.status_code == 404
     ), f"Expected status code 404, but got {response.status_code}"
-=======
+
 def test_admin_garbage_collect(dbos: DBOS) -> None:
 
     @DBOS.workflow()
@@ -605,5 +604,4 @@
     )
     response.raise_for_status()
     with pytest.raises(DBOSWorkflowCancelledError):
-        handle.get_result()
->>>>>>> 7dfcfe7f
+        handle.get_result()