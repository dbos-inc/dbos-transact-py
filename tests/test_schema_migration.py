--- conflicted
+++ resolved
@@ -228,134 +228,107 @@
     db_url = db_engine.url.set(database=database_name).set(drivername="postgresql")
     db_url_string = db_url.render_as_string(hide_password=False)
 
-<<<<<<< HEAD
     # Test with different system schema names
     for schema in ["dbos", "public", "F8nny_sCHem@-n@m3"]:
-
-=======
-    for use_app_db in [True, False]:
->>>>>>> 447968d0
-        # Drop the DBOS database if it exists. Create a test role with no permissions.
-        with db_engine.connect() as connection:
-            connection.execution_options(isolation_level="AUTOCOMMIT")
-            connection.execute(
-                sa.text(f"DROP DATABASE IF EXISTS {database_name} WITH (FORCE)")
+        for use_app_db in [True, False]:
+            # Drop the DBOS database if it exists. Create a test role with no permissions.
+            with db_engine.connect() as connection:
+                connection.execution_options(isolation_level="AUTOCOMMIT")
+                connection.execute(
+                    sa.text(f"DROP DATABASE IF EXISTS {database_name} WITH (FORCE)")
+                )
+                connection.execute(sa.text(f'DROP ROLE IF EXISTS "{role_name}"'))
+                connection.execute(
+                    sa.text(
+                        f"CREATE ROLE \"{role_name}\" WITH LOGIN PASSWORD '{role_password}'"
+                    )
+                )
+
+            # Using the admin role, create the DBOS database and verify it exists.
+            # Set permissions for the test role.
+            if use_app_db:
+                subprocess.check_call(
+                    [
+                        "dbos",
+                        "migrate",
+                        "-D",
+                        db_url_string,
+                        "-s",
+                        db_url_string,
+                        "-r",
+                        role_name,
+                        "--schema",
+                        schema,
+                    ]
+                )
+            else:
+                subprocess.check_call(
+                    [
+                        "dbos",
+                        "migrate",
+                        "-s",
+                        db_url_string,
+                        "-r",
+                        role_name,
+                        "--schema",
+                        schema,
+                    ]
+                )
+            with db_engine.connect() as c:
+                c.execution_options(isolation_level="AUTOCOMMIT")
+                result = c.execute(
+                    sa.text(
+                        f"SELECT COUNT(*) FROM pg_database WHERE datname = '{database_name}'"
+                    )
+                ).scalar()
+                assert result == 1
+
+            # Initialize DBOS with the test role. Verify various operations work.
+            test_db_url = (
+                db_url.set(username=role_name).set(password=role_password)
+            ).render_as_string(hide_password=False)
+            DBOS.destroy(destroy_registry=True)
+            config: DBOSConfig = {
+                "name": "test_migrate",
+                "database_url": test_db_url if use_app_db else None,
+                "system_database_url": test_db_url,
+                "dbos_system_schema": schema,
+            }
+            dbos = DBOS(config=config)
+            if not use_app_db:
+                assert dbos._app_db is None
+
+            @DBOS.transaction()
+            def test_transaction() -> str:
+                rows = DBOS.sql_session.execute(sa.text("SELECT 1")).fetchall()
+                return str(rows[0][0])
+
+            @DBOS.step()
+            def test_step() -> str:
+                return "1"
+
+            @DBOS.workflow()
+            def test_workflow() -> str:
+                if use_app_db:
+                    assert test_transaction() == "1"
+                else:
+                    assert test_step() == "1"
+                id = DBOS.workflow_id
+                assert id
+                DBOS.set_event(id, id)
+                return id
+
+            DBOS.launch()
+
+            workflow_id = test_workflow()
+            assert workflow_id
+            assert DBOS.get_event(workflow_id, workflow_id) == workflow_id
+
+            steps = DBOS.list_workflow_steps(workflow_id)
+            assert len(steps) == 2
+            assert (
+                steps[0]["function_name"] == test_transaction.__qualname__
+                if use_app_db
+                else test_step.__qualname__
             )
-            connection.execute(sa.text(f'DROP ROLE IF EXISTS "{role_name}"'))
-            connection.execute(
-                sa.text(
-                    f"CREATE ROLE \"{role_name}\" WITH LOGIN PASSWORD '{role_password}'"
-                )
-            )
-
-        # Using the admin role, create the DBOS database and verify it exists.
-        # Set permissions for the test role.
-<<<<<<< HEAD
-        subprocess.check_call(
-            [
-                "dbos",
-                "migrate",
-                "-D",
-                db_url_string,
-                "-s",
-                db_url_string,
-                "-r",
-                role_name,
-                "--schema",
-                schema,
-            ]
-        )
-=======
-        if use_app_db:
-            subprocess.check_call(
-                [
-                    "dbos",
-                    "migrate",
-                    "-D",
-                    db_url_string,
-                    "-s",
-                    db_url_string,
-                    "-r",
-                    role_name,
-                ]
-            )
-        else:
-            subprocess.check_call(
-                ["dbos", "migrate", "-s", db_url_string, "-r", role_name]
-            )
->>>>>>> 447968d0
-        with db_engine.connect() as c:
-            c.execution_options(isolation_level="AUTOCOMMIT")
-            result = c.execute(
-                sa.text(
-                    f"SELECT COUNT(*) FROM pg_database WHERE datname = '{database_name}'"
-                )
-            ).scalar()
-            assert result == 1
-
-        # Initialize DBOS with the test role. Verify various operations work.
-        test_db_url = (
-            db_url.set(username=role_name).set(password=role_password)
-        ).render_as_string(hide_password=False)
-        DBOS.destroy(destroy_registry=True)
-        config: DBOSConfig = {
-            "name": "test_migrate",
-<<<<<<< HEAD
-            "database_url": test_db_url,
-            "system_database_url": test_db_url,
-            "dbos_system_schema": schema,
-        }
-        DBOS(config=config)
-=======
-            "database_url": test_db_url if use_app_db else None,
-            "system_database_url": test_db_url,
-        }
-        dbos = DBOS(config=config)
-        if not use_app_db:
-            assert dbos._app_db is None
->>>>>>> 447968d0
-
-        @DBOS.transaction()
-        def test_transaction() -> str:
-            rows = DBOS.sql_session.execute(sa.text("SELECT 1")).fetchall()
-            return str(rows[0][0])
-
-<<<<<<< HEAD
-        @DBOS.workflow()
-        def test_workflow() -> str:
-            assert test_transaction() == "1"
-=======
-        @DBOS.step()
-        def test_step() -> str:
-            return "1"
-
-        @DBOS.workflow()
-        def test_workflow() -> str:
-            if use_app_db:
-                assert test_transaction() == "1"
-            else:
-                assert test_step() == "1"
->>>>>>> 447968d0
-            id = DBOS.workflow_id
-            assert id
-            DBOS.set_event(id, id)
-            return id
-
-        DBOS.launch()
-
-        workflow_id = test_workflow()
-        assert workflow_id
-        assert DBOS.get_event(workflow_id, workflow_id) == workflow_id
-
-        steps = DBOS.list_workflow_steps(workflow_id)
-        assert len(steps) == 2
-<<<<<<< HEAD
-        assert steps[0]["function_name"] == test_transaction.__qualname__
-=======
-        assert (
-            steps[0]["function_name"] == test_transaction.__qualname__
-            if use_app_db
-            else test_step.__qualname__
-        )
->>>>>>> 447968d0
-        assert steps[1]["function_name"] == "DBOS.setEvent"+            assert steps[1]["function_name"] == "DBOS.setEvent"