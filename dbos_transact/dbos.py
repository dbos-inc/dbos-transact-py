import os
import sys
import time
from concurrent.futures import ThreadPoolExecutor
from functools import wraps
from logging import Logger
from typing import (
    TYPE_CHECKING,
    Any,
    Callable,
    Generic,
    List,
    Optional,
    Protocol,
    TypedDict,
    TypeVar,
    cast,
)

from opentelemetry.trace import Span

from .tracer import dbos_tracer

if TYPE_CHECKING:
    from fastapi import FastAPI

from sqlalchemy.orm import Session

if sys.version_info < (3, 10):
    from typing_extensions import ParamSpec, TypeAlias
else:
    from typing import ParamSpec, TypeAlias

import dbos_transact.utils as utils
from dbos_transact.admin_sever import AdminServer
from dbos_transact.context import (
    DBOSContext,
    DBOSContextEnsure,
    DBOSContextSwap,
    EnterDBOSChildWorkflow,
    EnterDBOSCommunicator,
    EnterDBOSTransaction,
    EnterDBOSWorkflow,
    OperationType,
    SetWorkflowUUID,
    TracedAttributes,
    assert_current_dbos_context,
    get_local_dbos_context,
)
from dbos_transact.error import (
    DBOSException,
    DBOSRecoveryError,
    DBOSWorkflowConflictUUIDError,
    DBOSWorkflowFunctionNotFoundError,
)
from dbos_transact.workflow import WorkflowHandle

from .application_database import ApplicationDatabase, TransactionResultInternal
from .dbos_config import ConfigFile, load_config
from .logger import config_logger, dbos_logger
from .system_database import (
    GetEventWorkflowContext,
    OperationResultInternal,
    SystemDatabase,
    WorkflowInputs,
    WorkflowStatusInternal,
)

if TYPE_CHECKING:
    from .fastapi import Request

P = ParamSpec("P")  # A generic type for workflow parameters
R = TypeVar("R", covariant=True)  # A generic type for workflow return values

_temp_send_wf = "<temp>.temp_send_workflow"


class WorkflowProtocol(Protocol[P, R]):
    __name__: str
    __qualname__: str

    def __call__(self, *args: P.args, **kwargs: P.kwargs) -> R: ...


Workflow: TypeAlias = WorkflowProtocol[P, R]


class TransactionProtocol(Protocol):
    __name__: str
    __qualname__: str

    def __call__(self, *args: Any, **kwargs: Any) -> Any: ...


Transaction = TypeVar("Transaction", bound=TransactionProtocol)


class CommunicatorProtocol(Protocol):
    __name__: str
    __qualname__: str

    def __call__(self, *args: Any, **kwargs: Any) -> Any: ...


Communicator = TypeVar("Communicator", bound=CommunicatorProtocol)


class WorkflowInputContext(TypedDict):
    workflow_uuid: str


G = TypeVar("G")  # A generic type for ClassPropertyDescriptor getters


class ClassPropertyDescriptor(Generic[G]):
    def __init__(self, fget: Callable[..., G]) -> None:
        self.fget = fget

    def __get__(self, obj: Any, objtype: Optional[Any] = None) -> G:
        if objtype is None:
            objtype = type(obj)
        if self.fget is None:
            raise AttributeError("unreadable attribute")
        return self.fget(objtype)


def classproperty(func: Callable[..., G]) -> ClassPropertyDescriptor[G]:
    return ClassPropertyDescriptor(func)


class DBOS:
    def __init__(
        self, fastapi: Optional["FastAPI"] = None, config: Optional[ConfigFile] = None
    ) -> None:
        if config is None:
            config = load_config()
        config_logger(config)
        dbos_tracer.config(config)
        dbos_logger.info("Initializing DBOS!")
        self.config = config
        self.sys_db = SystemDatabase(config)
        self.app_db = ApplicationDatabase(config)
        self.workflow_info_map: dict[str, WorkflowProtocol[Any, Any]] = {}
        self.executor = ThreadPoolExecutor(max_workers=64)
        self.admin_server = AdminServer(dbos=self)
        self._run_startup_recovery_thread = True
        if fastapi is not None:
            from dbos_transact.fastapi import setup_fastapi_middleware

            setup_fastapi_middleware(fastapi)
        if not os.environ.get("DBOS__VMID"):
            workflow_ids = self.sys_db.get_pending_workflows("local")
            self.executor.submit(self._startup_recovery_thread, workflow_ids)

        # Listen to notifications
        self.executor.submit(self.sys_db._notification_listener)

        # Register send_stub as a workflow
        def send_temp_workflow(
            destination_uuid: str, message: Any, topic: Optional[str]
        ) -> None:
            self.send(destination_uuid, message, topic)

        temp_send_wf = self.workflow_wrapper(send_temp_workflow)
        self.register_wf_function(_temp_send_wf, temp_send_wf)

    def destroy(self) -> None:
        self._run_startup_recovery_thread = False
        self.sys_db.destroy()
        self.app_db.destroy()
        self.admin_server.stop()
        self.executor.shutdown(cancel_futures=True)

    def workflow_wrapper(self, func: Workflow[P, R]) -> Workflow[P, R]:
        func.__orig_func = func  # type: ignore

        @wraps(func)
        def wrapper(*args: P.args, **kwargs: P.kwargs) -> R:
            inputs: WorkflowInputs = {
                "args": args,
                "kwargs": kwargs,
            }
            ctx = get_local_dbos_context()
            if ctx and ctx.is_workflow():
                with EnterDBOSChildWorkflow():
                    ctx = assert_current_dbos_context()  # Now the child ctx
                    status = self._init_workflow(
                        ctx,
                        inputs=inputs,
                        wf_name=func.__qualname__,
                    )

<<<<<<< HEAD
                    return self._execute_workflow(status, func, *args, **kwargs)
            else:
                with EnterDBOSWorkflow():
                    ctx = assert_current_dbos_context()
                    status = self._init_workflow(
                        ctx,
                        inputs=inputs,
                        wf_name=func.__qualname__,
                    )
=======
            @wraps(func)
            def wrapper(*args: P.args, **kwargs: P.kwargs) -> R:
                attributes: TracedAttributes = {
                    "name": func.__name__,
                    "operationType": OperationType.WORKFLOW.value,
                }
                inputs: WorkflowInputs = {
                    "args": args,
                    "kwargs": kwargs,
                }
                ctx = get_local_dbos_context()
                if ctx and ctx.is_workflow():
                    with EnterDBOSChildWorkflow(attributes):
                        ctx = assert_current_dbos_context()  # Now the child ctx
                        status = self._init_workflow(
                            ctx,
                            inputs=inputs,
                            wf_name=func.__qualname__,
                        )

                        return self._execute_workflow(status, func, *args, **kwargs)
                else:
                    with EnterDBOSWorkflow(attributes):
                        ctx = assert_current_dbos_context()
                        status = self._init_workflow(
                            ctx,
                            inputs=inputs,
                            wf_name=func.__qualname__,
                        )
>>>>>>> 659e8721

                    return self._execute_workflow(status, func, *args, **kwargs)

        wrapped_func = cast(Workflow[P, R], wrapper)
        return wrapped_func

    def register_wf_function(self, name: str, wrapped_func: Workflow[P, R]) -> None:
        self.workflow_info_map[name] = wrapped_func

    def workflow_decorator(self, func: Workflow[P, R]) -> Workflow[P, R]:
        wrapped_func = self.workflow_wrapper(func)
        self.register_wf_function(func.__qualname__, wrapped_func)
        return wrapped_func

    def workflow(self) -> Callable[[Workflow[P, R]], Workflow[P, R]]:

        return self.workflow_decorator

    def start_workflow(
        self,
        func: Workflow[P, R],
        *args: P.args,
        **kwargs: P.kwargs,
    ) -> WorkflowHandle[R]:
        func = cast(Workflow[P, R], func.__orig_func)  # type: ignore
        inputs: WorkflowInputs = {
            "args": args,
            "kwargs": kwargs,
        }

        # Sequence of events for starting a workflow:
        #   First - is there a WF already running?
        #      (and not in tx/comm as that is an error)
        #   Assign an ID to the workflow, if it doesn't have an app-assigned one
        #      If this is a root workflow, assign a new UUID
        #      If this is a child workflow, assign parent wf id with call# suffix
        #   Make a (system) DB record for the workflow
        #   Pass the new context to a worker thread that will run the wf function
        cur_ctx = get_local_dbos_context()
        if cur_ctx is not None and cur_ctx.is_within_workflow():
            assert cur_ctx.is_workflow()  # Not in tx / comm
            cur_ctx.function_id += 1
            if len(cur_ctx.id_assigned_for_next_workflow) == 0:
                cur_ctx.id_assigned_for_next_workflow = (
                    cur_ctx.workflow_uuid + "-" + str(cur_ctx.function_id)
                )

        new_wf_ctx = (
            DBOSContext()
            if cur_ctx is None
            else cur_ctx.create_child() if cur_ctx.is_within_workflow() else cur_ctx
        )
        new_wf_ctx.id_assigned_for_next_workflow = new_wf_ctx.assign_workflow_id()
        new_wf_uuid = new_wf_ctx.id_assigned_for_next_workflow

        status = self._init_workflow(
            new_wf_ctx,
            inputs=inputs,
            wf_name=func.__qualname__,
        )

        future = self.executor.submit(
            cast(Callable[..., R], self._execute_workflow_wthread),
            status,
            func,
            new_wf_ctx,
            *args,
            **kwargs,
        )
        return WorkflowHandle(new_wf_uuid, future)

    def _init_workflow(
        self, ctx: DBOSContext, inputs: WorkflowInputs, wf_name: str
    ) -> WorkflowStatusInternal:
        wfid = (
            ctx.workflow_uuid
            if len(ctx.workflow_uuid) > 0
            else ctx.id_assigned_for_next_workflow
        )
        status: WorkflowStatusInternal = {
            "workflow_uuid": wfid,
            "status": "PENDING",
            "name": wf_name,
            "output": None,
            "error": None,
            "app_id": ctx.app_id,
            "app_version": ctx.app_version,
            "executor_id": ctx.executor_id,
            "request": (
                utils.serialize(ctx.request) if ctx.request is not None else None
            ),
        }
        self.sys_db.update_workflow_status(status)

        self.sys_db.update_workflow_inputs(wfid, utils.serialize(inputs))

        return status

    def _execute_workflow_wthread(
        self,
        status: WorkflowStatusInternal,
        func: Workflow[P, R],
        ctx: DBOSContext,
        *args: P.args,
        **kwargs: P.kwargs,
    ) -> R:
        attributes: TracedAttributes = {
            "name": func.__name__,
            "operationType": OperationType.WORKFLOW.value,
        }
        with DBOSContextSwap(ctx):
            with EnterDBOSWorkflow(attributes):
                return self._execute_workflow(status, func, *args, **kwargs)

    def _execute_workflow(
        self,
        status: WorkflowStatusInternal,
        func: Workflow[P, R],
        *args: P.args,
        **kwargs: P.kwargs,
    ) -> R:
        try:
            output = func(*args, **kwargs)
        except DBOSWorkflowConflictUUIDError as wferror:
            # TODO: handle this properly by waiting/returning the output
            raise wferror
        except Exception as error:
            status["status"] = "ERROR"
            status["error"] = utils.serialize(error)
            self.sys_db.update_workflow_status(status)
            raise error

        status["status"] = "SUCCESS"
        status["output"] = utils.serialize(output)
        self.sys_db.update_workflow_status(status)
        return output

    def transaction(self) -> Callable[[Transaction], Transaction]:
        def decorator(func: Transaction) -> Transaction:
            def invoke_tx(*args: Any, **kwargs: Any) -> Any:
                with self.app_db.sessionmaker() as session:
                    attributes: TracedAttributes = {
                        "name": func.__name__,
                        "operationType": OperationType.TRANSACTION.value,
                    }
                    with EnterDBOSTransaction(session, attributes=attributes) as ctx:
                        txn_output: TransactionResultInternal = {
                            "workflow_uuid": ctx.workflow_uuid,
                            "function_id": ctx.function_id,
                            "output": None,
                            "error": None,
                            "txn_snapshot": "",  # TODO: add actual snapshot
                            "executor_id": None,
                            "txn_id": None,
                        }
                        has_recorded_error = False
                        try:
                            # TODO: support multiple isolation levels
                            # TODO: handle serialization errors properly
                            with session.begin():
                                # This must be the first statement in the transaction!
                                session.connection(
                                    execution_options={
                                        "isolation_level": "REPEATABLE READ"
                                    }
                                )
                                # Check recorded output for OAOO
                                recorded_output = (
                                    ApplicationDatabase.check_transaction_execution(
                                        session,
                                        ctx.workflow_uuid,
                                        ctx.function_id,
                                    )
                                )
                                if recorded_output:
                                    if recorded_output["error"]:
                                        deserialized_error = utils.deserialize(
                                            recorded_output["error"]
                                        )
                                        has_recorded_error = True
                                        raise deserialized_error
                                    elif recorded_output["output"]:
                                        return utils.deserialize(
                                            recorded_output["output"]
                                        )
                                    else:
                                        raise Exception(
                                            "Output and error are both None"
                                        )
                                output = func(*args, **kwargs)
                                txn_output["output"] = utils.serialize(output)
                                assert ctx.sql_session is not None
                                ApplicationDatabase.record_transaction_output(
                                    ctx.sql_session, txn_output
                                )

                        except Exception as error:
                            # Don't record the error if it was already recorded
                            if not has_recorded_error:
                                txn_output["error"] = utils.serialize(error)
                                self.app_db.record_transaction_error(txn_output)
                            raise error
                return output

            @wraps(func)
            def wrapper(*args: Any, **kwargs: Any) -> Any:
                # Entering transaction is allowed:
                #  In a workflow (that is not in a transaction / comm already)
                #  Not in a workflow (we will need a temp workflow)
                ctx = get_local_dbos_context()
                if ctx and ctx.is_within_workflow():
                    assert ctx.is_workflow()
                    return invoke_tx(*args, **kwargs)
                else:
                    tempwf = self.workflow_info_map.get("<temp>." + func.__qualname__)
                    assert tempwf
                    tempwf(*args, **kwargs)

            def temp_wf(*args: Any, **kwargs: Any) -> Any:
                return wrapper(*args, **kwargs)

            wrapped_wf = self.workflow_wrapper(temp_wf)
            self.register_wf_function("<temp>." + func.__qualname__, wrapped_wf)

            return cast(Transaction, wrapper)

        return decorator

    def communicator(self) -> Callable[[Communicator], Communicator]:
        def decorator(func: Communicator) -> Communicator:
<<<<<<< HEAD
            def invoke_comm(*args: Any, **kwargs: Any) -> Any:
                with EnterDBOSCommunicator() as ctx:
=======
            @wraps(func)
            def wrapper(*args: Any, **kwargs: Any) -> Any:
                attributes: TracedAttributes = {
                    "name": func.__name__,
                    "operationType": OperationType.COMMUNICATOR.value,
                }
                with EnterDBOSCommunicator(attributes) as ctx:
>>>>>>> 659e8721
                    comm_output: OperationResultInternal = {
                        "workflow_uuid": ctx.workflow_uuid,
                        "function_id": ctx.function_id,
                        "output": None,
                        "error": None,
                    }
                    recorded_output = self.sys_db.check_operation_execution(
                        ctx.workflow_uuid, ctx.function_id
                    )
                    if recorded_output:
                        if recorded_output["error"] is not None:
                            deserialized_error = utils.deserialize(
                                recorded_output["error"]
                            )
                            raise deserialized_error
                        elif recorded_output["output"] is not None:
                            return utils.deserialize(recorded_output["output"])
                        else:
                            raise Exception("Output and error are both None")
                    output = None
                    try:
                        # TODO: support configurable retries
                        output = func(*args, **kwargs)
                        comm_output["output"] = utils.serialize(output)
                    except Exception as error:
                        comm_output["error"] = utils.serialize(error)
                        raise error
                    finally:
                        self.sys_db.record_operation_result(comm_output)
                    return output

            @wraps(func)
            def wrapper(*args: Any, **kwargs: Any) -> Any:
                # Entering communicator is allowed:
                #  In a workflow (that is not in a transaction / comm already)
                #  Not in a workflow (we will need a temp workflow)
                ctx = get_local_dbos_context()
                if ctx and ctx.is_within_workflow():
                    assert ctx.is_workflow()
                    return invoke_comm(*args, **kwargs)
                else:
                    tempwf = self.workflow_info_map.get("<temp>." + func.__qualname__)
                    assert tempwf
                    tempwf(*args, **kwargs)

            def temp_wf(*args: Any, **kwargs: Any) -> Any:
                return wrapper(*args, **kwargs)

            wrapped_wf = self.workflow_wrapper(temp_wf)
            self.register_wf_function("<temp>." + func.__qualname__, wrapped_wf)

            return cast(Communicator, wrapper)

        return decorator

    def send(
        self, destination_uuid: str, message: Any, topic: Optional[str] = None
    ) -> None:
<<<<<<< HEAD
        def do_send(destination_uuid: str, message: Any, topic: Optional[str]) -> None:
            with EnterDBOSCommunicator() as ctx:
                self.sys_db.send(
                    ctx.workflow_uuid,
                    ctx.curr_comm_function_id,
                    destination_uuid,
                    message,
                    topic,
                )

        ctx = get_local_dbos_context()
        if ctx and ctx.is_within_workflow():
            assert ctx.is_workflow()
            return do_send(destination_uuid, message, topic)
        else:
            wffn = self.workflow_info_map.get(_temp_send_wf)
            assert wffn
            wffn(destination_uuid, message, topic)
=======
        attributes: TracedAttributes = {
            "name": "send",
        }
        with EnterDBOSCommunicator(attributes) as ctx:
            self.sys_db.send(
                ctx.workflow_uuid,
                ctx.curr_comm_function_id,
                destination_uuid,
                message,
                topic,
            )
>>>>>>> 659e8721

    def recv(self, topic: Optional[str] = None, timeout_seconds: float = 60) -> Any:
        cur_ctx = get_local_dbos_context()
        if cur_ctx is not None:
            # Must call it within a workflow
            assert cur_ctx.is_workflow()
            attributes: TracedAttributes = {
                "name": "recv",
            }
            with EnterDBOSCommunicator(attributes) as ctx:
                ctx.function_id += 1  # Reserve for the sleep
                timeout_function_id = ctx.function_id
                return self.sys_db.recv(
                    ctx.workflow_uuid,
                    ctx.curr_comm_function_id,
                    timeout_function_id,
                    topic,
                    timeout_seconds,
                )
        else:
            # Cannot call it from outside of a workflow
            raise DBOSException("recv() must be called within a workflow")

    def sleep(self, seconds: float) -> None:
        attributes: TracedAttributes = {
            "name": "sleep",
        }
        if seconds <= 0:
            return
        with EnterDBOSCommunicator(attributes) as ctx:
            self.sys_db.sleep(ctx.workflow_uuid, ctx.curr_comm_function_id, seconds)

    def set_event(self, key: str, value: Any) -> None:
        cur_ctx = get_local_dbos_context()
        if cur_ctx is not None:
            # Must call it within a workflow
            assert cur_ctx.is_workflow()
            attributes: TracedAttributes = {
                "name": "set_event",
            }
            with EnterDBOSCommunicator(attributes) as ctx:
                self.sys_db.set_event(
                    ctx.workflow_uuid, ctx.curr_comm_function_id, key, value
                )
        else:
            # Cannot call it from outside of a workflow
            raise DBOSException("set_event() must be called within a workflow")

    def get_event(
        self, workflow_uuid: str, key: str, timeout_seconds: float = 60
    ) -> Any:
        cur_ctx = get_local_dbos_context()
        if cur_ctx is not None:
            # Call it within a workflow
            assert cur_ctx.is_workflow()
            attributes: TracedAttributes = {
                "name": "get_event",
            }
            with EnterDBOSCommunicator(attributes) as ctx:
                ctx.function_id += 1
                timeout_function_id = ctx.function_id
                caller_ctx: GetEventWorkflowContext = {
                    "workflow_uuid": ctx.workflow_uuid,
                    "function_id": ctx.curr_comm_function_id,
                    "timeout_function_id": timeout_function_id,
                }
                return self.sys_db.get_event(
                    workflow_uuid, key, timeout_seconds, caller_ctx
                )
        else:
            # Directly call it outside of a workflow
            return self.sys_db.get_event(workflow_uuid, key, timeout_seconds)

    def execute_workflow_uuid(self, workflow_uuid: str) -> WorkflowHandle[Any]:
        """
        This function is used to execute a workflow by a UUID for recovery.
        """
        status = self.sys_db.get_workflow_status(workflow_uuid)
        if not status:
            raise DBOSRecoveryError(workflow_uuid, "Workflow status not found")
        inputs = self.sys_db.get_workflow_inputs(workflow_uuid)
        if not inputs:
            raise DBOSRecoveryError(workflow_uuid, "Workflow inputs not found")
        wf_func = self.workflow_info_map.get(status["name"], None)
        if not wf_func:
            raise DBOSWorkflowFunctionNotFoundError(
                workflow_uuid, "Workflow function not found"
            )
        with DBOSContextEnsure():
            ctx = assert_current_dbos_context()
            request = status["request"]
            ctx.request = utils.deserialize(request) if request is not None else None
            with SetWorkflowUUID(workflow_uuid):
                return self.start_workflow(wf_func, *inputs["args"], **inputs["kwargs"])

    def recover_pending_workflows(
        self, executor_ids: List[str] = ["local"]
    ) -> List[WorkflowHandle[Any]]:
        """
        Find all PENDING workflows and execute them.
        """
        workflow_handles: List[WorkflowHandle[Any]] = []
        for executor_id in executor_ids:
            if executor_id == "local" and os.environ.get("DBOS__VMID"):
                dbos_logger.debug(
                    f"Skip local recovery because it's running in a VM: {os.environ.get('DBOS__VMID')}"
                )
            dbos_logger.debug(
                f"Recovering pending workflows for executor: {executor_id}"
            )
            workflow_ids = self.sys_db.get_pending_workflows(executor_id)
            dbos_logger.debug(f"Pending workflows: {workflow_ids}")

            for workflowID in workflow_ids:
                handle = self.execute_workflow_uuid(workflowID)
                workflow_handles.append(handle)

        dbos_logger.info("Recovered pending workflows")
        return workflow_handles

    @classproperty
    def logger(cls) -> Logger:
        return dbos_logger  # TODO get from context if appropriate...

    @classproperty
    def sql_session(cls) -> Session:
        ctx = assert_current_dbos_context()
        assert ctx.is_transaction()
        rv = ctx.sql_session
        assert rv
        return rv

    @classproperty
    def workflow_id(cls) -> str:
        ctx = assert_current_dbos_context()
        assert ctx.is_within_workflow()
        return ctx.workflow_uuid

    @classproperty
    def parent_workflow_id(cls) -> str:
        ctx = assert_current_dbos_context()
        assert ctx.is_within_workflow()
        return ctx.parent_workflow_uuid

    @classproperty
    def span(cls) -> Span:
        ctx = assert_current_dbos_context()
        return ctx.get_current_span()

    @classproperty
    def request(cls) -> Optional["Request"]:
        ctx = assert_current_dbos_context()
        return ctx.request

    def _startup_recovery_thread(self, workflow_ids: List[str]) -> None:
        """
        A background thread that attempts to recover local pending workflows on startup.
        """
        while self._run_startup_recovery_thread and len(workflow_ids) > 0:
            try:
                for workflowID in list(workflow_ids):
                    self.execute_workflow_uuid(workflowID)
                    workflow_ids.remove(workflowID)
            except DBOSWorkflowFunctionNotFoundError:
                time.sleep(1)
            except Exception as e:
                dbos_logger.error(
                    f"Exception encountered when recovering workflows: {repr(e)}"
                )
                raise e<|MERGE_RESOLUTION|>--- conflicted
+++ resolved
@@ -176,13 +176,17 @@
 
         @wraps(func)
         def wrapper(*args: P.args, **kwargs: P.kwargs) -> R:
+            attributes: TracedAttributes = {
+                "name": func.__name__,
+                "operationType": OperationType.WORKFLOW.value,
+            }
             inputs: WorkflowInputs = {
                 "args": args,
                 "kwargs": kwargs,
             }
             ctx = get_local_dbos_context()
             if ctx and ctx.is_workflow():
-                with EnterDBOSChildWorkflow():
+                with EnterDBOSChildWorkflow(attributes):
                     ctx = assert_current_dbos_context()  # Now the child ctx
                     status = self._init_workflow(
                         ctx,
@@ -190,47 +194,15 @@
                         wf_name=func.__qualname__,
                     )
 
-<<<<<<< HEAD
                     return self._execute_workflow(status, func, *args, **kwargs)
             else:
-                with EnterDBOSWorkflow():
+                with EnterDBOSWorkflow(attributes):
                     ctx = assert_current_dbos_context()
                     status = self._init_workflow(
                         ctx,
                         inputs=inputs,
                         wf_name=func.__qualname__,
                     )
-=======
-            @wraps(func)
-            def wrapper(*args: P.args, **kwargs: P.kwargs) -> R:
-                attributes: TracedAttributes = {
-                    "name": func.__name__,
-                    "operationType": OperationType.WORKFLOW.value,
-                }
-                inputs: WorkflowInputs = {
-                    "args": args,
-                    "kwargs": kwargs,
-                }
-                ctx = get_local_dbos_context()
-                if ctx and ctx.is_workflow():
-                    with EnterDBOSChildWorkflow(attributes):
-                        ctx = assert_current_dbos_context()  # Now the child ctx
-                        status = self._init_workflow(
-                            ctx,
-                            inputs=inputs,
-                            wf_name=func.__qualname__,
-                        )
-
-                        return self._execute_workflow(status, func, *args, **kwargs)
-                else:
-                    with EnterDBOSWorkflow(attributes):
-                        ctx = assert_current_dbos_context()
-                        status = self._init_workflow(
-                            ctx,
-                            inputs=inputs,
-                            wf_name=func.__qualname__,
-                        )
->>>>>>> 659e8721
 
                     return self._execute_workflow(status, func, *args, **kwargs)
 
@@ -461,18 +433,13 @@
 
     def communicator(self) -> Callable[[Communicator], Communicator]:
         def decorator(func: Communicator) -> Communicator:
-<<<<<<< HEAD
+
             def invoke_comm(*args: Any, **kwargs: Any) -> Any:
-                with EnterDBOSCommunicator() as ctx:
-=======
-            @wraps(func)
-            def wrapper(*args: Any, **kwargs: Any) -> Any:
                 attributes: TracedAttributes = {
                     "name": func.__name__,
                     "operationType": OperationType.COMMUNICATOR.value,
                 }
                 with EnterDBOSCommunicator(attributes) as ctx:
->>>>>>> 659e8721
                     comm_output: OperationResultInternal = {
                         "workflow_uuid": ctx.workflow_uuid,
                         "function_id": ctx.function_id,
@@ -531,9 +498,11 @@
     def send(
         self, destination_uuid: str, message: Any, topic: Optional[str] = None
     ) -> None:
-<<<<<<< HEAD
         def do_send(destination_uuid: str, message: Any, topic: Optional[str]) -> None:
-            with EnterDBOSCommunicator() as ctx:
+            attributes: TracedAttributes = {
+                "name": "send",
+            }
+            with EnterDBOSCommunicator(attributes) as ctx:
                 self.sys_db.send(
                     ctx.workflow_uuid,
                     ctx.curr_comm_function_id,
@@ -550,19 +519,6 @@
             wffn = self.workflow_info_map.get(_temp_send_wf)
             assert wffn
             wffn(destination_uuid, message, topic)
-=======
-        attributes: TracedAttributes = {
-            "name": "send",
-        }
-        with EnterDBOSCommunicator(attributes) as ctx:
-            self.sys_db.send(
-                ctx.workflow_uuid,
-                ctx.curr_comm_function_id,
-                destination_uuid,
-                message,
-                topic,
-            )
->>>>>>> 659e8721
 
     def recv(self, topic: Optional[str] = None, timeout_seconds: float = 60) -> Any:
         cur_ctx = get_local_dbos_context()
