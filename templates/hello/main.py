import sqlalchemy as sa
from fastapi import FastAPI

from dbos_transact import DBOS

dbos = DBOS()
app = FastAPI()


@dbos.workflow()
<<<<<<< HEAD
def example_workflow(ctx: WorkflowContext, var: str) -> str:
    ctx.logger.info("Running workflow!")
    return example_transaction(ctx.txn_ctx(), var)
=======
def example_workflow(var: str) -> str:
    return example_transaction(var)
>>>>>>> d6fd5415


@dbos.transaction()
def example_transaction(var: str) -> str:
    rows = DBOS.sql_session.execute(
        sa.text(
            "INSERT INTO dbos_hello (name, greet_count) VALUES ('dbos', 1) ON CONFLICT (name) DO UPDATE SET greet_count = dbos_hello.greet_count + 1 RETURNING greet_count;"
        )
    ).all()
    return var + str(rows[0][0])


@app.get("/greeting/{name}")
<<<<<<< HEAD
def hello_dbos(name: str) -> dict[str, str]:
    output = example_workflow(dbos.wf_ctx(), name)
=======
def hello_dbos(name: str):
    output = example_workflow(name)
>>>>>>> d6fd5415
    return {"name": output}<|MERGE_RESOLUTION|>--- conflicted
+++ resolved
@@ -8,14 +8,9 @@
 
 
 @dbos.workflow()
-<<<<<<< HEAD
-def example_workflow(ctx: WorkflowContext, var: str) -> str:
-    ctx.logger.info("Running workflow!")
-    return example_transaction(ctx.txn_ctx(), var)
-=======
 def example_workflow(var: str) -> str:
+    DBOS.logger.info("Running workflow!")
     return example_transaction(var)
->>>>>>> d6fd5415
 
 
 @dbos.transaction()
@@ -29,11 +24,6 @@
 
 
 @app.get("/greeting/{name}")
-<<<<<<< HEAD
 def hello_dbos(name: str) -> dict[str, str]:
-    output = example_workflow(dbos.wf_ctx(), name)
-=======
-def hello_dbos(name: str):
     output = example_workflow(name)
->>>>>>> d6fd5415
     return {"name": output}